from typing import Text, List, Optional, Union, Any, Dict, Tuple, Set
import logging
import json

from rasa.core.actions import action
from rasa.core.actions.loops import LoopAction
from rasa.core.channels import OutputChannel
from rasa.shared.core.domain import Domain, InvalidDomain, SlotMapping

from rasa.core.actions.action import ActionExecutionRejection, RemoteAction
from rasa.shared.core.constants import (
    ACTION_LISTEN_NAME,
    REQUESTED_SLOT,
    LOOP_INTERRUPTED,
)
from rasa.shared.constants import UTTER_PREFIX
from rasa.shared.core.events import (
    Event,
    SlotSet,
    ActionExecuted,
    ActiveLoop,
    ActionExecutionRejected,
)
from rasa.core.nlg import NaturalLanguageGenerator
from rasa.shared.core.trackers import DialogueStateTracker
from rasa.utils.endpoints import EndpointConfig

logger = logging.getLogger(__name__)


class FormAction(LoopAction):
    """Action which implements and executes the form logic."""

    def __init__(
        self, form_name: Text, action_endpoint: Optional[EndpointConfig]
    ) -> None:
        """Creates a `FormAction`.

        Args:
            form_name: Name of the form.
            action_endpoint: Endpoint to execute custom actions.
        """
        self._form_name = form_name
        self.action_endpoint = action_endpoint
        # creating it requires domain, which we don't have in init
        # we'll create it on the first call
        self._unique_entity_mappings = None

    def name(self) -> Text:
        return self._form_name

    def required_slots(self, domain: Domain) -> List[Text]:
        """A list of required slots that the form has to fill.

        Returns:
            A list of slot names.
        """
        return list(domain.slot_mapping_for_form(self.name()).keys())

    def from_entity(
        self,
        entity: Text,
        intent: Optional[Union[Text, List[Text]]] = None,
        not_intent: Optional[Union[Text, List[Text]]] = None,
        role: Optional[Text] = None,
        group: Optional[Text] = None,
    ) -> Dict[Text, Any]:
        """A dictionary for slot mapping to extract slot value.

        From:
        - an extracted entity
        - conditioned on
            - intent if it is not None
            - not_intent if it is not None,
                meaning user intent should not be this intent
            - role if it is not None
            - group if it is not None
        """

        intent, not_intent = self._list_intents(intent, not_intent)

        return {
            "type": str(SlotMapping.FROM_ENTITY),
            "entity": entity,
            "intent": intent,
            "not_intent": not_intent,
            "role": role,
            "group": group,
        }

    def get_mappings_for_slot(
        self, slot_to_fill: Text, domain: Domain
    ) -> List[Dict[Text, Any]]:
        """Get mappings for requested slot.

        If None, map requested slot to an entity with the same name
        """

        requested_slot_mappings = self._to_list(
            domain.slot_mapping_for_form(self.name()).get(
                slot_to_fill, self.from_entity(slot_to_fill)
            )
        )
        # check provided slot mappings
        for requested_slot_mapping in requested_slot_mappings:
            if (
                not isinstance(requested_slot_mapping, dict)
                or requested_slot_mapping.get("type") is None
            ):
                raise TypeError("Provided incompatible slot mapping")

        return requested_slot_mappings

    def _create_unique_entity_mappings(self, domain: Domain) -> Set[Text]:
        """Finds mappings of type `from_entity` that uniquely set a slot.

        For example in the following form:
        some_form:
          departure_city:
            - type: from_entity
              entity: city
              role: from
            - type: from_entity
              entity: city
          arrival_city:
            - type: from_entity
              entity: city
              role: to
            - type: from_entity
              entity: city

        An entity `city` with a role `from` uniquely sets the slot `departure_city`
        and an entity `city` with a role `to` uniquely sets the slot `arrival_city`,
        so corresponding mappings are unique.
        But an entity `city` without a role can fill both `departure_city`
        and `arrival_city`, so corresponding mapping is not unique.

        Args:
            domain: The domain.

        Returns:
            A set of json dumps of unique mappings of type `from_entity`.
        """
        unique_entity_slot_mappings = set()
        duplicate_entity_slot_mappings = set()
        for slot_mappings in domain.slot_mapping_for_form(self.name()).values():
            for slot_mapping in slot_mappings:
                if slot_mapping.get("type") == str(SlotMapping.FROM_ENTITY):
                    mapping_as_string = json.dumps(slot_mapping, sort_keys=True)
                    if mapping_as_string in unique_entity_slot_mappings:
                        unique_entity_slot_mappings.remove(mapping_as_string)
                        duplicate_entity_slot_mappings.add(mapping_as_string)
                    elif mapping_as_string not in duplicate_entity_slot_mappings:
                        unique_entity_slot_mappings.add(mapping_as_string)

        return unique_entity_slot_mappings

    def _entity_mapping_is_unique(
        self, slot_mapping: Dict[Text, Any], domain: Domain
    ) -> bool:
        if self._unique_entity_mappings is None:
            # create unique entity mappings on the first call
            self._unique_entity_mappings = self._create_unique_entity_mappings(domain)

        mapping_as_string = json.dumps(slot_mapping, sort_keys=True)
        return mapping_as_string in self._unique_entity_mappings

    @staticmethod
    def intent_is_desired(
        requested_slot_mapping: Dict[Text, Any], tracker: "DialogueStateTracker"
    ) -> bool:
        """Check whether user intent matches intent conditions"""

        mapping_intents = requested_slot_mapping.get("intent", [])
        mapping_not_intents = requested_slot_mapping.get("not_intent", [])

        intent = tracker.latest_message.intent.get("name")

        intent_not_blocked = not mapping_intents and intent not in mapping_not_intents

        return intent_not_blocked or intent in mapping_intents

    def entity_is_desired(
        self,
        slot_mapping: Dict[Text, Any],
        slot: Text,
        entity_type_of_slot_to_fill: Optional[Text],
        tracker: DialogueStateTracker,
        domain: Domain,
    ) -> bool:
        """Check whether slot should be filled by an entity in the input or not.

        Args:
            slot_mapping: Slot mapping.
            slot: The slot to be filled.
            entity_type_of_slot_to_fill: Entity type of slot to fill.
            tracker: The tracker.
            domain: The domain.

        Returns:
            True, if slot should be filled, false otherwise.
        """

        # slot name is equal to the entity type
        slot_equals_entity = slot == slot_mapping.get("entity")
        # if entity mapping is unique, it means that an entity always sets
        # a certain slot, so try to extract this slot if entity matches slot mapping
        entity_mapping_is_unique = self._entity_mapping_is_unique(slot_mapping, domain)

        # use the custom slot mapping 'from_entity' defined by the user to check
        # whether we can fill a slot with an entity (only if a role or a group label
        # is set)
        if (
            slot_mapping.get("role") is None and slot_mapping.get("group") is None
        ) or entity_type_of_slot_to_fill != slot_mapping.get("entity"):
            slot_fulfils_entity_mapping = False
        else:
            matching_values = self.get_entity_value(
                slot_mapping.get("entity"),
                tracker,
                slot_mapping.get("role"),
                slot_mapping.get("group"),
            )
            slot_fulfils_entity_mapping = matching_values is not None

        return (
            slot_equals_entity
            or entity_mapping_is_unique
            or slot_fulfils_entity_mapping
        )

    @staticmethod
    def get_entity_value(
        name: Text,
        tracker: "DialogueStateTracker",
        role: Optional[Text] = None,
        group: Optional[Text] = None,
    ) -> Any:
        """Extract entities for given name and optional role and group.

        Args:
            name: entity type (name) of interest
            tracker: the tracker
            role: optional entity role of interest
            group: optional entity group of interest

        Returns:
            Value of entity.
        """
        # list is used to cover the case of list slot type
        value = list(
            tracker.get_latest_entity_values(name, entity_group=group, entity_role=role)
        )
        if len(value) == 0:
            value = None
        elif len(value) == 1:
            value = value[0]
        return value

    def extract_other_slots(
        self, tracker: DialogueStateTracker, domain: Domain
    ) -> Dict[Text, Any]:
        """Extract the values of the other slots
        if they are set by corresponding entities from the user input
        else return `None`.
        """
        slot_to_fill = self.get_slot_to_fill(tracker)

        entity_type_of_slot_to_fill = self._get_entity_type_of_slot_to_fill(
            slot_to_fill, domain
        )

        slot_values = {}
        for slot in self.required_slots(domain):
            # look for other slots
            if slot != slot_to_fill:
                # list is used to cover the case of list slot type
                slot_mappings = self.get_mappings_for_slot(slot, domain)

                for slot_mapping in slot_mappings:
                    # check whether the slot should be filled by an entity in the input
                    should_fill_entity_slot = (
                        slot_mapping["type"] == str(SlotMapping.FROM_ENTITY)
                        and self.intent_is_desired(slot_mapping, tracker)
                        and self.entity_is_desired(
                            slot_mapping,
                            slot,
                            entity_type_of_slot_to_fill,
                            tracker,
                            domain,
                        )
                    )
                    # check whether the slot should be
                    # filled from trigger intent mapping
                    should_fill_trigger_slot = (
                        tracker.active_loop_name != self.name()
                        and slot_mapping["type"] == str(SlotMapping.FROM_TRIGGER_INTENT)
                        and self.intent_is_desired(slot_mapping, tracker)
                    )
                    if should_fill_entity_slot:
                        value = self.get_entity_value(
                            slot_mapping["entity"],
                            tracker,
                            slot_mapping.get("role"),
                            slot_mapping.get("group"),
                        )
                    elif should_fill_trigger_slot:
                        value = slot_mapping.get("value")
                    else:
                        value = None

                    if value is not None:
                        logger.debug(f"Extracted '{value}' for extra slot '{slot}'.")
                        slot_values[slot] = value
                        # this slot is done, check  next
                        break

        return slot_values

    def get_slot_to_fill(self, tracker: "DialogueStateTracker") -> Optional[str]:
        """Gets the name of the slot which should be filled next.

        When switching to another form, the requested slot setting is still from the
        previous form and must be ignored.

        Returns:
            The slot name or `None`
        """
        return (
            tracker.get_slot(REQUESTED_SLOT)
            if tracker.active_loop_name == self.name()
            else None
        )

    def extract_requested_slot(
        self, tracker: "DialogueStateTracker", domain: Domain, slot_to_fill: Text,
    ) -> Dict[Text, Any]:
<<<<<<< HEAD
        """
        Extract the value of requested slot from a user input
        else return `None`.

        Args:
            tracker: a DialogueStateTracker instance
            domain: the current domain
            slot_to_fill: the name of the slot to fill

        Returns:
            a dictionary with one key being the name of the slot to fill
            and its value being the slot value, or an empty dictionary
            if no slot value was found.
        """
=======
        """Extracts the value of requested slot from a user input else return `None`."""
        slot_to_fill = self.get_slot_to_fill(tracker)
>>>>>>> 6929f653
        logger.debug(f"Trying to extract requested slot '{slot_to_fill}' ...")

        # get mapping for requested slot
        requested_slot_mappings = self.get_mappings_for_slot(slot_to_fill, domain)

        for requested_slot_mapping in requested_slot_mappings:
            logger.debug(f"Got mapping '{requested_slot_mapping}'")

            if self.intent_is_desired(requested_slot_mapping, tracker):
                mapping_type = requested_slot_mapping["type"]

                if mapping_type == str(SlotMapping.FROM_ENTITY):
                    value = self.get_entity_value(
                        requested_slot_mapping.get("entity"),
                        tracker,
                        requested_slot_mapping.get("role"),
                        requested_slot_mapping.get("group"),
                    )
                elif mapping_type == str(SlotMapping.FROM_INTENT):
                    value = requested_slot_mapping.get("value")
                elif mapping_type == str(SlotMapping.FROM_TRIGGER_INTENT):
                    # from_trigger_intent is only used on form activation
                    continue
                elif mapping_type == str(SlotMapping.FROM_TEXT):
                    value = tracker.latest_message.text
                else:
                    raise InvalidDomain("Provided slot mapping type is not supported")

                if value is not None:
                    logger.debug(
                        f"Successfully extracted '{value}' for requested slot "
                        f"'{slot_to_fill}'"
                    )
                    return {slot_to_fill: value}

        logger.debug(f"Failed to extract requested slot '{slot_to_fill}'")
        return {}

    async def validate_slots(
        self,
        slot_candidates: Dict[Text, Any],
        tracker: "DialogueStateTracker",
        domain: Domain,
        output_channel: OutputChannel,
        nlg: NaturalLanguageGenerator,
    ) -> List[Event]:
        """Validate the extracted slots.

        If a custom action is available for validating the slots, we call it to validate
        them. Otherwise there is no validation.

        Args:
            slot_candidates: Extracted slots which are candidates to fill the slots required
                by the form.
            tracker: The current conversation tracker.
            domain: The current model domain.
            output_channel: The output channel which can be used to send messages
                to the user.
            nlg:  `NaturalLanguageGenerator` to use for response generation.

        Returns:
            The validation events including potential bot messages and `SlotSet` events
            for the validated slots.
        """
        logger.debug(f"Validating extracted slots: {slot_candidates}")
        events = [
            SlotSet(slot_name, value) for slot_name, value in slot_candidates.items()
        ]

        validate_name = f"validate_{self.name()}"

        if validate_name not in domain.action_names_or_texts:
            return events

        _tracker = self._temporary_tracker(tracker, events, domain)
        _action = RemoteAction(validate_name, self.action_endpoint)
        validate_events = await _action.run(output_channel, nlg, _tracker, domain)

        validated_slot_names = [
            event.key for event in validate_events if isinstance(event, SlotSet)
        ]

        # If the custom action doesn't return a SlotSet event for an extracted slot
        # candidate we assume that it was valid. The custom action has to return a
        # SlotSet(slot_name, None) event to mark a Slot as invalid.
        return validate_events + [
            event for event in events if event.key not in validated_slot_names
        ]

    def _temporary_tracker(
        self,
        current_tracker: DialogueStateTracker,
        additional_events: List[Event],
        domain: Domain,
    ) -> DialogueStateTracker:
        return DialogueStateTracker.from_events(
            current_tracker.sender_id,
            current_tracker.events_after_latest_restart()
            # Insert SlotSet event to make sure REQUESTED_SLOT belongs to active form.
            + [SlotSet(REQUESTED_SLOT, self.get_slot_to_fill(current_tracker))]
            # Insert form execution event so that it's clearly distinguishable which
            # events were newly added.
            + [ActionExecuted(self.name())] + additional_events,
            slots=domain.slots,
        )

    def _user_rejected_manually(self, validation_events: List[Event]) -> bool:
        """Checks if user rejected the form execution during a slot_validation.

        Args:
            validation_events: Events returned by the custom slot_validation action

        Returns:
            True if the validation_events include an ActionExecutionRejected event,
            else False.
        """
        return any(
            isinstance(event, ActionExecutionRejected) for event in validation_events
        )

    async def validate(
        self,
        tracker: "DialogueStateTracker",
        domain: Domain,
        output_channel: OutputChannel,
        nlg: NaturalLanguageGenerator,
    ) -> List[Event]:
        """Extract and validate value of requested slot.

        If nothing was extracted reject execution of the form action.
        Subclass this method to add custom validation and rejection logic
        """

        # extract other slots that were not requested
        # but set by corresponding entity or trigger intent mapping
        slot_values = self.extract_other_slots(tracker, domain)

        # extract requested slot
        slot_to_fill = self.get_slot_to_fill(tracker)
        if slot_to_fill:
            slot_values.update(
                self.extract_requested_slot(tracker, domain, slot_to_fill)
            )

        validation_events = await self.validate_slots(
            slot_values, tracker, domain, output_channel, nlg
        )

        some_slots_were_validated = any(
            isinstance(event, SlotSet)
            for event in validation_events
            # Ignore `SlotSet`s  for `REQUESTED_SLOT` as that's not a slot which needs
            # to be filled by the user.
            if isinstance(event, SlotSet) and not event.key == REQUESTED_SLOT
        )

        if (
            slot_to_fill
            and not some_slots_were_validated
            and not self._user_rejected_manually(validation_events)
        ):
            # reject to execute the form action
            # if some slot was requested but nothing was extracted
            # it will allow other policies to predict another action
            #
            # don't raise it here if the user rejected manually, to allow slots other
            # than the requested slot to be filled.
            #
            raise ActionExecutionRejection(
                self.name(),
                f"Failed to extract slot {slot_to_fill} with action {self.name()}",
            )
        return validation_events

    async def request_next_slot(
        self,
        tracker: "DialogueStateTracker",
        domain: Domain,
        output_channel: OutputChannel,
        nlg: NaturalLanguageGenerator,
        events_so_far: List[Event],
    ) -> List[Event]:
        """Request the next slot and utter template if needed, else return `None`."""
        request_slot_events = []

        if await self.is_done(output_channel, nlg, tracker, domain, events_so_far):
            # The custom action for slot validation decided to stop the form early
            return [SlotSet(REQUESTED_SLOT, None)]

        slot_to_request = next(
            (
                event.value
                for event in events_so_far
                if isinstance(event, SlotSet) and event.key == REQUESTED_SLOT
            ),
            None,
        )

        temp_tracker = self._temporary_tracker(tracker, events_so_far, domain)

        if not slot_to_request:
            slot_to_request = self._find_next_slot_to_request(temp_tracker, domain)
            request_slot_events.append(SlotSet(REQUESTED_SLOT, slot_to_request))

        if slot_to_request:
            bot_message_events = await self._ask_for_slot(
                domain, nlg, output_channel, slot_to_request, temp_tracker
            )
            return request_slot_events + bot_message_events

        # no more required slots to fill
        return [SlotSet(REQUESTED_SLOT, None)]

    def _find_next_slot_to_request(
        self, tracker: DialogueStateTracker, domain: Domain
    ) -> Optional[Text]:
        return next(
            (
                slot
                for slot in self.required_slots(domain)
                if self._should_request_slot(tracker, slot)
            ),
            None,
        )

    def _name_of_utterance(self, domain: Domain, slot_name: Text) -> Optional[Text]:
        search_path = [
            f"action_ask_{self._form_name}_{slot_name}",
            f"{UTTER_PREFIX}ask_{self._form_name}_{slot_name}",
            f"action_ask_{slot_name}",
            f"{UTTER_PREFIX}ask_{slot_name}",
        ]

        found_actions = (
            action_name
            for action_name in search_path
            if action_name in domain.action_names_or_texts
        )

        return next(found_actions, None)

    async def _ask_for_slot(
        self,
        domain: Domain,
        nlg: NaturalLanguageGenerator,
        output_channel: OutputChannel,
        slot_name: Text,
        tracker: DialogueStateTracker,
    ) -> List[Event]:
        logger.debug(f"Request next slot '{slot_name}'")

        action_to_ask_for_next_slot = self._name_of_utterance(domain, slot_name)
        if not action_to_ask_for_next_slot:
            # Use a debug log as the user might have asked as part of a custom action
            logger.debug(
                f"There was no action found to ask for slot '{slot_name}' "
                f"name to be filled."
            )
            return []

        action_to_ask_for_next_slot = action.action_for_name_or_text(
            action_to_ask_for_next_slot, domain, self.action_endpoint
        )
        return await action_to_ask_for_next_slot.run(
            output_channel, nlg, tracker, domain
        )

    # helpers
    @staticmethod
    def _to_list(x: Optional[Any]) -> List[Any]:
        """Convert object to a list if it is not a list, `None` converted to empty list."""
        if x is None:
            x = []
        elif not isinstance(x, list):
            x = [x]

        return x

    def _list_intents(
        self,
        intent: Optional[Union[Text, List[Text]]] = None,
        not_intent: Optional[Union[Text, List[Text]]] = None,
    ) -> Tuple[List[Text], List[Text]]:
        """Check provided intent and not_intent"""
        if intent and not_intent:
            raise ValueError(
                f"Providing  both intent '{intent}' and not_intent '{not_intent}' "
                f"is not supported."
            )

        return self._to_list(intent), self._to_list(not_intent)

    async def _validate_if_required(
        self,
        tracker: "DialogueStateTracker",
        domain: Domain,
        output_channel: OutputChannel,
        nlg: NaturalLanguageGenerator,
    ) -> List[Event]:
        """Return a list of events from `self.validate(...)`.

        Validation is required if:
           - the form is active
           - the form is called after `action_listen`
           - form validation was not cancelled
        """
        # no active_loop means that it is called during activation
        needs_validation = not tracker.active_loop or (
            tracker.latest_action_name == ACTION_LISTEN_NAME
            and not tracker.active_loop.get(LOOP_INTERRUPTED, False)
        )

        if needs_validation:
            logger.debug(f"Validating user input '{tracker.latest_message}'.")
            return await self.validate(tracker, domain, output_channel, nlg)
        else:
            # Needed to determine which slots to request although there are no slots
            # to actually validate, which happens when coming back to the form after
            # an unhappy path
            return await self.validate_slots({}, tracker, domain, output_channel, nlg)

    @staticmethod
    def _should_request_slot(tracker: "DialogueStateTracker", slot_name: Text) -> bool:
        """Check whether form action should request given slot"""

        return tracker.get_slot(slot_name) is None

    async def activate(
        self,
        output_channel: "OutputChannel",
        nlg: "NaturalLanguageGenerator",
        tracker: "DialogueStateTracker",
        domain: "Domain",
    ) -> List[Event]:
        """Activate form if the form is called for the first time.

        If activating, validate any required slots that were filled before
        form activation and return `Form` event with the name of the form, as well
        as any `SlotSet` events from validation of pre-filled slots.

        Args:
            output_channel: The output channel which can be used to send messages
                to the user.
            nlg: `NaturalLanguageGenerator` to use for response generation.
            tracker: Current conversation tracker of the user.
            domain: Current model domain.

        Returns:
            Events from the activation.
        """

        logger.debug(f"Activated the form '{self.name()}'.")
        # collect values of required slots filled before activation
        prefilled_slots = {}

        for slot_name in self.required_slots(domain):
            if not self._should_request_slot(tracker, slot_name):
                prefilled_slots[slot_name] = tracker.get_slot(slot_name)

        if not prefilled_slots:
            logger.debug("No pre-filled required slots to validate.")
            return []

        logger.debug(f"Validating pre-filled required slots: {prefilled_slots}")
        return await self.validate_slots(
            prefilled_slots, tracker, domain, output_channel, nlg
        )

    async def do(
        self,
        output_channel: "OutputChannel",
        nlg: "NaturalLanguageGenerator",
        tracker: "DialogueStateTracker",
        domain: "Domain",
        events_so_far: List[Event],
    ) -> List[Event]:
        events = await self._validate_if_required(tracker, domain, output_channel, nlg)

        if not self._user_rejected_manually(events):
            events += await self.request_next_slot(
                tracker, domain, output_channel, nlg, events_so_far + events
            )

        return events

    async def is_done(
        self,
        output_channel: "OutputChannel",
        nlg: "NaturalLanguageGenerator",
        tracker: "DialogueStateTracker",
        domain: "Domain",
        events_so_far: List[Event],
    ) -> bool:
        if any(isinstance(event, ActionExecutionRejected) for event in events_so_far):
            return False

        # Custom validation actions can decide to terminate the loop early by
        # setting the requested slot to `None` or setting `ActiveLoop(None)`.
        # We explicitly check only the last occurrences for each possible termination
        # event instead of doing `return event in events_so_far` to make it possible
        # to override termination events which were returned earlier.
        return next(
            (
                event
                for event in reversed(events_so_far)
                if isinstance(event, SlotSet) and event.key == REQUESTED_SLOT
            ),
            None,
        ) == SlotSet(REQUESTED_SLOT, None) or next(
            (
                event
                for event in reversed(events_so_far)
                if isinstance(event, ActiveLoop)
            ),
            None,
        ) == ActiveLoop(
            None
        )

    async def deactivate(self, *args: Any, **kwargs: Any) -> List[Event]:
        logger.debug(f"Deactivating the form '{self.name()}'")
        return []

    def _get_entity_type_of_slot_to_fill(
        self, slot_to_fill: Text, domain: "Domain"
    ) -> Optional[Text]:
        if not slot_to_fill:
            return None

        mappings = self.get_mappings_for_slot(slot_to_fill, domain)
        mappings = [
            m for m in mappings if m.get("type") == str(SlotMapping.FROM_ENTITY)
        ]

        if not mappings:
            return None

        entity_type = mappings[0].get("entity")

        for i in range(1, len(mappings)):
            if entity_type != mappings[i].get("entity"):
                return None

        return entity_type<|MERGE_RESOLUTION|>--- conflicted
+++ resolved
@@ -335,10 +335,7 @@
     def extract_requested_slot(
         self, tracker: "DialogueStateTracker", domain: Domain, slot_to_fill: Text,
     ) -> Dict[Text, Any]:
-<<<<<<< HEAD
-        """
-        Extract the value of requested slot from a user input
-        else return `None`.
+        """Extract the value of requested slot from a user input else return `None`.
 
         Args:
             tracker: a DialogueStateTracker instance
@@ -350,10 +347,6 @@
             and its value being the slot value, or an empty dictionary
             if no slot value was found.
         """
-=======
-        """Extracts the value of requested slot from a user input else return `None`."""
-        slot_to_fill = self.get_slot_to_fill(tracker)
->>>>>>> 6929f653
         logger.debug(f"Trying to extract requested slot '{slot_to_fill}' ...")
 
         # get mapping for requested slot
