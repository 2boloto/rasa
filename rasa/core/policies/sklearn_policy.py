import json
import logging
import os
import typing
from typing import Any, Callable, Dict, List, Optional, Text, Tuple
from collections import defaultdict, OrderedDict
import scipy.sparse

import numpy as np
import rasa.utils.io as io_utils
import rasa.utils.tensorflow.model_data_utils as model_data_utils
from rasa.utils.features import Features
from rasa.core.constants import DEFAULT_POLICY_PRIORITY
from rasa.core.domain import Domain
from rasa.core.featurizers.single_state_featurizer import SingleStateFeaturizer
from rasa.core.featurizers.tracker_featurizers import (
    MaxHistoryTrackerFeaturizer,
    TrackerFeaturizer,
)
from rasa.core.interpreter import NaturalLanguageInterpreter
from rasa.core.policies.policy import Policy
from rasa.core.trackers import DialogueStateTracker
from rasa.core.training.generator import TrackerWithCachedStates
import rasa.shared.utils.io
from sklearn.base import clone
from sklearn.linear_model import LogisticRegression
from sklearn.model_selection import GridSearchCV
from sklearn.preprocessing import LabelEncoder
from rasa.nlu.constants import TEXT, ACTION_TEXT
from rasa.utils.tensorflow.constants import SENTENCE
from rasa.utils.tensorflow.model_data import Data

# noinspection PyProtectedMember
from sklearn.utils import shuffle as sklearn_shuffle

logger = logging.getLogger(__name__)

if typing.TYPE_CHECKING:
    import sklearn


class SklearnPolicy(Policy):
    """Use an sklearn classifier to train a policy."""

    DEFAULT_MAX_HISTORY = 5

    @staticmethod
    def _standard_featurizer(
        max_history: int = DEFAULT_MAX_HISTORY,
    ) -> MaxHistoryTrackerFeaturizer:
        # Sklearn policy always uses MaxHistoryTrackerFeaturizer
        return MaxHistoryTrackerFeaturizer(
            state_featurizer=SingleStateFeaturizer(), max_history=5
        )

    def __init__(
        self,
        featurizer: Optional[MaxHistoryTrackerFeaturizer] = None,
        priority: int = DEFAULT_POLICY_PRIORITY,
        max_history: int = DEFAULT_MAX_HISTORY,
        model: Optional["sklearn.base.BaseEstimator"] = None,
        param_grid: Optional[Dict[Text, List] or List[Dict]] = None,
        cv: Optional[int] = None,
        scoring: Optional[Text or List or Dict or Callable] = "accuracy",
        label_encoder: LabelEncoder = LabelEncoder(),
        shuffle: bool = True,
        zero_state_features: Optional[Dict[Text, List["Features"]]] = None,
        **kwargs: Any,
    ) -> None:
        """Create a new sklearn policy.

        Args:
            featurizer: Featurizer used to convert the training data into
                vector format.
            model: The sklearn model or model pipeline.
            param_grid: If *param_grid* is not None and *cv* is given,
                a grid search on the given *param_grid* is performed
                (e.g. *param_grid={'n_estimators': [50, 100]}*).
            cv: If *cv* is not None, perform a cross validation on
                the training data. *cv* should then conform to the
                sklearn standard (e.g. *cv=5* for a 5-fold cross-validation).
            scoring: Scoring strategy, using the sklearn standard.
            label_encoder: Encoder for the labels. Must implement an
                *inverse_transform* method.
            shuffle: Whether to shuffle training data.
            zero_state_features: Contains default feature values for attributes
        """

        if featurizer:
            if not isinstance(featurizer, MaxHistoryTrackerFeaturizer):
                raise TypeError(
                    f"Passed featurizer of type '{type(featurizer).__name__}', "
                    f"should be MaxHistoryTrackerFeaturizer."
                )
            if not featurizer.max_history:
                raise ValueError(
                    "Passed featurizer without `max_history`, `max_history` should be "
                    "set to a positive integer value."
                )
        else:
            if not max_history:
                raise ValueError(
                    "max_history should be set to a positive integer value."
                )
            featurizer = self._standard_featurizer(max_history)

        super().__init__(featurizer, priority)

        self.model = model or self._default_model()
        self.cv = cv
        self.param_grid = param_grid
        self.scoring = scoring
        self.label_encoder = label_encoder
        self.shuffle = shuffle

        # attributes that need to be restored after loading
        self._pickle_params = ["model", "cv", "param_grid", "scoring", "label_encoder"]
        self._train_params = kwargs
        self.zero_state_features = zero_state_features or defaultdict(list)

    @staticmethod
    def _default_model() -> Any:
        return LogisticRegression(solver="liblinear", multi_class="auto")

    @property
    def _state(self):
        return {attr: getattr(self, attr) for attr in self._pickle_params}

    def model_architecture(self, **kwargs) -> Any:
        # filter out kwargs that cannot be passed to model
        train_params = self._get_valid_params(self.model.__init__, **kwargs)
        return self.model.set_params(**train_params)

    @staticmethod
    def _fill_in_features_to_max_length(
        features: List[np.ndarray], max_history: int
    ) -> List[np.ndarray]:
        """
        Pad features with zeros to maximum length;
        Args:
            features: list of features for each dialog;
                each feature has shape [dialog_history x shape_attribute]
            max_history: maximum history of the dialogs
        Returns:
            padded features
        """
        feature_shape = features[0].shape[-1]
        features = [
            feature
            if feature.shape[0] == max_history
            else np.vstack(
                [np.zeros((max_history - feature.shape[0], feature_shape)), feature]
            )
            for feature in features
        ]
        return features

    def _get_features_for_attribute(self, attribute_data: Dict[Text, List[np.ndarray]]):
        """
        Given a list of all features for one attribute, turn it into a numpy array;
        shape_attribute = features[SENTENCE][0][0].shape[-1]
            (Shape of features of one attribute)
        Args:
            attribute_data: all features in the attribute stored in a np.array;
        Output:
            2D np.ndarray with features for an attribute with
                shape [num_dialogs x (max_history * shape_attribute)]
        """
        sentence_features = attribute_data[SENTENCE][0]
        if isinstance(sentence_features[0], scipy.sparse.coo_matrix):
            sentence_features = [feature.toarray() for feature in sentence_features]
        # MaxHistoryFeaturizer is always used with SkLearn policy;
        max_history = self.featurizer.max_history
        features = self._fill_in_features_to_max_length(sentence_features, max_history)
        features = [feature.reshape((1, -1)) for feature in features]
        return np.vstack(features)

    def _preprocess_data(self, data: Data) -> np.ndarray:
        """
        Turn data into np.ndarray for sklearn training; dialogue history features
        are flattened.
        Args:
            data: training data containing all the features
        Returns:
            Training_data: shape [num_dialogs x (max_history * all_features)];
            all_features - sum of number of features of
            intent, action_name, entities, forms, slots.
        """
        if TEXT in data or ACTION_TEXT in data:
            raise Exception(
                f"{self.__name__} cannot be applied to text data. "
                f"Try to use TEDPolicy instead. "
            )

        attribute_data = {
            attribute: self._get_features_for_attribute(attribute_data)
            for attribute, attribute_data in data.items()
        }
        # turning it into OrderedDict so that the order of features is the same
        attribute_data = OrderedDict(attribute_data)
        return np.concatenate(list(attribute_data.values()), axis=-1)

    def _search_and_score(self, model, X, y, param_grid) -> Tuple[Any, Any]:
        search = GridSearchCV(
            model, param_grid=param_grid, cv=self.cv, scoring="accuracy", verbose=1
        )
        search.fit(X, y)
        print("Best params:", search.best_params_)
        return search.best_estimator_, search.best_score_

    def train(
        self,
        training_trackers: List[TrackerWithCachedStates],
        domain: Domain,
        interpreter: NaturalLanguageInterpreter,
        **kwargs: Any,
    ) -> None:
        tracker_state_features, label_ids = self.featurize_for_training(
            training_trackers, domain, interpreter, **kwargs
        )
        training_data, zero_state_features = model_data_utils.convert_to_data_format(
            tracker_state_features
        )
        self.zero_state_features = zero_state_features

        self._train_params.update(kwargs)
        model = self.model_architecture(**self._train_params)
        score = None
        # Note: clone is called throughout to avoid mutating default arguments.
        self.label_encoder = clone(self.label_encoder).fit(label_ids)
        X = self._preprocess_data(training_data)
        y = self.label_encoder.transform(label_ids)

        if self.shuffle:
            X, y = sklearn_shuffle(X, y)

        if self.cv is None:
            model = clone(model).fit(X, y)
        else:
            param_grid = self.param_grid or {}
            model, score = self._search_and_score(model, X, y, param_grid)

        self.model = model
        logger.info("Done fitting sklearn policy model")
        if score is not None:
            logger.info(f"Cross validation score: {score:.5f}")

    def _postprocess_prediction(self, y_proba, domain) -> List[float]:
        yp = y_proba[0].tolist()

        # Some classes might not be part of the training labels. Since
        # sklearn does not predict labels it has never encountered
        # during training, it is necessary to insert missing classes.
        indices = self.label_encoder.inverse_transform(np.arange(len(yp)))
        y_filled = [0.0 for _ in range(domain.num_actions)]
        for i, pred in zip(indices, yp):
            y_filled[i] = pred

        return y_filled

    def predict_action_probabilities(
        self,
        tracker: DialogueStateTracker,
        domain: Domain,
        interpreter: NaturalLanguageInterpreter,
        **kwargs: Any,
    ) -> List[float]:
        X = self.featurizer.create_state_features([tracker], domain, interpreter)
        training_data, _ = model_data_utils.convert_to_data_format(
            X, self.zero_state_features
        )
        Xt = self._preprocess_data(training_data)
        y_proba = self.model.predict_proba(Xt)
        return self._postprocess_prediction(y_proba, domain)

    def persist(self, path: Text) -> None:

        if self.model:
            self.featurizer.persist(path)

            meta = {"priority": self.priority}

            meta_file = os.path.join(path, "sklearn_policy.json")
            io_utils.dump_obj_as_json_to_file(meta_file, meta)

            filename = os.path.join(path, "sklearn_model.pkl")
            io_utils.pickle_dump(filename, self._state)
            zero_features_filename = os.path.join(path, "zero_state_features.pkl")
            io_utils.pickle_dump(zero_features_filename, self.zero_state_features)
        else:
            rasa.shared.utils.io.raise_warning(
                "Persist called without a trained model present. "
                "Nothing to persist then!"
            )

    @classmethod
    def load(cls, path: Text) -> Policy:
        filename = os.path.join(path, "sklearn_model.pkl")
        zero_features_filename = os.path.join(path, "zero_state_features.pkl")
        if not os.path.exists(path):
            raise OSError(
                "Failed to load dialogue model. Path {} "
                "doesn't exist".format(os.path.abspath(filename))
            )

        featurizer = TrackerFeaturizer.load(path)
        assert isinstance(featurizer, MaxHistoryTrackerFeaturizer), (
            "Loaded featurizer of type {}, should be "
            "MaxHistoryTrackerFeaturizer.".format(type(featurizer).__name__)
        )

        meta_file = os.path.join(path, "sklearn_policy.json")
<<<<<<< HEAD
        meta = json.loads(rasa.shared.utils.io.read_file(meta_file))
=======
        meta = json.loads(io_utils.read_file(meta_file))
        zero_state_features = io_utils.pickle_load(zero_features_filename)
>>>>>>> 12db4e15

        policy = cls(
            featurizer=featurizer,
            priority=meta["priority"],
            zero_state_features=zero_state_features,
        )

        state = io_utils.pickle_load(filename)

        vars(policy).update(state)

        logger.info("Loaded sklearn model")
        return policy<|MERGE_RESOLUTION|>--- conflicted
+++ resolved
@@ -9,7 +9,6 @@
 import numpy as np
 import rasa.utils.io as io_utils
 import rasa.utils.tensorflow.model_data_utils as model_data_utils
-from rasa.utils.features import Features
 from rasa.core.constants import DEFAULT_POLICY_PRIORITY
 from rasa.core.domain import Domain
 from rasa.core.featurizers.single_state_featurizer import SingleStateFeaturizer
@@ -26,7 +25,8 @@
 from sklearn.linear_model import LogisticRegression
 from sklearn.model_selection import GridSearchCV
 from sklearn.preprocessing import LabelEncoder
-from rasa.nlu.constants import TEXT, ACTION_TEXT
+from rasa.shared.nlu.constants import ACTION_TEXT, TEXT
+from rasa.shared.nlu.training_data.features import Features
 from rasa.utils.tensorflow.constants import SENTENCE
 from rasa.utils.tensorflow.model_data import Data
 
@@ -310,12 +310,8 @@
         )
 
         meta_file = os.path.join(path, "sklearn_policy.json")
-<<<<<<< HEAD
         meta = json.loads(rasa.shared.utils.io.read_file(meta_file))
-=======
-        meta = json.loads(io_utils.read_file(meta_file))
         zero_state_features = io_utils.pickle_load(zero_features_filename)
->>>>>>> 12db4e15
 
         policy = cls(
             featurizer=featurizer,
