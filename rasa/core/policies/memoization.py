import zlib

import base64
import json
import logging

from tqdm import tqdm
from typing import Optional, Any, Dict, List, Text

import rasa.utils.io
import rasa.shared.utils.io
from rasa.constants import DOCS_URL_POLICIES
from rasa.shared.core.domain import State, Domain
from rasa.shared.core.events import ActionExecuted
from rasa.core.featurizers.tracker_featurizers import (
    TrackerFeaturizer,
    MaxHistoryTrackerFeaturizer,
)
from rasa.shared.nlu.interpreter import NaturalLanguageInterpreter
from rasa.core.policies.policy import Policy
from rasa.shared.core.trackers import DialogueStateTracker
from rasa.shared.core.generator import TrackerWithCachedStates
from rasa.shared.utils.io import is_logging_disabled
from rasa.core.constants import MEMOIZATION_POLICY_PRIORITY

logger = logging.getLogger(__name__)

# temporary constants to support back compatibility
MAX_HISTORY_NOT_SET = -1
OLD_DEFAULT_MAX_HISTORY = 5


class MemoizationPolicy(Policy):
    """The policy that remembers exact examples of
    `max_history` turns from training stories.

    Since `slots` that are set some time in the past are
    preserved in all future feature vectors until they are set
    to None, this policy implicitly remembers and most importantly
    recalls examples in the context of the current dialogue
    longer than `max_history`.

    This policy is not supposed to be the only policy in an ensemble,
    it is optimized for precision and not recall.
    It should get a 100% precision because it emits probabilities of 1.1
    along it's predictions, which makes every mistake fatal as
    no other policy can overrule it.

    If it is needed to recall turns from training dialogues where
    some slots might not be set during prediction time, and there are
    training stories for this, use AugmentedMemoizationPolicy.
    """

    ENABLE_FEATURE_STRING_COMPRESSION = True

    SUPPORTS_ONLINE_TRAINING = True

    USE_NLU_CONFIDENCE_AS_SCORE = False

    @staticmethod
    def _standard_featurizer(
        max_history: Optional[int] = None,
    ) -> MaxHistoryTrackerFeaturizer:
        # Memoization policy always uses MaxHistoryTrackerFeaturizer
        # without state_featurizer
        return MaxHistoryTrackerFeaturizer(
            state_featurizer=None, max_history=max_history
        )

    def __init__(
        self,
        featurizer: Optional[TrackerFeaturizer] = None,
        priority: int = MEMOIZATION_POLICY_PRIORITY,
        max_history: Optional[int] = MAX_HISTORY_NOT_SET,
        lookup: Optional[Dict] = None,
    ) -> None:
        """Initialize the policy.

        Args:
            featurizer: tracker featurizer
            priority: the priority of the policy
            max_history: maximum history to take into account when featurizing trackers
            lookup: a dictionary that stores featurized tracker states and
                predicted actions for them
        """

        if max_history == MAX_HISTORY_NOT_SET:
            max_history = OLD_DEFAULT_MAX_HISTORY  # old default value
            rasa.shared.utils.io.raise_warning(
                f"Please configure the max history in your configuration file, "
                f"currently 'max_history' is set to old default value of "
                f"'{max_history}'. If you want to have infinite max history "
                f"set it to 'None' explicitly. We will change the default value of "
                f"'max_history' in the future to 'None'.",
                DeprecationWarning,
                docs=DOCS_URL_POLICIES,
            )

        if not featurizer:
            featurizer = self._standard_featurizer(max_history)

        super().__init__(featurizer, priority)

        self.max_history = self.featurizer.max_history
        self.lookup = lookup if lookup is not None else {}

    def _create_lookup_from_states(
        self,
        trackers_as_states: List[List[State]],
        trackers_as_actions: List[List[Text]],
    ) -> Dict[Text, Text]:
        """Creates lookup dictionary from the tracker represented as states.

        Args:
            trackers_as_states: representation of the trackers as a list of states
            trackers_as_actions: representation of the trackers as a list of actions

        Returns:
            lookup dictionary
        """

        lookup = {}

        if not trackers_as_states:
            return lookup

        assert len(trackers_as_actions[0]) == 1, (
            f"The second dimension of trackers_as_action should be 1, "
            f"instead of {len(trackers_as_actions[0])}"
        )

        ambiguous_feature_keys = set()

        pbar = tqdm(
            zip(trackers_as_states, trackers_as_actions),
            desc="Processed actions",
            disable=is_logging_disabled(),
        )
        for states, actions in pbar:
            action = actions[0]

            feature_key = self._create_feature_key(states)
            if not feature_key:
                continue

            if feature_key not in ambiguous_feature_keys:
                if feature_key in lookup.keys():
                    if lookup[feature_key] != action:
                        # delete contradicting example created by
                        # partial history augmentation from memory
                        ambiguous_feature_keys.add(feature_key)
                        del lookup[feature_key]
                else:
                    lookup[feature_key] = action
            pbar.set_postfix({"# examples": "{:d}".format(len(lookup))})

        return lookup

    def _create_feature_key(self, states: List[State]) -> Text:
<<<<<<< HEAD
=======

>>>>>>> 0c5cde9e
        # we sort keys to make sure that the same states
        # represented as dictionaries have the same json strings
        # quotes are removed for aesthetic reasons
        feature_str = json.dumps(states, sort_keys=True).replace('"', "")
        if self.ENABLE_FEATURE_STRING_COMPRESSION:
            compressed = zlib.compress(
                bytes(feature_str, rasa.shared.utils.io.DEFAULT_ENCODING)
            )
            return base64.b64encode(compressed).decode(
                rasa.shared.utils.io.DEFAULT_ENCODING
            )
        else:
            return feature_str

    def train(
        self,
        training_trackers: List[TrackerWithCachedStates],
        domain: Domain,
        interpreter: NaturalLanguageInterpreter,
        **kwargs: Any,
    ) -> None:
        # only considers original trackers (no augmented ones)
        training_trackers = [
            t
            for t in training_trackers
            if not hasattr(t, "is_augmented") or not t.is_augmented
        ]
        (
            trackers_as_states,
            trackers_as_actions,
        ) = self.featurizer.training_states_and_actions(training_trackers, domain)
        self.lookup = self._create_lookup_from_states(
            trackers_as_states, trackers_as_actions
        )
        logger.debug(f"Memorized {len(self.lookup)} unique examples.")

    def _recall_states(self, states: List[State]) -> Optional[Text]:
        return self.lookup.get(self._create_feature_key(states))

    def recall(
        self, states: List[State], tracker: DialogueStateTracker, domain: Domain
    ) -> Optional[Text]:
        return self._recall_states(states)

    def _prediction_result(
        self, action_name: Text, tracker: DialogueStateTracker, domain: Domain
    ) -> List[float]:
        result = self._default_predictions(domain)
        if action_name:
            if self.USE_NLU_CONFIDENCE_AS_SCORE:
                # the memoization will use the confidence of NLU on the latest
                # user message to set the confidence of the action
                score = tracker.latest_message.intent.get("confidence", 1.0)
            else:
                score = 1.0

            result[domain.index_for_action(action_name)] = score

        return result

    def predict_action_probabilities(
        self,
        tracker: DialogueStateTracker,
        domain: Domain,
        interpreter: NaturalLanguageInterpreter,
        **kwargs: Any,
    ) -> List[float]:
        result = self._default_predictions(domain)

        tracker_as_states = self.featurizer.prediction_states([tracker], domain)
        states = tracker_as_states[0]
        logger.debug(f"Current tracker state {states}")
        predicted_action_name = self.recall(states, tracker, domain)
        if predicted_action_name is not None:
            logger.debug(f"There is a memorised next action '{predicted_action_name}'")
            result = self._prediction_result(predicted_action_name, tracker, domain)
        else:
            logger.debug("There is no memorised next action")

        return result

    def _metadata(self) -> Dict[Text, Any]:
        return {
            "priority": self.priority,
            "max_history": self.max_history,
            "lookup": self.lookup,
        }
<<<<<<< HEAD
=======
        rasa.shared.utils.io.create_directory_for_file(memorized_file)
        rasa.shared.utils.io.dump_obj_as_json_to_file(memorized_file, data)
>>>>>>> 0c5cde9e

    @classmethod
    def _metadata_filename(cls) -> Text:
        return "memorized_turns.json"


class AugmentedMemoizationPolicy(MemoizationPolicy):
    """The policy that remembers examples from training stories
    for `max_history` turns.

    If it is needed to recall turns from training dialogues
    where some slots might not be set during prediction time,
    add relevant stories without such slots to training data.
    E.g. reminder stories.

    Since `slots` that are set some time in the past are
    preserved in all future feature vectors until they are set
    to None, this policy has a capability to recall the turns
    up to `max_history` from training stories during prediction
    even if additional slots were filled in the past
    for current dialogue.
    """

    @staticmethod
    def _back_to_the_future_again(tracker) -> Optional[DialogueStateTracker]:
        """Send Marty to the past to get
        the new featurization for the future"""

        idx_of_first_action = None
        idx_of_second_action = None

        # we need to find second executed action
        for e_i, event in enumerate(tracker.applied_events()):
            # find second ActionExecuted
            if isinstance(event, ActionExecuted):
                if idx_of_first_action is None:
                    idx_of_first_action = e_i
                else:
                    idx_of_second_action = e_i
                    break

        if idx_of_second_action is None:
            return None
        # make second ActionExecuted the first one
        events = tracker.applied_events()[idx_of_second_action:]
        if not events:
            return None

        mcfly_tracker = tracker.init_copy()
        for e in events:
            mcfly_tracker.update(e)

        return mcfly_tracker

    def _recall_using_delorean(self, old_states, tracker, domain) -> Optional[Text]:
        """Recursively go to the past to correctly forget slots,
        and then back to the future to recall."""

        logger.debug("Launch DeLorean...")
        mcfly_tracker = self._back_to_the_future_again(tracker)
        while mcfly_tracker is not None:
            tracker_as_states = self.featurizer.prediction_states(
                [mcfly_tracker], domain
            )
            states = tracker_as_states[0]

            if old_states != states:
                # check if we like new futures
                memorised = self._recall_states(states)
                if memorised is not None:
                    logger.debug(f"Current tracker state {states}")
                    return memorised
                old_states = states

            # go back again
            mcfly_tracker = self._back_to_the_future_again(mcfly_tracker)

        # No match found
        logger.debug(f"Current tracker state {old_states}")
        return None

    def recall(
        self, states: List[State], tracker: DialogueStateTracker, domain: Domain
    ) -> Optional[Text]:

        predicted_action_name = self._recall_states(states)
        if predicted_action_name is None:
            # let's try a different method to recall that tracker
            return self._recall_using_delorean(states, tracker, domain)
        else:
            return predicted_action_name<|MERGE_RESOLUTION|>--- conflicted
+++ resolved
@@ -157,10 +157,6 @@
         return lookup
 
     def _create_feature_key(self, states: List[State]) -> Text:
-<<<<<<< HEAD
-=======
-
->>>>>>> 0c5cde9e
         # we sort keys to make sure that the same states
         # represented as dictionaries have the same json strings
         # quotes are removed for aesthetic reasons
@@ -248,11 +244,6 @@
             "max_history": self.max_history,
             "lookup": self.lookup,
         }
-<<<<<<< HEAD
-=======
-        rasa.shared.utils.io.create_directory_for_file(memorized_file)
-        rasa.shared.utils.io.dump_obj_as_json_to_file(memorized_file, data)
->>>>>>> 0c5cde9e
 
     @classmethod
     def _metadata_filename(cls) -> Text:
