--- conflicted
+++ resolved
@@ -34,13 +34,8 @@
     RULE_SNIPPET_ACTION_NAME,
     ACTION_DEFAULT_FALLBACK_NAME,
 )
-<<<<<<< HEAD
-import rasa.utils.io
-from rasa.nlu.constants import ACTION_NAME, INTENT_NAME_KEY
-=======
 from rasa.nlu.constants import INTENT_NAME_KEY
 from rasa.shared.nlu.constants import ACTION_NAME
->>>>>>> 3a10590e
 
 if TYPE_CHECKING:
     from rasa.core.policies.ensemble import PolicyEnsemble  # pytype: disable=pyi-error
