import json
import logging
from typing import List, Dict, Text, Optional, Any, Set, TYPE_CHECKING

<<<<<<< HEAD
import numpy as np
import json

import rasa.shared.utils.io
from rasa.core.events import FormValidation, UserUttered, ActionExecuted
=======
from rasa.shared.core.events import FormValidation
>>>>>>> 0c5cde9e
from rasa.core.featurizers.tracker_featurizers import TrackerFeaturizer
from rasa.shared.nlu.interpreter import NaturalLanguageInterpreter
from rasa.core.policies.memoization import MemoizationPolicy
from rasa.core.policies.policy import SupportedData
from rasa.shared.core.trackers import (
    DialogueStateTracker,
    get_active_loop_name,
    is_prev_action_listen_in_state,
)
from rasa.shared.core.generator import TrackerWithCachedStates
from rasa.core.constants import FORM_POLICY_PRIORITY
from rasa.shared.core.constants import (
    USER_INTENT_RESTART,
    USER_INTENT_BACK,
    USER_INTENT_SESSION_START,
    ACTION_LISTEN_NAME,
    ACTION_RESTART_NAME,
    ACTION_SESSION_START_NAME,
    ACTION_DEFAULT_FALLBACK_NAME,
    ACTION_BACK_NAME,
    RULE_SNIPPET_ACTION_NAME,
    SHOULD_NOT_BE_SET,
    PREVIOUS_ACTION,
    LOOP_REJECTED,
)
<<<<<<< HEAD
from rasa.nlu.constants import INTENT_NAME_KEY
from rasa.shared.nlu.constants import ACTION_NAME
import rasa.core.test
=======
from rasa.shared.core.domain import InvalidDomain, State, Domain
from rasa.shared.nlu.constants import ACTION_NAME, INTENT_NAME_KEY
>>>>>>> 0c5cde9e

if TYPE_CHECKING:
    from rasa.core.policies.ensemble import PolicyEnsemble  # pytype: disable=pyi-error

logger = logging.getLogger(__name__)

# These are Rasa Open Source default actions and overrule everything at any time.
DEFAULT_ACTION_MAPPINGS = {
    USER_INTENT_RESTART: ACTION_RESTART_NAME,
    USER_INTENT_BACK: ACTION_BACK_NAME,
    USER_INTENT_SESSION_START: ACTION_SESSION_START_NAME,
}

RULES = "rules"
RULES_FOR_LOOP_UNHAPPY_PATH = "rules_for_loop_unhappy_path"
DO_NOT_VALIDATE_LOOP = "do_not_validate_loop"
DO_NOT_PREDICT_LOOP_ACTION = "do_not_predict_loop_action"


class InvalidRule(Exception):
    """Exception that can be raised when domain is not valid."""

    def __init__(self, message: Text) -> None:
        self.message = message

    def __str__(self) -> Text:
        # return message in error colours
        return rasa.shared.utils.io.wrap_with_color(
            self.message, color=rasa.shared.utils.io.bcolors.FAIL
        )


class RulePolicy(MemoizationPolicy):
    """Policy which handles all the rules"""

    # rules use explicit json strings
    ENABLE_FEATURE_STRING_COMPRESSION = False

    # number of user inputs that is allowed in case rules are restricted
    ALLOWED_NUMBER_OF_USER_INPUTS = 1

    @staticmethod
    def supported_data() -> SupportedData:
        """The type of data supported by this policy.

        Returns:
            The data type supported by this policy (rule data).
        """
        return SupportedData.ML_AND_RULE_DATA

    def __init__(
        self,
        featurizer: Optional[TrackerFeaturizer] = None,
        priority: int = FORM_POLICY_PRIORITY,
        lookup: Optional[Dict] = None,
        core_fallback_threshold: float = 0.3,
        core_fallback_action_name: Text = ACTION_DEFAULT_FALLBACK_NAME,
        enable_fallback_prediction: bool = True,
        restrict_rules: bool = True,
        check_rules_with_stories: bool = True,
    ) -> None:
        """Create a `RulePolicy` object.

        Args:
            featurizer: `Featurizer` which is used to convert conversation states to
                features.
            priority: Priority of the policy which is used if multiple policies predict
                actions with the same confidence.
            lookup: Lookup table which is used to pick matching rules for a conversation
                state.
            core_fallback_threshold: Confidence of the prediction if no rule matched
                and de-facto threshold for a core fallback.
            core_fallback_action_name: Name of the action which should be predicted
                if no rule matched.
            enable_fallback_prediction: If `True` `core_fallback_action_name` is
                predicted in case no rule matched.
        """

        self._core_fallback_threshold = core_fallback_threshold
        self._fallback_action_name = core_fallback_action_name
        self._enable_fallback_prediction = enable_fallback_prediction
        self._restrict_rules = restrict_rules
        self._check_rules_with_stories = check_rules_with_stories

        # max history is set to `None` in order to capture any lengths of rule stories
        super().__init__(
            featurizer=featurizer, priority=priority, max_history=None, lookup=lookup
        )

    @classmethod
    def validate_against_domain(
        cls, ensemble: Optional["PolicyEnsemble"], domain: Optional[Domain]
    ) -> None:
        if ensemble is None:
            return

        rule_policy = next(
            (p for p in ensemble.policies if isinstance(p, RulePolicy)), None
        )
        if not rule_policy or not rule_policy._enable_fallback_prediction:
            return

        if (
            domain is None
            or rule_policy._fallback_action_name not in domain.action_names
        ):
            raise InvalidDomain(
                f"The fallback action '{rule_policy._fallback_action_name}' which was "
                f"configured for the {RulePolicy.__name__} must be present in the "
                f"domain."
            )

    @staticmethod
    def _is_rule_snippet_state(state: State) -> bool:
        prev_action_name = state.get(PREVIOUS_ACTION, {}).get(ACTION_NAME)
        return prev_action_name == RULE_SNIPPET_ACTION_NAME

    def _create_feature_key(self, states: List[State]) -> Optional[Text]:
        new_states = []
        for state in reversed(states):
            if self._is_rule_snippet_state(state):
                # remove all states before RULE_SNIPPET_ACTION_NAME
                break
            new_states.insert(0, state)

        if not new_states:
            return

        # we sort keys to make sure that the same states
        # represented as dictionaries have the same json strings
        return json.dumps(new_states, sort_keys=True)

    @staticmethod
    def _states_for_unhappy_loop_predictions(states: List[State]) -> List[State]:
        """Modifies the states to create feature keys for loop unhappy path conditions.

        Args:
            states: a representation of a tracker
                as a list of dictionaries containing features

        Returns:
            modified states
        """

        # leave only last 2 dialogue turns to
        # - capture previous meaningful action before action_listen
        # - ignore previous intent
        if len(states) == 1 or not states[-2].get(PREVIOUS_ACTION):
            return [states[-1]]
        else:
            return [{PREVIOUS_ACTION: states[-2][PREVIOUS_ACTION]}, states[-1]]

    @staticmethod
    def _remove_rule_snippet_predictions(lookup: Dict[Text, Text]) -> Dict[Text, Text]:
        # Delete rules if it would predict the RULE_SNIPPET_ACTION_NAME action
        return {
            feature_key: action
            for feature_key, action in lookup.items()
            if action != RULE_SNIPPET_ACTION_NAME
        }

    def _create_loop_unhappy_lookup_from_states(
        self,
        trackers_as_states: List[List[State]],
        trackers_as_actions: List[List[Text]],
    ) -> Dict[Text, Text]:
        """Creates lookup dictionary from the tracker represented as states.

        Args:
            trackers_as_states: representation of the trackers as a list of states
            trackers_as_actions: representation of the trackers as a list of actions

        Returns:
            lookup dictionary
        """

        lookup = {}
        for states, actions in zip(trackers_as_states, trackers_as_actions):
            action = actions[0]
            active_loop = get_active_loop_name(states[-1])
            # even if there are two identical feature keys
            # their loop will be the same
            if not active_loop:
                continue

            states = self._states_for_unhappy_loop_predictions(states)
            feature_key = self._create_feature_key(states)
            if not feature_key:
                continue

            # Since rule snippets and stories inside the loop contain
            # only unhappy paths, notify the loop that
            # it was predicted after an answer to a different question and
            # therefore it should not validate user input
            if (
                # loop is predicted after action_listen in unhappy path,
                # therefore no validation is needed
                is_prev_action_listen_in_state(states[-1])
                and action == active_loop
            ):
                lookup[feature_key] = DO_NOT_VALIDATE_LOOP
            elif (
                # some action other than active_loop is predicted in unhappy path,
                # therefore active_loop shouldn't be predicted by the rule
                not is_prev_action_listen_in_state(states[-1])
                and action != active_loop
            ):
                lookup[feature_key] = DO_NOT_PREDICT_LOOP_ACTION
        return lookup

    def _check_rule_restriction(self, rule_trackers):
        bad_rules = []
        for tracker in rule_trackers:
            number_of_user_uttered = sum(
                isinstance(event, UserUttered) for event in tracker.events
            )
            if number_of_user_uttered > self.ALLOWED_NUMBER_OF_USER_INPUTS:
                bad_rules.append(tracker.sender_id)

        if bad_rules:
            raise InvalidRule(
                f"Found rules {bad_rules} that contain more than "
                f"{self.ALLOWED_NUMBER_OF_USER_INPUTS} user inputs. "
                f"Rules are not meant to hardcode a state machine. "
                f"Please use stories for these cases."
            )

    def _predict_next_action(
        self,
        tracker: TrackerWithCachedStates,
        domain: Domain,
        interpreter: NaturalLanguageInterpreter,
    ) -> Optional[Text]:
        probabilities = self.predict_action_probabilities(tracker, domain, interpreter)
        # do not raise an error if RulePolicy didn't predict anything for stories;
        # however for rules RulePolicy should always predict an action
        if (
            probabilities != self._default_predictions(domain)
            or tracker.is_rule_tracker
        ):
            return domain.action_names[np.argmax(probabilities)]

    def _check_prediction(
        self,
        tracker: TrackerWithCachedStates,
        domain: Domain,
        interpreter: NaturalLanguageInterpreter,
        gold_action_name: Text,
    ) -> Optional[Text]:

        predicted_action_name = self._predict_next_action(tracker, domain, interpreter)
        if not predicted_action_name or predicted_action_name == gold_action_name:
            return

        # RulePolicy will always predict active_loop first,
        # but inside loop unhappy path there might be another action
        if predicted_action_name == tracker.active_loop_name:
            rasa.core.test.emulate_form_rejection(tracker)
            predicted_action_name = self._predict_next_action(
                tracker, domain, interpreter
            )
            if not predicted_action_name or predicted_action_name == gold_action_name:
                return

        tracker_type = "rule" if tracker.is_rule_tracker else "story"
        return (
            f"Action '{gold_action_name}' in {tracker_type} "
            f"'{tracker.sender_id}' was predicted incorrectly by "
            f"the {self.__class__.__name__} as action "
            f"'{predicted_action_name}'."
        )

    def _find_contradicting_rules(
        self,
        trackers: List[TrackerWithCachedStates],
        domain: Domain,
        interpreter: NaturalLanguageInterpreter,
    ) -> None:
        error_messages = []
        for tracker in trackers:
            running_tracker = tracker.init_copy()
            running_tracker.sender_id = tracker.sender_id
            # the first action is always unpredictable
            next_action_is_unpredictable = True
            for event in tracker.applied_events():
                # do not run prediction on unpredictable actions
                if not isinstance(event, ActionExecuted):
                    running_tracker.update(event)
                    continue

                if event.action_name == RULE_SNIPPET_ACTION_NAME:
                    # notify that we shouldn't check that the action after
                    # RULE_SNIPPET_ACTION_NAME is unpredictable
                    next_action_is_unpredictable = True
                    # do not add RULE_SNIPPET_ACTION_NAME event
                    continue

                if next_action_is_unpredictable or event.unpredictable:
                    next_action_is_unpredictable = False  # reset unpredictability
                    running_tracker.update(event)
                    continue

                gold_action_name = event.action_name or event.action_text
                error_message = self._check_prediction(
                    running_tracker, domain, interpreter, gold_action_name
                )
                if error_message:
                    error_messages.append(error_message)

                running_tracker.update(event)

        if error_messages:
            error_messages.append(
                "Please update your stories and rules so that "
                "they don't contradict each other."
            )
            raise InvalidRule("\n".join(error_messages))

    def train(
        self,
        training_trackers: List[TrackerWithCachedStates],
        domain: Domain,
        interpreter: NaturalLanguageInterpreter,
        **kwargs: Any,
    ) -> None:

        # only consider original trackers (no augmented ones)
        training_trackers = [
            t
            for t in training_trackers
            if not hasattr(t, "is_augmented") or not t.is_augmented
        ]
        # only use trackers from rule-based training data
        rule_trackers = [t for t in training_trackers if t.is_rule_tracker]
        (
            rule_trackers_as_states,
            rule_trackers_as_actions,
        ) = self.featurizer.training_states_and_actions(rule_trackers, domain)

        if self._restrict_rules:
            self._check_rule_restriction(rule_trackers)

        rules_lookup = self._create_lookup_from_states(
            rule_trackers_as_states, rule_trackers_as_actions
        )
        self.lookup[RULES] = self._remove_rule_snippet_predictions(rules_lookup)

        story_trackers = [t for t in training_trackers if not t.is_rule_tracker]
        (
            story_trackers_as_states,
            story_trackers_as_actions,
        ) = self.featurizer.training_states_and_actions(story_trackers, domain)

        # use all trackers to find negative rules in unhappy paths
        trackers_as_states = rule_trackers_as_states + story_trackers_as_states
        trackers_as_actions = rule_trackers_as_actions + story_trackers_as_actions

        # negative rules are not anti-rules, they are auxiliary to actual rules
        self.lookup[
            RULES_FOR_LOOP_UNHAPPY_PATH
        ] = self._create_loop_unhappy_lookup_from_states(
            trackers_as_states, trackers_as_actions
        )

        # make this configurable because checking might take a lot of time
        if self._check_rules_with_stories:
            # using trackers here might not be the most efficient way, however
            # it allows us to directly test `predict_action_probabilities` method
            self._find_contradicting_rules(training_trackers, domain, interpreter)

        logger.debug(f"Memorized '{len(self.lookup[RULES])}' unique rules.")

    @staticmethod
    def _does_rule_match_state(rule_state: State, conversation_state: State) -> bool:
        for state_type, rule_sub_state in rule_state.items():
            conversation_sub_state = conversation_state.get(state_type, {})
            for key, value in rule_sub_state.items():
                if isinstance(value, list):
                    # json dumps and loads tuples as lists,
                    # so we need to convert them back
                    value = tuple(value)

                if (
                    # value should be set, therefore
                    # check whether it is the same as in the state
                    value
                    and value != SHOULD_NOT_BE_SET
                    and conversation_sub_state.get(key) != value
                ) or (
                    # value shouldn't be set, therefore
                    # it should be None or non existent in the state
                    value == SHOULD_NOT_BE_SET
                    and conversation_sub_state.get(key)
                    # this is needed to test on rule snippets
                    and conversation_sub_state.get(key) != SHOULD_NOT_BE_SET
                ):
                    return False

        return True

    @staticmethod
    def _rule_key_to_state(rule_key: Text) -> List[State]:
        return json.loads(rule_key)

    def _is_rule_applicable(
        self, rule_key: Text, turn_index: int, conversation_state: State
    ) -> bool:
        """Check if rule is satisfied with current state at turn."""

        # turn_index goes back in time
        reversed_rule_states = list(reversed(self._rule_key_to_state(rule_key)))

        return bool(
            # rule is shorter than current turn index
            turn_index >= len(reversed_rule_states)
            # current rule and state turns are empty
            or (not reversed_rule_states[turn_index] and not conversation_state)
            # check that current rule turn features are present in current state turn
            or (
                reversed_rule_states[turn_index]
                and conversation_state
                and self._does_rule_match_state(
                    reversed_rule_states[turn_index], conversation_state
                )
            )
        )

    def _get_possible_keys(
        self, lookup: Dict[Text, Text], states: List[State]
    ) -> Set[Text]:
        possible_keys = set(lookup.keys())
        for i, state in enumerate(reversed(states)):
            # find rule keys that correspond to current state
            possible_keys = set(
                filter(
                    lambda _key: self._is_rule_applicable(_key, i, state), possible_keys
                )
            )
        return possible_keys

    @staticmethod
    def _find_action_from_default_actions(
        tracker: DialogueStateTracker,
    ) -> Optional[Text]:
        if (
            not tracker.latest_action_name == ACTION_LISTEN_NAME
            or not tracker.latest_message
        ):
            return None

        default_action_name = DEFAULT_ACTION_MAPPINGS.get(
            tracker.latest_message.intent.get(INTENT_NAME_KEY)
        )

        if default_action_name:
            logger.debug(f"Predicted default action '{default_action_name}'.")

        return default_action_name

    @staticmethod
    def _find_action_from_loop_happy_path(
        tracker: DialogueStateTracker,
    ) -> Optional[Text]:

        active_loop_name = tracker.active_loop_name
        active_loop_rejected = tracker.active_loop.get(LOOP_REJECTED)
        should_predict_loop = (
            active_loop_name
            and not active_loop_rejected
            and tracker.latest_action.get(ACTION_NAME) != active_loop_name
        )
        should_predict_listen = (
            active_loop_name
            and not active_loop_rejected
            and tracker.latest_action_name == active_loop_name
        )

        if should_predict_loop:
            logger.debug(f"Predicted loop '{active_loop_name}'.")
            return active_loop_name

        # predict `action_listen` if loop action was run successfully
        if should_predict_listen:
            logger.debug(
                f"Predicted '{ACTION_LISTEN_NAME}' after loop '{active_loop_name}'."
            )
            return ACTION_LISTEN_NAME

    def _find_action_from_rules(
        self, tracker: DialogueStateTracker, domain: Domain
    ) -> Optional[Text]:
        tracker_as_states = self.featurizer.prediction_states([tracker], domain)
        states = tracker_as_states[0]

        logger.debug(f"Current tracker state: {states}")

        rule_keys = self._get_possible_keys(self.lookup[RULES], states)
        predicted_action_name = None
        best_rule_key = ""
        if rule_keys:
            # if there are several rules,
            # it should mean that some rule is a subset of another rule
            # therefore we pick a rule of maximum length
            best_rule_key = max(rule_keys, key=len)
            predicted_action_name = self.lookup[RULES].get(best_rule_key)

        active_loop_name = tracker.active_loop_name
        if active_loop_name:
            # find rules for unhappy path of the loop
            loop_unhappy_keys = self._get_possible_keys(
                self.lookup[RULES_FOR_LOOP_UNHAPPY_PATH], states
            )
            # there could be several unhappy path conditions
            unhappy_path_conditions = [
                self.lookup[RULES_FOR_LOOP_UNHAPPY_PATH].get(key)
                for key in loop_unhappy_keys
            ]

            # Check if a rule that predicted action_listen
            # was applied inside the loop.
            # Rules might not explicitly switch back to the loop.
            # Hence, we have to take care of that.
            predicted_listen_from_general_rule = (
                predicted_action_name == ACTION_LISTEN_NAME
                and not get_active_loop_name(self._rule_key_to_state(best_rule_key)[-1])
            )
            if predicted_listen_from_general_rule:
                if DO_NOT_PREDICT_LOOP_ACTION not in unhappy_path_conditions:
                    # negative rules don't contain a key that corresponds to
                    # the fact that active_loop shouldn't be predicted
                    logger.debug(
                        f"Predicted loop '{active_loop_name}' by overwriting "
                        f"'{ACTION_LISTEN_NAME}' predicted by general rule."
                    )
                    return active_loop_name

                # do not predict anything
                predicted_action_name = None

            if DO_NOT_VALIDATE_LOOP in unhappy_path_conditions:
                logger.debug("Added `FormValidation(False)` event.")
                tracker.update(FormValidation(False))

        if predicted_action_name is not None:
            logger.debug(
                f"There is a rule for the next action '{predicted_action_name}'."
            )
        else:
            logger.debug("There is no applicable rule.")

        return predicted_action_name

    def predict_action_probabilities(
        self,
        tracker: DialogueStateTracker,
        domain: Domain,
        interpreter: NaturalLanguageInterpreter,
        **kwargs: Any,
    ) -> List[float]:

        result = self._default_predictions(domain)

        # Rasa Open Source default actions overrule anything. If users want to achieve
        # the same, they need to write a rule or make sure that their loop rejects
        # accordingly.
        default_action_name = self._find_action_from_default_actions(tracker)
        if default_action_name:
            return self._prediction_result(default_action_name, tracker, domain)

        # A loop has priority over any other rule.
        # The rules or any other prediction will be applied only if a loop was rejected.
        # If we are in a loop, and the loop didn't run previously or rejected, we can
        # simply force predict the loop.
        loop_happy_path_action_name = self._find_action_from_loop_happy_path(tracker)
        if loop_happy_path_action_name:
            return self._prediction_result(loop_happy_path_action_name, tracker, domain)

        rules_action_name = self._find_action_from_rules(tracker, domain)
        if rules_action_name:
            return self._prediction_result(rules_action_name, tracker, domain)

        return result

    def _default_predictions(self, domain: Domain) -> List[float]:
        result = super()._default_predictions(domain)

        if self._enable_fallback_prediction:
            result[
                domain.index_for_action(self._fallback_action_name)
            ] = self._core_fallback_threshold
        return result<|MERGE_RESOLUTION|>--- conflicted
+++ resolved
@@ -2,15 +2,11 @@
 import logging
 from typing import List, Dict, Text, Optional, Any, Set, TYPE_CHECKING
 
-<<<<<<< HEAD
 import numpy as np
 import json
 
 import rasa.shared.utils.io
-from rasa.core.events import FormValidation, UserUttered, ActionExecuted
-=======
-from rasa.shared.core.events import FormValidation
->>>>>>> 0c5cde9e
+from rasa.shared.core.events import FormValidation, UserUttered, ActionExecuted
 from rasa.core.featurizers.tracker_featurizers import TrackerFeaturizer
 from rasa.shared.nlu.interpreter import NaturalLanguageInterpreter
 from rasa.core.policies.memoization import MemoizationPolicy
@@ -36,14 +32,9 @@
     PREVIOUS_ACTION,
     LOOP_REJECTED,
 )
-<<<<<<< HEAD
-from rasa.nlu.constants import INTENT_NAME_KEY
-from rasa.shared.nlu.constants import ACTION_NAME
-import rasa.core.test
-=======
 from rasa.shared.core.domain import InvalidDomain, State, Domain
 from rasa.shared.nlu.constants import ACTION_NAME, INTENT_NAME_KEY
->>>>>>> 0c5cde9e
+import rasa.core.test
 
 if TYPE_CHECKING:
     from rasa.core.policies.ensemble import PolicyEnsemble  # pytype: disable=pyi-error
