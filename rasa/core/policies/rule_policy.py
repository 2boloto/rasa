import logging
from typing import List, Dict, Text, Optional, Any, Set, TYPE_CHECKING, Union

from tqdm import tqdm
import numpy as np
import json

from rasa.shared.constants import DOCS_URL_RULES
from rasa.shared.exceptions import RasaException
import rasa.shared.utils.io
from rasa.shared.core.events import LoopInterrupted, UserUttered, ActionExecuted
from rasa.core.featurizers.tracker_featurizers import TrackerFeaturizer
from rasa.shared.nlu.interpreter import NaturalLanguageInterpreter
from rasa.core.policies.memoization import MemoizationPolicy
from rasa.core.policies.policy import SupportedData
from rasa.shared.core.trackers import (
    DialogueStateTracker,
    get_active_loop_name,
    is_prev_action_listen_in_state,
)
from rasa.shared.core.generator import TrackerWithCachedStates
from rasa.core.constants import DEFAULT_CORE_FALLBACK_THRESHOLD, RULE_POLICY_PRIORITY
from rasa.shared.core.constants import (
    USER_INTENT_RESTART,
    USER_INTENT_BACK,
    USER_INTENT_SESSION_START,
    ACTION_LISTEN_NAME,
    ACTION_RESTART_NAME,
    ACTION_SESSION_START_NAME,
    ACTION_DEFAULT_FALLBACK_NAME,
    ACTION_BACK_NAME,
    RULE_SNIPPET_ACTION_NAME,
    SHOULD_NOT_BE_SET,
    PREVIOUS_ACTION,
    LOOP_REJECTED,
    LOOP_NAME,
    SLOTS,
    ACTIVE_LOOP,
)
from rasa.shared.core.domain import InvalidDomain, State, Domain
from rasa.shared.nlu.constants import ACTION_NAME, INTENT_NAME_KEY
import rasa.core.test
import rasa.core.training.training


if TYPE_CHECKING:
    from rasa.core.policies.ensemble import PolicyEnsemble  # pytype: disable=pyi-error

logger = logging.getLogger(__name__)

# These are Rasa Open Source default actions and overrule everything at any time.
DEFAULT_ACTION_MAPPINGS = {
    USER_INTENT_RESTART: ACTION_RESTART_NAME,
    USER_INTENT_BACK: ACTION_BACK_NAME,
    USER_INTENT_SESSION_START: ACTION_SESSION_START_NAME,
}

RULES = "rules"
RULES_FOR_LOOP_UNHAPPY_PATH = "rules_for_loop_unhappy_path"
DO_NOT_VALIDATE_LOOP = "do_not_validate_loop"
DO_NOT_PREDICT_LOOP_ACTION = "do_not_predict_loop_action"


class InvalidRule(RasaException):
    """Exception that can be raised when rules are not valid."""

    def __init__(self, message: Text) -> None:
        super().__init__()
        self.message = message

    def __str__(self) -> Text:
        return self.message + (
            f"\nYou can find more information about the usage of "
            f"rules at {DOCS_URL_RULES}. "
        )


class RulePolicy(MemoizationPolicy):
    """Policy which handles all the rules"""

    # rules use explicit json strings
    ENABLE_FEATURE_STRING_COMPRESSION = False

    # number of user inputs that is allowed in case rules are restricted
    ALLOWED_NUMBER_OF_USER_INPUTS = 1

    @staticmethod
    def supported_data() -> SupportedData:
        """The type of data supported by this policy.

        Returns:
            The data type supported by this policy (ML and rule data).
        """
        return SupportedData.ML_AND_RULE_DATA

    def __init__(
        self,
        featurizer: Optional[TrackerFeaturizer] = None,
        priority: int = RULE_POLICY_PRIORITY,
        lookup: Optional[Dict] = None,
        core_fallback_threshold: float = DEFAULT_CORE_FALLBACK_THRESHOLD,
        core_fallback_action_name: Text = ACTION_DEFAULT_FALLBACK_NAME,
        enable_fallback_prediction: bool = True,
        restrict_rules: bool = True,
        check_for_contradictions: bool = True,
    ) -> None:
        """Create a `RulePolicy` object.

        Args:
            featurizer: `Featurizer` which is used to convert conversation states to
                features.
            priority: Priority of the policy which is used if multiple policies predict
                actions with the same confidence.
            lookup: Lookup table which is used to pick matching rules for a conversation
                state.
            core_fallback_threshold: Confidence of the prediction if no rule matched
                and de-facto threshold for a core fallback.
            core_fallback_action_name: Name of the action which should be predicted
                if no rule matched.
            enable_fallback_prediction: If `True` `core_fallback_action_name` is
                predicted in case no rule matched.
        """

        self._core_fallback_threshold = core_fallback_threshold
        self._fallback_action_name = core_fallback_action_name
        self._enable_fallback_prediction = enable_fallback_prediction
        self._restrict_rules = restrict_rules
        self._check_for_contradictions = check_for_contradictions

        # max history is set to `None` in order to capture any lengths of rule stories
        super().__init__(
            featurizer=featurizer, priority=priority, max_history=None, lookup=lookup
        )

    @classmethod
    def validate_against_domain(
        cls, ensemble: Optional["PolicyEnsemble"], domain: Optional[Domain]
    ) -> None:
        if ensemble is None:
            return

        rule_policy = next(
            (p for p in ensemble.policies if isinstance(p, RulePolicy)), None
        )
        if not rule_policy or not rule_policy._enable_fallback_prediction:
            return

        if (
            domain is None
            or rule_policy._fallback_action_name not in domain.action_names
        ):
            raise InvalidDomain(
                f"The fallback action '{rule_policy._fallback_action_name}' which was "
                f"configured for the {RulePolicy.__name__} must be present in the "
                f"domain."
            )

    @staticmethod
    def _is_rule_snippet_state(state: State) -> bool:
        prev_action_name = state.get(PREVIOUS_ACTION, {}).get(ACTION_NAME)
        return prev_action_name == RULE_SNIPPET_ACTION_NAME

    def _create_feature_key(self, states: List[State]) -> Optional[Text]:
        new_states = []
        for state in reversed(states):
            if self._is_rule_snippet_state(state):
                # remove all states before RULE_SNIPPET_ACTION_NAME
                break
            new_states.insert(0, state)

        if not new_states:
            return

        # we sort keys to make sure that the same states
        # represented as dictionaries have the same json strings
        return json.dumps(new_states, sort_keys=True)

    @staticmethod
<<<<<<< HEAD
    def _modified_states(
        states: List[Dict[Text, Union[int, float]]]
    ) -> List[Optional[Dict[Text, Union[int, float]]]]:
        """Modifies the states to create feature keys for form unhappy path conditions.
=======
    def _states_for_unhappy_loop_predictions(states: List[State]) -> List[State]:
        """Modifies the states to create feature keys for loop unhappy path conditions.
>>>>>>> 85c785d0

        Args:
            states: a representation of a tracker
                as a list of dictionaries containing features

        Returns:
            modified states
        """

<<<<<<< HEAD
        indicator = PREV_PREFIX + RULE_SNIPPET_ACTION_NAME
        state_only_with_action: Dict[Text, Union[int, float]] = {indicator: 1}
=======
>>>>>>> 85c785d0
        # leave only last 2 dialogue turns to
        # - capture previous meaningful action before action_listen
        # - ignore previous intent
        if len(states) == 1 or not states[-2].get(PREVIOUS_ACTION):
            return [states[-1]]
        else:
            return [{PREVIOUS_ACTION: states[-2][PREVIOUS_ACTION]}, states[-1]]

    @staticmethod
    def _remove_rule_snippet_predictions(lookup: Dict[Text, Text]) -> Dict[Text, Text]:
        # Delete rules if it would predict the RULE_SNIPPET_ACTION_NAME action
        return {
            feature_key: action
            for feature_key, action in lookup.items()
            if action != RULE_SNIPPET_ACTION_NAME
        }

    def _create_loop_unhappy_lookup_from_states(
        self,
        trackers_as_states: List[List[State]],
        trackers_as_actions: List[List[Text]],
    ) -> Dict[Text, Text]:
        """Creates lookup dictionary from the tracker represented as states.

        Args:
            trackers_as_states: representation of the trackers as a list of states
            trackers_as_actions: representation of the trackers as a list of actions

        Returns:
            lookup dictionary
        """

        lookup = {}
        for states, actions in zip(trackers_as_states, trackers_as_actions):
            action = actions[0]
            active_loop = get_active_loop_name(states[-1])
            # even if there are two identical feature keys
            # their loop will be the same
            if not active_loop:
                continue

            states = self._states_for_unhappy_loop_predictions(states)
            feature_key = self._create_feature_key(states)
            if not feature_key:
                continue

            # Since rule snippets and stories inside the loop contain
            # only unhappy paths, notify the loop that
            # it was predicted after an answer to a different question and
            # therefore it should not validate user input
            if (
                # loop is predicted after action_listen in unhappy path,
                # therefore no validation is needed
                is_prev_action_listen_in_state(states[-1])
                and action == active_loop
            ):
                lookup[feature_key] = DO_NOT_VALIDATE_LOOP
            elif (
                # some action other than active_loop is predicted in unhappy path,
                # therefore active_loop shouldn't be predicted by the rule
                not is_prev_action_listen_in_state(states[-1])
                and action != active_loop
            ):
                lookup[feature_key] = DO_NOT_PREDICT_LOOP_ACTION
        return lookup

    def _check_rule_restriction(
        self, rule_trackers: List[TrackerWithCachedStates]
    ) -> None:
        rules_exceeding_max_user_turns = []
        for tracker in rule_trackers:
            number_of_user_uttered = sum(
                isinstance(event, UserUttered) for event in tracker.events
            )
            if number_of_user_uttered > self.ALLOWED_NUMBER_OF_USER_INPUTS:
                rules_exceeding_max_user_turns.append(tracker.sender_id)

        if rules_exceeding_max_user_turns:
            raise InvalidRule(
                f"Found rules '{', '.join(rules_exceeding_max_user_turns)}' "
                f"that contain more than {self.ALLOWED_NUMBER_OF_USER_INPUTS} "
                f"user message. Rules are not meant to hardcode a state machine. "
                f"Please use stories for these cases."
            )

    @staticmethod
    def _check_slots_fingerprint(
        fingerprint: Dict[Text, List[Text]], state: State
    ) -> Set[Text]:
        expected_slots = set(fingerprint.get(SLOTS, {}))
        current_slots = set(state.get(SLOTS, {}).keys())
        if expected_slots == current_slots:
            # all expected slots are satisfied
            return set()

        return expected_slots

    @staticmethod
    def _check_active_loops_fingerprint(
        fingerprint: Dict[Text, List[Text]], state: State
    ) -> Set[Text]:
        expected_active_loops = set(fingerprint.get(ACTIVE_LOOP, {}))
        # we don't use tracker.active_loop_name
        # because we need to keep should_not_be_set
        current_active_loop = state.get(ACTIVE_LOOP, {}).get(LOOP_NAME)
        if current_active_loop in expected_active_loops:
            # one of expected active loops is set
            return set()

        return expected_active_loops

    @staticmethod
    def _error_messages_from_fingerprints(
        action_name: Text,
        fingerprint_slots: Set[Text],
        fingerprint_active_loops: Set[Text],
        rule_name: Text,
    ) -> List[Text]:
        error_messages = []
        if action_name and fingerprint_slots:
            error_messages.append(
                f"- the action '{action_name}' in rule '{rule_name}' does not set all "
                f"the slots, that it sets in other rules: "
                f"'{', '.join(fingerprint_slots)}'. Please update the rule with "
                f"an appropriate slot or if it is the last action "
                f"add 'wait_for_user_input: false' after this action."
            )
        if action_name and fingerprint_active_loops:
            # substitute `SHOULD_NOT_BE_SET` with `null` so that users
            # know what to put in their rules
            fingerprint_active_loops = set(
                "null" if active_loop == SHOULD_NOT_BE_SET else active_loop
                for active_loop in fingerprint_active_loops
            )
            # add action_name to active loop so that users
            # know what to put in their rules
            fingerprint_active_loops.add(action_name)

            error_messages.append(
                f"- the form '{action_name}' in rule '{rule_name}' does not set "
                f"the 'active_loop', that it sets in other rules: "
                f"'{', '.join(fingerprint_active_loops)}'. Please update the rule with "
                f"the appropriate 'active loop' property or if it is the last action "
                f"add 'wait_for_user_input: false' after this action."
            )
        return error_messages

    def _check_for_incomplete_rules(
        self, rule_trackers: List[TrackerWithCachedStates], domain: Domain,
    ) -> None:
        logger.debug("Started checking if some rules are incomplete.")
        # we need to use only fingerprints from rules
        rule_fingerprints = rasa.core.training.training.create_action_fingerprints(
            rule_trackers, domain
        )
        if not rule_fingerprints:
            return

        error_messages = []
        for tracker in rule_trackers:
            states = tracker.past_states(domain)
            # the last action is always action listen
            action_names = [
                state.get(PREVIOUS_ACTION, {}).get(ACTION_NAME) for state in states[1:]
            ] + [ACTION_LISTEN_NAME]

            for state, action_name in zip(states, action_names):
                previous_action_name = state.get(PREVIOUS_ACTION, {}).get(ACTION_NAME)
                fingerprint = rule_fingerprints.get(previous_action_name)
                if (
                    not previous_action_name
                    or not fingerprint
                    or action_name == RULE_SNIPPET_ACTION_NAME
                    or previous_action_name == RULE_SNIPPET_ACTION_NAME
                ):
                    # do not check fingerprints for rule snippet action
                    # and don't raise if fingerprints are not satisfied
                    # for a previous action if current action is rule snippet action
                    continue

                expected_slots = self._check_slots_fingerprint(fingerprint, state)
                expected_active_loops = self._check_active_loops_fingerprint(
                    fingerprint, state
                )
                error_messages.extend(
                    self._error_messages_from_fingerprints(
                        previous_action_name,
                        expected_slots,
                        expected_active_loops,
                        tracker.sender_id,
                    )
                )

        if error_messages:
            error_messages = "\n".join(error_messages)
            raise InvalidRule(
                f"\nIncomplete rules found🚨\n\n{error_messages}\n"
                f"Please note that if some slots or active loops should not be set "
                f"during prediction you need to explicitly set them to 'null' in the "
                f"rules."
            )

        logger.debug("Found no incompletions in rules.")

    def _predict_next_action(
        self,
        tracker: TrackerWithCachedStates,
        domain: Domain,
        interpreter: NaturalLanguageInterpreter,
    ) -> Optional[Text]:
        probabilities = self.predict_action_probabilities(tracker, domain, interpreter)
        # do not raise an error if RulePolicy didn't predict anything for stories;
        # however for rules RulePolicy should always predict an action
        predicted_action_name = None
        if (
            probabilities != self._default_predictions(domain)
            or tracker.is_rule_tracker
        ):
            predicted_action_name = domain.action_names[np.argmax(probabilities)]

        return predicted_action_name

    def _check_prediction(
        self,
        tracker: TrackerWithCachedStates,
        domain: Domain,
        interpreter: NaturalLanguageInterpreter,
        gold_action_name: Text,
    ) -> Optional[Text]:

        predicted_action_name = self._predict_next_action(tracker, domain, interpreter)
        if not predicted_action_name or predicted_action_name == gold_action_name:
            return None

        # RulePolicy will always predict active_loop first,
        # but inside loop unhappy path there might be another action
        if predicted_action_name == tracker.active_loop_name:
            rasa.core.test.emulate_loop_rejection(tracker)
            predicted_action_name = self._predict_next_action(
                tracker, domain, interpreter
            )
            if not predicted_action_name or predicted_action_name == gold_action_name:
                return None

        tracker_type = "rule" if tracker.is_rule_tracker else "story"
        return (
            f"- the prediction of the action '{gold_action_name}' in {tracker_type} "
            f"'{tracker.sender_id}' is contradicting with another rule or story."
        )

    def _find_contradicting_rules(
        self,
        trackers: List[TrackerWithCachedStates],
        domain: Domain,
        interpreter: NaturalLanguageInterpreter,
    ) -> None:
        logger.debug("Started checking rules and stories for contradictions.")
        # during training we run `predict_action_probabilities` to check for
        # contradicting rules.
        # We silent prediction debug to avoid too many logs during these checks.
        logger_level = logger.level
        logger.setLevel(logging.WARNING)
        error_messages = []
        pbar = tqdm(
            trackers,
            desc="Processed trackers",
            disable=rasa.shared.utils.io.is_logging_disabled(),
        )
        for tracker in pbar:
            running_tracker = tracker.init_copy()
            running_tracker.sender_id = tracker.sender_id
            # the first action is always unpredictable
            next_action_is_unpredictable = True
            for event in tracker.applied_events():
                if not isinstance(event, ActionExecuted):
                    running_tracker.update(event)
                    continue

                if event.action_name == RULE_SNIPPET_ACTION_NAME:
                    # notify that we shouldn't check that the action after
                    # RULE_SNIPPET_ACTION_NAME is unpredictable
                    next_action_is_unpredictable = True
                    # do not add RULE_SNIPPET_ACTION_NAME event
                    continue

                # do not run prediction on unpredictable actions
                if next_action_is_unpredictable or event.unpredictable:
                    next_action_is_unpredictable = False  # reset unpredictability
                    running_tracker.update(event)
                    continue

                gold_action_name = event.action_name or event.action_text
                error_message = self._check_prediction(
                    running_tracker, domain, interpreter, gold_action_name
                )
                if error_message:
                    error_messages.append(error_message)

                running_tracker.update(event)

        logger.setLevel(logger_level)  # reset logger level
        if error_messages:
            error_messages = "\n".join(error_messages)
            raise InvalidRule(
                f"\nContradicting rules or stories found 🚨\n\n{error_messages}\n"
                f"Please update your stories and rules so that they don't contradict "
                f"each other."
            )

        logger.debug("Found no contradicting rules.")

    def train(
        self,
        training_trackers: List[TrackerWithCachedStates],
        domain: Domain,
        interpreter: NaturalLanguageInterpreter,
        **kwargs: Any,
    ) -> None:

        # only consider original trackers (no augmented ones)
        training_trackers = [
            t for t in training_trackers if not getattr(t, "is_augmented", False)
        ]
        # only use trackers from rule-based training data
        rule_trackers = [t for t in training_trackers if t.is_rule_tracker]
        if self._restrict_rules:
            self._check_rule_restriction(rule_trackers)

        if self._check_for_contradictions:
            self._check_for_incomplete_rules(rule_trackers, domain)

        (
            rule_trackers_as_states,
            rule_trackers_as_actions,
        ) = self.featurizer.training_states_and_actions(rule_trackers, domain)

        rules_lookup = self._create_lookup_from_states(
            rule_trackers_as_states, rule_trackers_as_actions
        )
        self.lookup[RULES] = self._remove_rule_snippet_predictions(rules_lookup)

        story_trackers = [t for t in training_trackers if not t.is_rule_tracker]
        (
            story_trackers_as_states,
            story_trackers_as_actions,
        ) = self.featurizer.training_states_and_actions(story_trackers, domain)

        # use all trackers to find negative rules in unhappy paths
        trackers_as_states = rule_trackers_as_states + story_trackers_as_states
        trackers_as_actions = rule_trackers_as_actions + story_trackers_as_actions

        # negative rules are not anti-rules, they are auxiliary to actual rules
        self.lookup[
            RULES_FOR_LOOP_UNHAPPY_PATH
        ] = self._create_loop_unhappy_lookup_from_states(
            trackers_as_states, trackers_as_actions
        )

        # make this configurable because checking might take a lot of time
        if self._check_for_contradictions:
            # using trackers here might not be the most efficient way, however
            # it allows us to directly test `predict_action_probabilities` method
            self._find_contradicting_rules(training_trackers, domain, interpreter)

        logger.debug(f"Memorized '{len(self.lookup[RULES])}' unique rules.")

    @staticmethod
    def _does_rule_match_state(rule_state: State, conversation_state: State) -> bool:
        for state_type, rule_sub_state in rule_state.items():
            conversation_sub_state = conversation_state.get(state_type, {})
            for key, value in rule_sub_state.items():
                if isinstance(value, list):
                    # json dumps and loads tuples as lists,
                    # so we need to convert them back
                    value = tuple(value)

                if (
                    # value should be set, therefore
                    # check whether it is the same as in the state
                    value
                    and value != SHOULD_NOT_BE_SET
                    and conversation_sub_state.get(key) != value
                ) or (
                    # value shouldn't be set, therefore
                    # it should be None or non existent in the state
                    value == SHOULD_NOT_BE_SET
                    and conversation_sub_state.get(key)
                    # during training `SHOULD_NOT_BE_SET` is provided. Hence, we also
                    # have to check for the value of the slot state
                    and conversation_sub_state.get(key) != SHOULD_NOT_BE_SET
                ):
                    return False

        return True

    @staticmethod
    def _rule_key_to_state(rule_key: Text) -> List[State]:
        return json.loads(rule_key)

    def _is_rule_applicable(
        self, rule_key: Text, turn_index: int, conversation_state: State
    ) -> bool:
        """Check if rule is satisfied with current state at turn."""

        # turn_index goes back in time
        reversed_rule_states = list(reversed(self._rule_key_to_state(rule_key)))

        return bool(
            # rule is shorter than current turn index
            turn_index >= len(reversed_rule_states)
            # current rule and state turns are empty
            or (not reversed_rule_states[turn_index] and not conversation_state)
            # check that current rule turn features are present in current state turn
            or (
                reversed_rule_states[turn_index]
                and conversation_state
                and self._does_rule_match_state(
                    reversed_rule_states[turn_index], conversation_state
                )
            )
        )

    def _get_possible_keys(
        self, lookup: Dict[Text, Text], states: List[State]
    ) -> Set[Text]:
        possible_keys = set(lookup.keys())
        for i, state in enumerate(reversed(states)):
            # find rule keys that correspond to current state
            possible_keys = set(
                filter(
                    lambda _key: self._is_rule_applicable(_key, i, state), possible_keys
                )
            )
        return possible_keys

    @staticmethod
    def _find_action_from_default_actions(
        tracker: DialogueStateTracker,
    ) -> Optional[Text]:
        if (
            not tracker.latest_action_name == ACTION_LISTEN_NAME
            or not tracker.latest_message
        ):
            return None

        default_action_name = DEFAULT_ACTION_MAPPINGS.get(
            tracker.latest_message.intent.get(INTENT_NAME_KEY)
        )

        if default_action_name:
            logger.debug(f"Predicted default action '{default_action_name}'.")

        return default_action_name

    @staticmethod
    def _find_action_from_loop_happy_path(
        tracker: DialogueStateTracker,
    ) -> Optional[Text]:

        active_loop_name = tracker.active_loop_name
        active_loop_rejected = tracker.active_loop.get(LOOP_REJECTED)
        should_predict_loop = (
            active_loop_name
            and not active_loop_rejected
            and tracker.latest_action.get(ACTION_NAME) != active_loop_name
        )
        should_predict_listen = (
            active_loop_name
            and not active_loop_rejected
            and tracker.latest_action_name == active_loop_name
        )

        if should_predict_loop:
            logger.debug(f"Predicted loop '{active_loop_name}'.")
            return active_loop_name

        # predict `action_listen` if loop action was run successfully
        if should_predict_listen:
            logger.debug(
                f"Predicted '{ACTION_LISTEN_NAME}' after loop '{active_loop_name}'."
            )
            return ACTION_LISTEN_NAME

        return None

    def _find_action_from_rules(
        self, tracker: DialogueStateTracker, domain: Domain
    ) -> Optional[Text]:
        tracker_as_states = self.featurizer.prediction_states([tracker], domain)
        states = tracker_as_states[0]

        logger.debug(f"Current tracker state: {states}")

        rule_keys = self._get_possible_keys(self.lookup[RULES], states)
        predicted_action_name = None
        best_rule_key = ""
        if rule_keys:
            # if there are several rules,
            # it should mean that some rule is a subset of another rule
            # therefore we pick a rule of maximum length
            best_rule_key = max(rule_keys, key=len)
            predicted_action_name = self.lookup[RULES].get(best_rule_key)

        active_loop_name = tracker.active_loop_name
        if active_loop_name:
            # find rules for unhappy path of the loop
            loop_unhappy_keys = self._get_possible_keys(
                self.lookup[RULES_FOR_LOOP_UNHAPPY_PATH], states
            )
            # there could be several unhappy path conditions
            unhappy_path_conditions = [
                self.lookup[RULES_FOR_LOOP_UNHAPPY_PATH].get(key)
                for key in loop_unhappy_keys
            ]

            # Check if a rule that predicted action_listen
            # was applied inside the loop.
            # Rules might not explicitly switch back to the loop.
            # Hence, we have to take care of that.
            predicted_listen_from_general_rule = (
                predicted_action_name == ACTION_LISTEN_NAME
                and not get_active_loop_name(self._rule_key_to_state(best_rule_key)[-1])
            )
            if predicted_listen_from_general_rule:
                if DO_NOT_PREDICT_LOOP_ACTION not in unhappy_path_conditions:
                    # negative rules don't contain a key that corresponds to
                    # the fact that active_loop shouldn't be predicted
                    logger.debug(
                        f"Predicted loop '{active_loop_name}' by overwriting "
                        f"'{ACTION_LISTEN_NAME}' predicted by general rule."
                    )
                    return active_loop_name

                # do not predict anything
                predicted_action_name = None

            if DO_NOT_VALIDATE_LOOP in unhappy_path_conditions:
                logger.debug("Added `FormValidation(False)` event.")
                tracker.update(LoopInterrupted(True))

        if predicted_action_name is not None:
            logger.debug(
                f"There is a rule for the next action '{predicted_action_name}'."
            )
        else:
            logger.debug("There is no applicable rule.")

        return predicted_action_name

    def predict_action_probabilities(
        self,
        tracker: DialogueStateTracker,
        domain: Domain,
        interpreter: NaturalLanguageInterpreter,
        **kwargs: Any,
    ) -> List[float]:

        result = self._default_predictions(domain)

        # Rasa Open Source default actions overrule anything. If users want to achieve
        # the same, they need to write a rule or make sure that their loop rejects
        # accordingly.
        default_action_name = self._find_action_from_default_actions(tracker)
        if default_action_name:
            return self._prediction_result(default_action_name, tracker, domain)

        # A loop has priority over any other rule.
        # The rules or any other prediction will be applied only if a loop was rejected.
        # If we are in a loop, and the loop didn't run previously or rejected, we can
        # simply force predict the loop.
        loop_happy_path_action_name = self._find_action_from_loop_happy_path(tracker)
        if loop_happy_path_action_name:
            return self._prediction_result(loop_happy_path_action_name, tracker, domain)

        rules_action_name = self._find_action_from_rules(tracker, domain)
        if rules_action_name:
            return self._prediction_result(rules_action_name, tracker, domain)

        return result

    def _default_predictions(self, domain: Domain) -> List[float]:
        result = super()._default_predictions(domain)

        if self._enable_fallback_prediction:
            result[
                domain.index_for_action(self._fallback_action_name)
            ] = self._core_fallback_threshold
        return result

    def _metadata(self) -> Dict[Text, Any]:
        return {
            "priority": self.priority,
            "lookup": self.lookup,
            "core_fallback_threshold": self._core_fallback_threshold,
            "core_fallback_action_name": self._fallback_action_name,
            "enable_fallback_prediction": self._enable_fallback_prediction,
        }

    @classmethod
    def _metadata_filename(cls) -> Text:
        return "rule_policy.json"<|MERGE_RESOLUTION|>--- conflicted
+++ resolved
@@ -176,15 +176,8 @@
         return json.dumps(new_states, sort_keys=True)
 
     @staticmethod
-<<<<<<< HEAD
-    def _modified_states(
-        states: List[Dict[Text, Union[int, float]]]
-    ) -> List[Optional[Dict[Text, Union[int, float]]]]:
-        """Modifies the states to create feature keys for form unhappy path conditions.
-=======
     def _states_for_unhappy_loop_predictions(states: List[State]) -> List[State]:
         """Modifies the states to create feature keys for loop unhappy path conditions.
->>>>>>> 85c785d0
 
         Args:
             states: a representation of a tracker
@@ -193,12 +186,6 @@
         Returns:
             modified states
         """
-
-<<<<<<< HEAD
-        indicator = PREV_PREFIX + RULE_SNIPPET_ACTION_NAME
-        state_only_with_action: Dict[Text, Union[int, float]] = {indicator: 1}
-=======
->>>>>>> 85c785d0
         # leave only last 2 dialogue turns to
         # - capture previous meaningful action before action_listen
         # - ignore previous intent
