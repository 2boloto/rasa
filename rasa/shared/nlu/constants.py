--- conflicted
+++ resolved
@@ -6,14 +6,11 @@
 ACTION_NAME = "action_name"
 INTENT_NAME = "intent_name"
 INTENT_NAME_KEY = "name"
-<<<<<<< HEAD
 METADATA = "metadata"
 METADATA_INTENT = "intent"
 METADATA_EXAMPLE = "example"
-=======
 INTENT_RANKING_KEY = "intent_ranking"
 PREDICTED_CONFIDENCE_KEY = "confidence"
->>>>>>> d978bc1a
 
 RESPONSE_IDENTIFIER_DELIMITER = "/"
 
