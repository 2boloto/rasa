TEXT = "text"
INTENT = "intent"
RESPONSE = "response"
INTENT_RESPONSE_KEY = "intent_response_key"
ACTION_TEXT = "action_text"
ACTION_NAME = "action_name"
INTENT_NAME = "intent_name"
<<<<<<< HEAD
METADATA = "metadata"
METADATA_INTENT = "intent"
METADATA_EXAMPLE = "example"
=======
INTENT_NAME_KEY = "name"
>>>>>>> 4c590b40

RESPONSE_IDENTIFIER_DELIMITER = "/"

FEATURE_TYPE_SENTENCE = "sentence"
FEATURE_TYPE_SEQUENCE = "sequence"
VALID_FEATURE_TYPES = [FEATURE_TYPE_SEQUENCE, FEATURE_TYPE_SENTENCE]

EXTRACTOR = "extractor"
PRETRAINED_EXTRACTORS = {"DucklingHTTPExtractor", "SpacyEntityExtractor"}
TRAINABLE_EXTRACTORS = {"MitieEntityExtractor", "CRFEntityExtractor", "DIETClassifier"}

ENTITIES = "entities"
ENTITY_ATTRIBUTE_TYPE = "entity"
ENTITY_ATTRIBUTE_GROUP = "group"
ENTITY_ATTRIBUTE_ROLE = "role"
ENTITY_ATTRIBUTE_VALUE = "value"
ENTITY_ATTRIBUTE_START = "start"
ENTITY_ATTRIBUTE_END = "end"
NO_ENTITY_TAG = "O"<|MERGE_RESOLUTION|>--- conflicted
+++ resolved
@@ -5,13 +5,10 @@
 ACTION_TEXT = "action_text"
 ACTION_NAME = "action_name"
 INTENT_NAME = "intent_name"
-<<<<<<< HEAD
+INTENT_NAME_KEY = "name"
 METADATA = "metadata"
 METADATA_INTENT = "intent"
 METADATA_EXAMPLE = "example"
-=======
-INTENT_NAME_KEY = "name"
->>>>>>> 4c590b40
 
 RESPONSE_IDENTIFIER_DELIMITER = "/"
 
