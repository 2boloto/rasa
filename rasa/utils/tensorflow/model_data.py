--- conflicted
+++ resolved
@@ -488,27 +488,6 @@
         self.data[key][sub_key] = []
 
         for features in self.data[from_key][from_sub_key]:
-<<<<<<< HEAD
-            if len(features) > 0:
-                if features.number_of_dimensions == 4:
-                    lengths = FeatureArray(
-                        np.array(
-                            [
-                                # add one more dim so that dialogue dim
-                                # would be a sequence
-                                np.array([[[x.shape[0]]] for x in _features])
-                                for _features in features
-                            ]
-                        ),
-                        number_of_dimensions=4,
-                    )
-                else:
-                    lengths = FeatureArray(
-                        np.array([x.shape[0] for x in features]), number_of_dimensions=1
-                    )
-                self.data[key][sub_key].extend([lengths])
-                break
-=======
             if len(features) == 0:
                 continue
 
@@ -530,7 +509,6 @@
                 )
             self.data[key][sub_key].extend([lengths])
             break
->>>>>>> f4c119a3
 
     def split(
         self, number_of_test_examples: int, random_seed: int
