from collections import defaultdict
import itertools
import logging
import typing
from typing import Any, Dict, Hashable, List, Optional, Set, Text, Tuple, Type, Iterable

import rasa.utils.train_utils
from rasa.exceptions import MissingDependencyException
from rasa.shared.exceptions import RasaException, InvalidConfigException
from rasa.shared.nlu.constants import TRAINABLE_EXTRACTORS
from rasa.shared.nlu.training_data.training_data import (
    TrainingDataFull,
    TrainingDataChunk,
)
from rasa.shared.nlu.training_data.message import Message
from rasa.nlu.config import RasaNLUModelConfig
from rasa.nlu.constants import COMPONENT_INDEX
import rasa.shared.utils.io
from rasa.shared.core.domain import Domain

if typing.TYPE_CHECKING:
    from rasa.nlu.model import Metadata

logger = logging.getLogger(__name__)


def find_unavailable_packages(package_names: List[Text]) -> Set[Text]:
    """Tries to import all package names and returns the packages where it failed.

    Args:
        package_names: The package names to import.

    Returns:
        Package names that could not be imported.
    """

    import importlib

    failed_imports = set()
    for package in package_names:
        try:
            importlib.import_module(package)
        except ImportError:
            failed_imports.add(package)
    return failed_imports


def validate_requirements(component_names: List[Optional[Text]]) -> None:
    """Validates that all required importable python packages are installed.

    Raises:
        InvalidConfigException: If one of the component names is `None`, likely
            indicates that a custom implementation is missing this property
            or that there is an invalid configuration file that we did not
            catch earlier.

    Args:
        component_names: The list of component names.
    """
    from rasa.nlu import registry

    # Validate that all required packages are installed
    failed_imports = {}
    for component_name in component_names:
        if component_name is None:
            raise InvalidConfigException(
                "Your pipeline configuration contains a component that is missing "
                "a name. Please double check your configuration or if this is a "
                "custom component make sure to implement the name property for "
                "the component."
            )
        component_class = registry.get_component_class(component_name)
        unavailable_packages = find_unavailable_packages(
            component_class.required_packages()
        )
        if unavailable_packages:
            failed_imports[component_name] = unavailable_packages
    if failed_imports:  # pragma: no cover
        dependency_component_map = defaultdict(list)
        for component, missing_dependencies in failed_imports.items():
            for dependency in missing_dependencies:
                dependency_component_map[dependency].append(component)

        missing_lines = [
            f"{d} (needed for {', '.join(cs)})"
            for d, cs in dependency_component_map.items()
        ]
        missing = "\n  - ".join(missing_lines)
        raise MissingDependencyException(
            f"Not all required importable packages are installed to use "
            f"the configured NLU pipeline. "
            f"To use this pipeline, you need to install the "
            f"missing modules: \n"
            f"  - {missing}\n"
            f"Please install the packages that contain the missing modules."
        )


def validate_component_keys(
    component: "Component", component_config: Dict[Text, Any]
) -> None:
    """Validates that all keys for a component are valid.

    Args:
        component: The component class
        component_config: The user-provided config for the component in the pipeline
    """
    component_name = component_config.get("name")
    allowed_keys = set(component.defaults.keys())
    provided_keys = set(component_config.keys())
    provided_keys.discard("name")
    list_separator = "\n- "
    for key in provided_keys:
        if key not in allowed_keys:
            rasa.shared.utils.io.raise_warning(
                f"You have provided an invalid key `{key}` for component `{component_name}` in your pipeline. "
                f"Valid options for `{component_name}` are:\n- "
                f"{list_separator.join(allowed_keys)}"
            )


def validate_empty_pipeline(pipeline: List["Component"]) -> None:
    """Ensures the pipeline is not empty.

    Args:
        pipeline: the list of the :class:`rasa.nlu.components.Component`.
    """
    if len(pipeline) == 0:
        raise InvalidConfigException(
            "Can not train an empty pipeline. "
            "Make sure to specify a proper pipeline in "
            "the configuration using the 'pipeline' key."
        )


def validate_only_one_tokenizer_is_used(pipeline: List["Component"]) -> None:
    """Validates that only one tokenizer is present in the pipeline.

    Args:
        pipeline: the list of the :class:`rasa.nlu.components.Component`.
    """

    from rasa.nlu.tokenizers.tokenizer import Tokenizer

    tokenizer_names = []
    for component in pipeline:
        if isinstance(component, Tokenizer):
            tokenizer_names.append(component.name)

    if len(tokenizer_names) > 1:
        raise InvalidConfigException(
            f"The pipeline configuration contains more than one tokenizer, "
            f"which is not possible at this time. You can only use one tokenizer. "
            f"The pipeline contains the following tokenizers: {tokenizer_names}. "
        )


def _required_component_in_pipeline(
    required_component: Type["Component"], pipeline: List["Component"]
) -> bool:
    """Checks that required component present in the pipeline.

    Args:
        required_component: A class name of the required component.
        pipeline: The list of the :class:`rasa.nlu.components.Component`.

    Returns:
        `True` if required_component is in the pipeline, `False` otherwise.
    """

    for previous_component in pipeline:
        if isinstance(previous_component, required_component):
            return True
    return False


def validate_required_components(pipeline: List["Component"]) -> None:
    """Validates that all required components are present in the pipeline.

    Args:
        pipeline: The list of the :class:`rasa.nlu.components.Component`.
    """

    for i, component in enumerate(pipeline):

        missing_components = []
        for required_component in component.required_components():
            if not _required_component_in_pipeline(required_component, pipeline[:i]):
                missing_components.append(required_component.name)

        missing_components_str = ", ".join(f"'{c}'" for c in missing_components)

        if missing_components:
            raise InvalidConfigException(
                f"The pipeline configuration contains errors. The component "
                f"'{component.name}' requires {missing_components_str} to be "
                f"placed before it in the pipeline. Please "
                f"add the required components to the pipeline."
            )


def validate_pipeline(pipeline: List["Component"]) -> None:
    """Validates the pipeline.

    Args:
        pipeline: The list of the :class:`rasa.nlu.components.Component`.
    """

    validate_empty_pipeline(pipeline)
    validate_only_one_tokenizer_is_used(pipeline)
    validate_required_components(pipeline)


def any_components_in_pipeline(components: Iterable[Text], pipeline: List["Component"]):
    """Check if any of the provided components are listed in the pipeline.

    Args:
        components: A list of :class:`rasa.nlu.components.Component`s to check.
        pipeline: A list of :class:`rasa.nlu.components.Component`s.

    Returns:
        `True` if any of the `components` are in the `pipeline`, else `False`.

    """
    return any(any(component.name == c for component in pipeline) for c in components)


def validate_required_components_from_data(
    pipeline: List["Component"], data: TrainingDataFull
) -> None:
    """Validates that all components are present in the pipeline based on data.

    Args:
        pipeline: The list of the :class:`rasa.nlu.components.Component`s.
        data: The :class:`rasa.shared.nlu.training_data.training_data.TrainingData`.
    """
    if data.response_examples and not any_components_in_pipeline(
        ["ResponseSelector"], pipeline
    ):
        rasa.shared.utils.io.raise_warning(
            "You have defined training data with examples for training a response "
            "selector, but your NLU pipeline does not include a response selector "
            "component. To train a model on your response selector data, add a "
            "'ResponseSelector' to your pipeline."
        )

    if data.entity_examples and not any_components_in_pipeline(
        TRAINABLE_EXTRACTORS, pipeline
    ):
        rasa.shared.utils.io.raise_warning(
            "You have defined training data consisting of entity examples, but "
            "your NLU pipeline does not include an entity extractor trained on "
            "your training data. To extract non-pretrained entities, add one of "
            f"{TRAINABLE_EXTRACTORS} to your pipeline."
        )

    if data.entity_examples and not any_components_in_pipeline(
        {"DIETClassifier", "CRFEntityExtractor"}, pipeline
    ):
        if data.entity_roles_groups_used():
            rasa.shared.utils.io.raise_warning(
                "You have defined training data with entities that have roles/groups, "
                "but your NLU pipeline does not include a 'DIETClassifier' or a "
                "'CRFEntityExtractor'. To train entities that have roles/groups, "
                "add either 'DIETClassifier' or 'CRFEntityExtractor' to your "
                "pipeline."
            )

    if data.regex_features and not any_components_in_pipeline(
        ["RegexFeaturizer", "RegexEntityExtractor"], pipeline
    ):
        rasa.shared.utils.io.raise_warning(
            "You have defined training data with regexes, but "
            "your NLU pipeline does not include a 'RegexFeaturizer' or a "
            "'RegexEntityExtractor'. To use regexes, include either a "
            "'RegexFeaturizer' or a 'RegexEntityExtractor' in your pipeline."
        )

    if data.lookup_tables and not any_components_in_pipeline(
        ["RegexFeaturizer", "RegexEntityExtractor"], pipeline
    ):
        rasa.shared.utils.io.raise_warning(
            "You have defined training data consisting of lookup tables, but "
            "your NLU pipeline does not include a 'RegexFeaturizer' or a "
            "'RegexEntityExtractor'. To use lookup tables, include either a "
            "'RegexFeaturizer' or a 'RegexEntityExtractor' in your pipeline."
        )

    if data.lookup_tables:
        if not any_components_in_pipeline(
            ["CRFEntityExtractor", "DIETClassifier"], pipeline
        ):
            rasa.shared.utils.io.raise_warning(
                "You have defined training data consisting of lookup tables, but "
                "your NLU pipeline does not include any components that use these "
                "features. To make use of lookup tables, add a 'DIETClassifier' or a "
                "'CRFEntityExtractor' with the 'pattern' feature to your pipeline."
            )
        elif any_components_in_pipeline(["CRFEntityExtractor"], pipeline):
            crf_components = [c for c in pipeline if c.name == "CRFEntityExtractor"]
            # check to see if any of the possible CRFEntityExtractors will
            # featurize `pattern`
            has_pattern_feature = False
            for crf in crf_components:
                crf_features = crf.component_config.get("features")
                # iterate through [[before],[word],[after]] features
                has_pattern_feature = "pattern" in itertools.chain(*crf_features)

            if not has_pattern_feature:
                rasa.shared.utils.io.raise_warning(
                    "You have defined training data consisting of lookup tables, but "
                    "your NLU pipeline's 'CRFEntityExtractor' does not include the "
                    "'pattern' feature. To featurize lookup tables, add the 'pattern' "
                    "feature to the 'CRFEntityExtractor' in your pipeline."
                )

    if data.entity_synonyms and not any_components_in_pipeline(
        ["EntitySynonymMapper"], pipeline
    ):
        rasa.shared.utils.io.raise_warning(
            "You have defined synonyms in your training data, but "
            "your NLU pipeline does not include an 'EntitySynonymMapper'. "
            "To map synonyms, add an 'EntitySynonymMapper' to your pipeline."
        )


class MissingArgumentError(ValueError):
    """Raised when not all parameters can be filled from the context / config.

    Attributes:
        message -- explanation of which parameter is missing
    """

    def __init__(self, message: Text) -> None:
        super().__init__(message)
        self.message = message

    def __str__(self) -> Text:
        return self.message


class UnsupportedLanguageError(RasaException):
    """Raised when a component is created but the language is not supported.

    Attributes:
        component -- component name
        language -- language that component doesn't support
    """

    def __init__(self, component: Text, language: Text) -> None:
        self.component = component
        self.language = language

        super().__init__(component, language)

    def __str__(self) -> Text:
        return (
            f"component '{self.component}' does not support language '{self.language}'."
        )


class ComponentMetaclass(type):
    """Metaclass with `name` class property."""

    @property
    def name(cls) -> Text:
        """The name property is a function of the class - its __name__."""
        return cls.__name__


class Component(metaclass=ComponentMetaclass):
    """A component is a message processing unit in a pipeline.

    Components are collected sequentially in a pipeline. Each component
    is called one after another. This holds for
    initialization, training, persisting and loading the components.
    If a component comes first in a pipeline, its
    methods will be called first.

    E.g. to process an incoming message, the ``process`` method of
    each component will be called. During the processing
    (as well as the training, persisting and initialization)
    components can pass information to other components.
    The information is passed to other components by providing
    attributes to the so called pipeline context. The
    pipeline context contains all the information of the previous
    components a component can use to do its own
    processing. For example, a featurizer component can provide
    features that are used by another component down
    the pipeline to do intent classification.
    """

    @property
    def name(self) -> Text:
        """Returns the name of the component to be used in the model configuration.

        Component class name is used when integrating it in a
        pipeline. E.g. `[ComponentA, ComponentB]`
        will be a proper pipeline definition where `ComponentA`
        is the name of the first component of the pipeline.
        """
        return type(self).name

    @property
    def unique_name(self) -> Text:
        """Gets a unique name for the component in the pipeline.

        The unique name can be used to distinguish components in
        a pipeline, e.g. when the pipeline contains multiple
        featurizers of the same type.
        """
        index = self.component_config.get(COMPONENT_INDEX)
        return self.name if index is None else f"component_{index}_{self.name}"

    @classmethod
    def required_components(cls) -> List[Type["Component"]]:
        """Specifies which components need to be present in the pipeline.

        Which components are required by this component.
        Listed components should appear before the component itself in the pipeline.

        Returns:
            The class names of the required components.
        """
        return []

    # Defines the default configuration parameters of a component
    # these values can be overwritten in the pipeline configuration
    # of the model. The component should choose sensible defaults
    # and should be able to create reasonable results with the defaults.
    defaults = {}

    # Defines what language(s) this component can handle.
    # This attribute is designed for instance method: `can_handle_language`.
    # Default value is None. if both `support_language_list` and
    # `not_supported_language_list` are None, it means it can handle
    # all languages. Also, only one of `support_language_list` and
    # `not_supported_language_list` can be set to not None.
    # This is an important feature for backwards compatibility of components.
    supported_language_list = None

    # Defines what language(s) this component can NOT handle.
    # This attribute is designed for instance method: `can_handle_language`.
    # Default value is None. if both `support_language_list` and
    # `not_supported_language_list` are None, it means it can handle
    # all languages. Also, only one of `support_language_list` and
    # `not_supported_language_list` can be set to not None.
    # This is an important feature for backwards compatibility of components.
    not_supported_language_list = None

    def __init__(self, component_config: Optional[Dict[Text, Any]] = None) -> None:
        """Initialize the component.

        Args:
            component_config: the dictionary with the configuration parameters
                for this component
        """
        if not component_config:
            component_config = {}

        # makes sure the name of the configuration is part of the config
        # this is important for e.g. persistence
        component_config["name"] = self.name

        self.component_config = rasa.utils.train_utils.override_defaults(
            self.defaults, component_config
        )

        self.partial_processing_pipeline = None
        self.partial_processing_context = None

    @classmethod
    def required_packages(cls) -> List[Text]:
        """Specifies which python packages need to be installed.

        E.g. ``["spacy"]``. More specifically, these should be
        importable python package names e.g. `sklearn` and not package
        names in the dependencies sense e.g. `scikit-learn`

        This list of requirements allows us to fail early during training
        if a required package is not installed.

        Returns:
            The list of required package names.
        """
        return []

    @classmethod
    def load(
        cls,
        meta: Dict[Text, Any],
        model_dir: Optional[Text] = None,
        model_metadata: Optional["Metadata"] = None,
        cached_component: Optional["Component"] = None,
        **kwargs: Any,
    ) -> "Component":
        """Loads this component from file.

        After a component has been trained, it will be persisted by
        calling `persist`. When the pipeline gets loaded again,
        this component needs to be able to restore itself.
        Components can rely on any context attributes that are
        created by :meth:`components.Component.create`
        calls to components previous to this one.

        Args:
            meta: Any configuration parameter related to the model.
            model_dir: The directory to load the component from.
            model_metadata: The model's :class:`rasa.nlu.model.Metadata`.
            cached_component: The cached component.

        Returns:
            the loaded component
        """
        if cached_component:
            return cached_component

        return cls(meta)

    @classmethod
    def create(
        cls,
        component_config: Dict[Text, Any],
        model_config: RasaNLUModelConfig,
        domain: Optional[Domain] = None,
    ) -> "Component":
        """Creates this component (e.g. before a training is started).

        Method can access all configuration parameters.

        Args:
            component_config: The components configuration parameters.
            model_config: The model configuration parameters.
            domain: The domain the model uses.

        Returns:
            The created component.
        """
        # Check language supporting
        language = model_config.language
        if not cls.can_handle_language(language):
            # check failed
            raise UnsupportedLanguageError(cls.name, language)

        component = cls(component_config)

        return component

    def provide_context(self) -> Optional[Dict[Text, Any]]:
        """Initializes this component for a new pipeline.

        This function will be called before the training
        is started and before the first message is processed using
        the interpreter. The component gets the opportunity to
        add information to the context that is passed through
        the pipeline during training and message parsing. Most
        components do not need to implement this method.
        It's mostly used to initialize framework environments
        like MITIE and spacy
        (e.g. loading word vectors for the pipeline).

        Returns:
            The updated component configuration.
        """
        pass

    def prepare_partial_training(
        self,
        training_data: TrainingDataFull,
        config: Optional[RasaNLUModelConfig] = None,
        **kwargs: Any,
    ) -> None:
        """Prepare the component for training on just a part of the data.

        The complete training data can be used to extract some information
        that might be missing when just a part of the training data is
        seen during training.

        Args:
            training_data: The complete training data.
            config: The model configuration parameters.
        """
        pass

    def train_chunk(
        self,
        training_data_chunk: TrainingDataChunk,
        config: Optional[RasaNLUModelConfig] = None,
        **kwargs: Any,
    ) -> None:
        """Train this component on the given chunk.

        Args:
            training_data_chunk: the
                :class:`rasa.shared.nlu.training_data.training_data.TrainingDataChunk`.
            config: The model configuration parameters.
        """
        pass

    def train(
        self,
        training_data: TrainingDataFull,
        config: Optional[RasaNLUModelConfig] = None,
        **kwargs: Any,
    ) -> None:
        """Trains this component.

        This is the components chance to train itself provided
        with the training data. The component can rely on
        any context attribute to be present, that gets created
        by a call to :meth:`rasa.nlu.components.Component.create`
        of ANY component and
        on any context attributes created by a call to
        :meth:`rasa.nlu.components.Component.train`
        of components previous to this one.

        Args:
<<<<<<< HEAD
            training_data: The training data containing all the examples.
=======
            training_data: The
                :class:`rasa.shared.nlu.training_data.training_data.TrainingData`.
>>>>>>> ccad4707
            config: The model configuration parameters.
        """
        self.prepare_partial_training(training_data, config, **kwargs)
        training_data_chunk = TrainingDataChunk(training_data.training_examples)
        self.train_chunk(training_data_chunk, config, **kwargs)

    def process(self, message: Message, **kwargs: Any) -> None:
        """Processes an incoming message.

        This is the components chance to process an incoming
        message. The component can rely on
        any context attribute to be present, that gets created
        by a call to :meth:`rasa.nlu.components.Component.create`
        of ANY component and
        on any context attributes created by a call to
        :meth:`rasa.nlu.components.Component.process`
        of components previous to this one.

        Args:
<<<<<<< HEAD
            message: The message to process.
=======
            message: The :class:`rasa.shared.nlu.training_data.message.Message` to
                process.
>>>>>>> ccad4707
        """
        pass

    def persist(self, file_name: Text, model_dir: Text) -> Optional[Dict[Text, Any]]:
        """Persists this component to disk for future loading.

        Args:
            file_name: The file name of the model.
            model_dir: The directory to store the model to.

        Returns:
            An optional dictionary with any information about the stored model.
        """
        pass

    @classmethod
    def cache_key(
        cls, component_meta: Dict[Text, Any], model_metadata: "Metadata"
    ) -> Optional[Text]:
        """This key is used to cache components.

        If a component is unique to a model it should return None.
        Otherwise, an instantiation of the
        component will be reused for all models where the
        metadata creates the same key.

        Args:
            component_meta: The component configuration.
            model_metadata: The component's :class:`rasa.nlu.model.Metadata`.

        Returns:
            A unique caching key.
        """
        return None

    def __getstate__(self) -> Any:
        """Gets the current state of the component.

        Returns:
            The state information.
        """
        d = self.__dict__.copy()
        # these properties should not be pickled
        if "partial_processing_context" in d:
            del d["partial_processing_context"]
        if "partial_processing_pipeline" in d:
            del d["partial_processing_pipeline"]
        return d

    def __eq__(self, other) -> bool:
        return self.__dict__ == other.__dict__

    def prepare_partial_processing(
        self, pipeline: List["Component"], context: Dict[Text, Any]
    ) -> None:
        """Sets the pipeline and context used for partial processing.

        The pipeline should be a list of components that are
        previous to this one in the pipeline and
        have already finished their training (and can therefore
        be safely used to process messages).

        Args:
            pipeline: The list of components.
            context: The context of processing.

        """
        self.partial_processing_pipeline = pipeline
        self.partial_processing_context = context

    def partially_process(self, message: Message) -> Message:
        """Allows the component to process messages during training.

        Messages could be, for example, external training data.
        The passed message will be processed by all components
        previous to this one in the pipeline.

        Args:
            message: The :class:`rasa.shared.nlu.training_data.message.Message` to
            process.

        Returns:
            The processed :class:`rasa.shared.nlu.training_data.message.Message`.
        """
        if self.partial_processing_context is not None:
            for component in self.partial_processing_pipeline:
                component.process(message, **self.partial_processing_context)
        else:
            logger.info("Failed to run partial processing due to missing pipeline.")
        return message

    @classmethod
    def can_handle_language(cls, language: Hashable) -> bool:
        """Check if component supports a specific language.

        This method can be overwritten when needed. (e.g. dynamically
        determine which language is supported.)

        Args:
            language: The language to check.

        Returns:
            `True` if component can handle specific language, `False` otherwise.
        """
<<<<<<< HEAD
        # If both `supported_language_list` and `not_supported_language_list`
        # are set to `None`,
=======

        # If both `supported_language_list` and `not_supported_language_list` are set
        # to `None`,
>>>>>>> ccad4707
        # it means: support all languages
        if language is None or (
            cls.supported_language_list is None
            and cls.not_supported_language_list is None
        ):
            return True

        # check language supporting settings
        if cls.supported_language_list and cls.not_supported_language_list:
<<<<<<< HEAD
            # When user set both language supporting settings to not None, it will
            # lead to ambiguity.
            raise RasaException(
                "Only one of `supported_language_list` and "
=======
            # When user set both language supporting settings to not None, it will lead
            # to ambiguity.
            raise RasaException(
                "Only one of `supported_language_list` and"
>>>>>>> ccad4707
                "`not_supported_language_list` can be set to not None"
            )

        # convert to `list` for membership test
        supported_language_list = (
            cls.supported_language_list
            if cls.supported_language_list is not None
            else []
        )
        not_supported_language_list = (
            cls.not_supported_language_list
            if cls.not_supported_language_list is not None
            else []
        )

        # check if user provided a valid setting
        if not supported_language_list and not not_supported_language_list:
            # One of language settings must be valid (not None and not a empty list),
            # There are three combinations of settings are not valid:
            # (None, []), ([], None) and ([], [])
            raise RasaException(
                "Empty lists for both "
                "`supported_language_list` and `not_supported language_list` "
                "is not a valid setting. If you meant to allow all languages "
                "for the component use `None` for both of them."
            )

        if supported_language_list:
            return language in supported_language_list
        else:
            return language not in not_supported_language_list


C = typing.TypeVar("C", bound=Component)


class ComponentBuilder:
    """Creates trainers and interpreters based on configurations.

    Caches components for reuse.
    """

    def __init__(self, use_cache: bool = True) -> None:
        self.use_cache = use_cache
        # Reuse nlp and featurizers where possible to save memory,
        # every component that implements a cache-key will be cached
        self.component_cache = {}

    def __get_cached_component(
        self, component_meta: Dict[Text, Any], model_metadata: "Metadata"
    ) -> Tuple[Optional[Component], Optional[Text]]:
        """Load a component from the cache, if it exists.

        Args:
            component_meta:
                The metadata of the component to load in the pipeline.
            model_metadata:
                The model's :class:`rasa.nlu.model.Metadata`.

        Returns:
            the component, if found, and the cache key.
        """
        from rasa.nlu import registry

        # try to get class name first, else create by name
        component_name = component_meta.get("class", component_meta["name"])
        component_class = registry.get_component_class(component_name)
        cache_key = component_class.cache_key(component_meta, model_metadata)
        if (
            cache_key is not None
            and self.use_cache
            and cache_key in self.component_cache
        ):
            return self.component_cache[cache_key], cache_key

        return None, cache_key

    def __add_to_cache(self, component: Component, cache_key: Optional[Text]) -> None:
        """Add a component to the cache."""
        if cache_key is not None and self.use_cache:
            self.component_cache[cache_key] = component
            logger.info(
                f"Added '{component.name}' to component cache. Key '{cache_key}'."
            )

    def load_component(
        self,
        component_meta: Dict[Text, Any],
        model_dir: Text,
        model_metadata: "Metadata",
        **context: Any,
    ) -> Component:
        """Loads a component.

        Tries to retrieve a component from the cache, else calls
        ``load`` to create a new component.

        Args:
            component_meta:
                The metadata of the component to load in the pipeline.
            model_dir:
                The directory to read the model from.
            model_metadata (Metadata):
                The model's :class:`rasa.nlu.model.Metadata`.

        Returns:
            The loaded component.
        """
        from rasa.nlu import registry

        try:
            cached_component, cache_key = self.__get_cached_component(
                component_meta, model_metadata
            )
            component = registry.load_component_by_meta(
                component_meta, model_dir, model_metadata, cached_component, **context
            )
            if not cached_component:
                # If the component wasn't in the cache,
                # let us add it if possible
                self.__add_to_cache(component, cache_key)
            return component
        except MissingArgumentError as e:  # pragma: no cover
            raise RasaException(
                f"Failed to load component from file '{component_meta.get('file')}'. "
                f"Error: {e}"
            )

    def create_component(
        self,
        component_config: Dict[Text, Any],
        model_config: RasaNLUModelConfig,
        domain: Optional[Domain] = None,
    ) -> Component:
        """Creates a component.

        Tries to retrieve a component from the cache,
        calls `create` to create a new component.

        Args:
            component_config: The component configuration.
            model_config: The model configuration.
            domain: The domain.

        Returns:
            The created component.
        """
        from rasa.nlu import registry
        from rasa.nlu.model import Metadata

        try:
            component, cache_key = self.__get_cached_component(
                component_config, Metadata(model_config.as_dict(), None)
            )
            if component is None:
                component = registry.create_component_by_config(
                    component_config, model_config, domain
                )
                self.__add_to_cache(component, cache_key)
            return component
        except MissingArgumentError as e:  # pragma: no cover
            raise RasaException(
                f"Failed to create component '{component_config['name']}'. "
                f"Error: {e}"
            )

    def create_component_from_class(self, component_class: Type[C], **config: Any) -> C:
        """Create a component based on a class and a configuration.

        Mainly used to make use of caching when instantiating component classes.

        Args:
            component_class: The component class.
            **config: The model configuration.

        Returns:
            The component instance.
        """
        component_config = {"name": component_class.name}

        return self.create_component(component_config, RasaNLUModelConfig(config))<|MERGE_RESOLUTION|>--- conflicted
+++ resolved
@@ -615,12 +615,7 @@
         of components previous to this one.
 
         Args:
-<<<<<<< HEAD
             training_data: The training data containing all the examples.
-=======
-            training_data: The
-                :class:`rasa.shared.nlu.training_data.training_data.TrainingData`.
->>>>>>> ccad4707
             config: The model configuration parameters.
         """
         self.prepare_partial_training(training_data, config, **kwargs)
@@ -640,12 +635,7 @@
         of components previous to this one.
 
         Args:
-<<<<<<< HEAD
             message: The message to process.
-=======
-            message: The :class:`rasa.shared.nlu.training_data.message.Message` to
-                process.
->>>>>>> ccad4707
         """
         pass
 
@@ -750,15 +740,8 @@
         Returns:
             `True` if component can handle specific language, `False` otherwise.
         """
-<<<<<<< HEAD
         # If both `supported_language_list` and `not_supported_language_list`
-        # are set to `None`,
-=======
-
-        # If both `supported_language_list` and `not_supported_language_list` are set
-        # to `None`,
->>>>>>> ccad4707
-        # it means: support all languages
+        # are set to `None`, it means: support all languages
         if language is None or (
             cls.supported_language_list is None
             and cls.not_supported_language_list is None
@@ -767,17 +750,10 @@
 
         # check language supporting settings
         if cls.supported_language_list and cls.not_supported_language_list:
-<<<<<<< HEAD
-            # When user set both language supporting settings to not None, it will
-            # lead to ambiguity.
+            # When user set both language supporting settings to not None,
+            # it will lead to ambiguity.
             raise RasaException(
                 "Only one of `supported_language_list` and "
-=======
-            # When user set both language supporting settings to not None, it will lead
-            # to ambiguity.
-            raise RasaException(
-                "Only one of `supported_language_list` and"
->>>>>>> ccad4707
                 "`not_supported_language_list` can be set to not None"
             )
 
