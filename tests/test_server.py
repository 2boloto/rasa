import asyncio
import json
import os
import time
import urllib.parse
import uuid
from contextlib import ExitStack
from http import HTTPStatus
from multiprocessing import Process, Manager
from multiprocessing.managers import DictProxy
from pathlib import Path
from typing import List, Text, Type, Generator, NoReturn, Dict, Optional
from unittest.mock import Mock, ANY

import pytest
import requests
from _pytest import pathlib
from _pytest.monkeypatch import MonkeyPatch
from aioresponses import aioresponses
from freezegun import freeze_time
from mock import MagicMock
from ruamel.yaml import StringIO
from sanic import Sanic
from sanic.testing import SanicASGITestClient

import rasa
import rasa.constants
import rasa.core.jobs
import rasa.nlu
import rasa.server
import rasa.shared.constants
import rasa.shared.utils.io
import rasa.utils.io
from rasa.core import utils
from rasa.core.agent import Agent, load_agent
from rasa.core.channels import (
    channel,
    CollectingOutputChannel,
    RestInput,
    SlackInput,
    CallbackInput,
)
from rasa.core.channels.slack import SlackBot
from rasa.core.tracker_store import InMemoryTrackerStore
from rasa.model import unpack_model
from rasa.nlu.test import CVEvaluationResult
from rasa.shared.core import events
from rasa.shared.core.constants import (
    ACTION_SESSION_START_NAME,
    ACTION_LISTEN_NAME,
    REQUESTED_SLOT,
    SESSION_START_METADATA_SLOT,
)
from rasa.shared.core.domain import Domain, SessionConfig
from rasa.shared.core.events import (
    Event,
    UserUttered,
    SlotSet,
    BotUttered,
    ActionExecuted,
    SessionStarted,
)
from rasa.shared.core.trackers import DialogueStateTracker
from rasa.shared.nlu.constants import INTENT_NAME_KEY
from rasa.train import TrainingResult
from rasa.utils.endpoints import EndpointConfig
from tests.core.conftest import DEFAULT_STACK_CONFIG
from tests.nlu.utilities import ResponseTest
from tests.utilities import json_of_latest_request, latest_request

# a couple of event instances that we can use for testing
test_events = [
    Event.from_parameters(
        {
            "event": UserUttered.type_name,
            "text": "/goodbye",
            "parse_data": {
                "intent": {"confidence": 1.0, INTENT_NAME_KEY: "greet"},
                "entities": [],
            },
        }
    ),
    BotUttered("Welcome!", {"test": True}),
    SlotSet("cuisine", 34),
    SlotSet("cuisine", "34"),
    SlotSet("location", None),
    SlotSet("location", [34, "34", None]),
]

# sequence of events expected at the beginning of trackers
session_start_sequence: List[Event] = [
    ActionExecuted(ACTION_SESSION_START_NAME),
    SessionStarted(),
    ActionExecuted(ACTION_LISTEN_NAME),
]


@pytest.fixture
def rasa_app_without_api(rasa_server_without_api: Sanic) -> SanicASGITestClient:
    return rasa_server_without_api.asgi_client


@pytest.fixture
def rasa_app(rasa_server: Sanic) -> SanicASGITestClient:
    return rasa_server.asgi_client


@pytest.fixture
def rasa_app_nlu(rasa_nlu_server: Sanic) -> SanicASGITestClient:
    return rasa_nlu_server.asgi_client


@pytest.fixture
def rasa_app_core(rasa_core_server: Sanic) -> SanicASGITestClient:
    return rasa_core_server.asgi_client


@pytest.fixture
def rasa_secured_app(rasa_server_secured: Sanic) -> SanicASGITestClient:
    return rasa_server_secured.asgi_client


@pytest.fixture()
async def tear_down_scheduler() -> Generator[None, None, None]:
    yield None
    rasa.core.jobs.__scheduler = None


@pytest.mark.trains_model
async def test_root(rasa_app: SanicASGITestClient):
    _, response = await rasa_app.get("/")
    assert response.status == HTTPStatus.OK
    assert response.text.startswith("Hello from Rasa:")


async def test_root_without_enable_api(rasa_app_without_api: SanicASGITestClient):
    _, response = await rasa_app_without_api.get("/")
    assert response.status == HTTPStatus.OK
    assert response.text.startswith("Hello from Rasa:")


@pytest.mark.trains_model
async def test_root_secured(rasa_secured_app: SanicASGITestClient):
    _, response = await rasa_secured_app.get("/")
    assert response.status == HTTPStatus.OK
    assert response.text.startswith("Hello from Rasa:")


@pytest.mark.trains_model
async def test_version(rasa_app: SanicASGITestClient):
    _, response = await rasa_app.get("/version")
    content = response.json()
    assert response.status == HTTPStatus.OK
    assert content.get("version") == rasa.__version__
    assert (
        content.get("minimum_compatible_version")
        == rasa.constants.MINIMUM_COMPATIBLE_VERSION
    )


@pytest.mark.trains_model
async def test_status(rasa_app: SanicASGITestClient, trained_rasa_model: Text):
    _, response = await rasa_app.get("/status")
    model_file = response.json()["model_file"]
    assert response.status == HTTPStatus.OK
    assert "fingerprint" in response.json()
    assert os.path.isfile(model_file)
    assert model_file == trained_rasa_model


@pytest.mark.trains_model
async def test_status_nlu_only(
    rasa_app_nlu: SanicASGITestClient, trained_nlu_model: Text
):
    _, response = await rasa_app_nlu.get("/status")
    model_file = response.json()["model_file"]
    assert response.status == HTTPStatus.OK
    assert "fingerprint" in response.json()
    assert "model_file" in response.json()
    assert model_file == trained_nlu_model


@pytest.mark.trains_model
async def test_status_secured(rasa_secured_app: SanicASGITestClient):
    _, response = await rasa_secured_app.get("/status")
    assert response.status == HTTPStatus.UNAUTHORIZED


@pytest.mark.trains_model
async def test_status_not_ready_agent(rasa_app: SanicASGITestClient):
    rasa_app.app.agent = None
    _, response = await rasa_app.get("/status")
    assert response.status == HTTPStatus.CONFLICT


@pytest.fixture
def shared_statuses() -> DictProxy:
    return Manager().dict()


@pytest.fixture
def background_server(
    shared_statuses: DictProxy, tmpdir: pathlib.Path, monkeypatch: MonkeyPatch
) -> Generator[Process, None, None]:
    # Create a fake model archive which the mocked train function can return

    fake_model = Path(tmpdir) / "fake_model.tar.gz"
    fake_model.touch()
    fake_model_path = str(fake_model)

    # Fake training function which blocks until we tell it to stop blocking
    # If we can send a status request while this is blocking, we can be sure that the
    # actual training is also not blocking
    async def mocked_training_function(*_, **__) -> TrainingResult:
        # Tell the others that we are now blocking
        shared_statuses["started_training"] = True
        # Block until somebody tells us to not block anymore
        while shared_statuses.get("stop_training") is not True:
            time.sleep(1)

        return TrainingResult(model=fake_model_path)

    def run_server(monkeypatch: MonkeyPatch) -> NoReturn:
        import sys

        monkeypatch.setattr(
            sys.modules["rasa.train"], "train_async", mocked_training_function,
        )

        from rasa import __main__

        sys.argv = ["rasa", "run", "--enable-api"]
        __main__.main()

    server = Process(target=run_server, args=(monkeypatch,))
    yield server
    server.terminate()


@pytest.fixture()
def training_request(
    shared_statuses: DictProxy, tmp_path: Path
) -> Generator[Process, None, None]:
    def send_request() -> None:
        payload = {}
        project_path = Path("examples") / "formbot"

        for file in [
            "domain.yml",
            "config.yml",
            Path("data") / "rules.yml",
            Path("data") / "stories.yml",
            Path("data") / "nlu.yml",
        ]:
            full_path = project_path / file
            # Read in as dictionaries to avoid that keys, which are specified in
            # multiple files (such as 'version'), clash.
            content = rasa.shared.utils.io.read_yaml_file(full_path)
            payload.update(content)

        concatenated_payload_file = tmp_path / "concatenated.yml"
        rasa.shared.utils.io.write_yaml(payload, concatenated_payload_file)

        payload_as_yaml = concatenated_payload_file.read_text()

        response = requests.post(
            "http://localhost:5005/model/train",
            data=payload_as_yaml,
            headers={"Content-type": rasa.server.YAML_CONTENT_TYPE},
            params={"force_training": True},
        )
        shared_statuses["training_result"] = response.status_code

    train_request = Process(target=send_request)
    yield train_request
    train_request.terminate()


# Due to unknown reasons this test can not be run in pycharm, it
# results in segfaults...will skip in that case - test will still get run on CI.
# It also doesn't run on Windows because of Process-related calls and an attempt
# to start/terminate a process. We will investigate this case further later:
# https://github.com/RasaHQ/rasa/issues/6302
@pytest.mark.skipif("PYCHARM_HOSTED" in os.environ, reason="results in segfault")
@pytest.mark.skip_on_windows
@pytest.mark.trains_model
def test_train_status_is_not_blocked_by_training(
    background_server: Process, shared_statuses: DictProxy, training_request: Process
):
    background_server.start()

    def is_server_ready() -> bool:
        try:
            return (
                requests.get("http://localhost:5005/status").status_code
                == HTTPStatus.OK
            )
        except Exception:
            return False

    # wait until server is up before sending train request and status test loop
    start = time.time()
    while not is_server_ready() and time.time() - start < 60:
        time.sleep(1)

    assert is_server_ready()

    training_request.start()

    # Wait until the blocking training function was called
    start = time.time()
    while (
        shared_statuses.get("started_training") is not True and time.time() - start < 60
    ):
        time.sleep(1)

    # Check if the number of currently running trainings was incremented
    response = requests.get("http://localhost:5005/status")
    assert response.status_code == HTTPStatus.OK
    assert response.json()["num_active_training_jobs"] == 1

    # Tell the blocking training function to stop
    shared_statuses["stop_training"] = True

    start = time.time()
    while shared_statuses.get("training_result") is None and time.time() - start < 60:
        time.sleep(1)
    assert shared_statuses.get("training_result")

    # Check that the training worked correctly
    assert shared_statuses["training_result"] == HTTPStatus.OK

    # Check if the number of currently running trainings was decremented
    response = requests.get("http://localhost:5005/status")
    assert response.status_code == HTTPStatus.OK
    assert response.json()["num_active_training_jobs"] == 0


@pytest.mark.parametrize(
    "response_test",
    [
        ResponseTest(
            "/model/parse",
            {
                "entities": [],
                "intent": {"confidence": 1.0, INTENT_NAME_KEY: "greet"},
                "text": "hello",
            },
            payload={"text": "hello"},
        ),
        ResponseTest(
            "/model/parse",
            {
                "entities": [],
                "intent": {"confidence": 1.0, INTENT_NAME_KEY: "greet"},
                "text": "hello",
            },
            payload={"text": "hello"},
        ),
        ResponseTest(
            "/model/parse",
            {
                "entities": [],
                "intent": {"confidence": 1.0, INTENT_NAME_KEY: "greet"},
                "text": "hello ńöñàśçií",
            },
            payload={"text": "hello ńöñàśçií"},
        ),
    ],
)
@pytest.mark.trains_model
async def test_parse(rasa_app: SanicASGITestClient, response_test: ResponseTest):
    _, response = await rasa_app.post(
        response_test.endpoint, json=response_test.payload
    )
    rjs = response.json()
    assert response.status == HTTPStatus.OK
    assert all(prop in rjs for prop in ["entities", "intent", "text"])
    assert rjs["entities"] == response_test.expected_response["entities"]
    assert rjs["text"] == response_test.expected_response["text"]
    assert rjs["intent"] == response_test.expected_response["intent"]


@pytest.mark.parametrize(
    "response_test",
    [
        ResponseTest(
            "/model/parse?emulation_mode=wit",
            {
                "entities": [],
                "intent": {"confidence": 1.0, INTENT_NAME_KEY: "greet"},
                "text": "hello",
            },
            payload={"text": "hello"},
        ),
        ResponseTest(
            "/model/parse?emulation_mode=dialogflow",
            {
                "entities": [],
                "intent": {"confidence": 1.0, INTENT_NAME_KEY: "greet"},
                "text": "hello",
            },
            payload={"text": "hello"},
        ),
        ResponseTest(
            "/model/parse?emulation_mode=luis",
            {
                "entities": [],
                "intent": {"confidence": 1.0, INTENT_NAME_KEY: "greet"},
                "text": "hello ńöñàśçií",
            },
            payload={"text": "hello ńöñàśçií"},
        ),
    ],
)
@pytest.mark.trains_model
async def test_parse_with_different_emulation_mode(
    rasa_app: SanicASGITestClient, response_test: ResponseTest
):
    _, response = await rasa_app.post(
        response_test.endpoint, json=response_test.payload
    )
    assert response.status == HTTPStatus.OK


@pytest.mark.trains_model
async def test_parse_without_nlu_model(rasa_app_core: SanicASGITestClient):
    _, response = await rasa_app_core.post("/model/parse", json={"text": "hello"})
    assert response.status == HTTPStatus.OK

    rjs = response.json()
    assert all(prop in rjs for prop in ["entities", "intent", "text"])


@pytest.mark.trains_model
async def test_parse_on_invalid_emulation_mode(rasa_app_nlu: SanicASGITestClient):
    _, response = await rasa_app_nlu.post(
        "/model/parse?emulation_mode=ANYTHING", json={"text": "hello"}
    )
    assert response.status == HTTPStatus.BAD_REQUEST


@pytest.mark.trains_model
async def test_train_stack_success_with_md(
    rasa_app: SanicASGITestClient,
    default_domain_path: Text,
    default_stack_config: Text,
    default_nlu_data: Text,
    tmp_path: Path,
):
    payload = dict(
        domain=Path(default_domain_path).read_text(),
        config=Path(default_stack_config).read_text(),
        stories=Path("data/test_stories/stories_defaultdomain.md").read_text(),
        nlu=Path(default_nlu_data).read_text(),
    )

    _, response = await rasa_app.post("/model/train", json=payload)
    assert response.status == HTTPStatus.OK

    assert response.headers["filename"] is not None

    # save model to temporary file
    model_path = str(tmp_path / "model.tar.gz")
    with open(model_path, "wb") as f:
        f.write(response.body)

    # unpack model and ensure fingerprint is present
    model_path = unpack_model(model_path)
    assert os.path.exists(os.path.join(model_path, "fingerprint.json"))


@pytest.mark.trains_model
async def test_train_nlu_success(
    rasa_app: SanicASGITestClient,
    default_stack_config: Text,
    default_nlu_data: Text,
    default_domain_path: Text,
    tmp_path: Path,
):
    domain_data = rasa.shared.utils.io.read_yaml_file(default_domain_path)
    config_data = rasa.shared.utils.io.read_yaml_file(default_stack_config)
    nlu_data = rasa.shared.utils.io.read_yaml_file(default_nlu_data)

    # combine all data into our payload
    payload = {
        key: val for d in [domain_data, config_data, nlu_data] for key, val in d.items()
    }

    data = StringIO()
    rasa.shared.utils.io.write_yaml(payload, data)

    _, response = await rasa_app.post(
        "/model/train",
        data=data.getvalue(),
        headers={"Content-type": rasa.server.YAML_CONTENT_TYPE},
    )
    assert response.status == HTTPStatus.OK

    # save model to temporary file
    model_path = str(tmp_path / "model.tar.gz")
    with open(model_path, "wb") as f:
        f.write(response.body)

    # unpack model and ensure fingerprint is present
    model_path = unpack_model(model_path)
    assert os.path.exists(os.path.join(model_path, "fingerprint.json"))


@pytest.mark.trains_model
async def test_train_core_success_with(
    rasa_app: SanicASGITestClient,
    default_stack_config: Text,
    default_stories_file: Text,
    default_domain_path: Text,
    tmp_path: Path,
):
    payload = f"""
{Path(default_domain_path).read_text()}
{Path(default_stack_config).read_text()}
{Path(default_stories_file).read_text()}
    """

    _, response = await rasa_app.post(
        "/model/train",
        data=payload,
        headers={"Content-type": rasa.server.YAML_CONTENT_TYPE},
    )
    assert response.status == HTTPStatus.OK

    # save model to temporary file
    model_path = str(tmp_path / "model.tar.gz")
    with open(model_path, "wb") as f:
        f.write(response.body)

    # unpack model and ensure fingerprint is present
    model_path = unpack_model(model_path)
    assert os.path.exists(os.path.join(model_path, "fingerprint.json"))


@pytest.mark.trains_model
async def test_train_with_retrieval_events_success(
    rasa_app: SanicASGITestClient, default_stack_config: Text, tmp_path: Path
):
    with ExitStack() as stack:
        domain_file = stack.enter_context(
            open("data/test_domains/default_retrieval_intents.yml")
        )
        config_file = stack.enter_context(open(default_stack_config))
        core_file = stack.enter_context(
            open("data/test_stories/stories_retrieval_intents.md")
        )
        responses_file = stack.enter_context(open("data/test_responses/default.md"))
        nlu_file = stack.enter_context(
            open("data/test_nlu/default_retrieval_intents.md")
        )

        payload = dict(
            domain=domain_file.read(),
            config=config_file.read(),
            stories=core_file.read(),
            responses=responses_file.read(),
            nlu=nlu_file.read(),
        )

    _, response = await rasa_app.post("/model/train", json=payload, timeout=60 * 5)
    assert response.status == HTTPStatus.OK
    assert_trained_model(response.body, tmp_path)


def assert_trained_model(response_body: bytes, tmp_path: Path) -> None:
    # save model to temporary file
    model_path = str(tmp_path / "model.tar.gz")
    with open(model_path, "wb") as f:
        f.write(response_body)

    # unpack model and ensure fingerprint is present
    model_path = unpack_model(model_path)
    assert os.path.exists(os.path.join(model_path, "fingerprint.json"))


@pytest.mark.parametrize(
    "payload",
    [
        {"config": None, "stories": None, "nlu": None, "domain": None, "force": True},
        {
            "config": None,
            "stories": None,
            "nlu": None,
            "domain": None,
            "force": False,
            "save_to_default_model_directory": True,
        },
        {
            "config": None,
            "stories": None,
            "nlu": None,
            "domain": None,
            "save_to_default_model_directory": False,
        },
    ],
)
def test_deprecation_warnings_json_payload(payload: Dict):
    with pytest.warns(FutureWarning):
        rasa.server._validate_json_training_payload(payload)


@pytest.mark.trains_model
async def test_train_with_yaml(rasa_app: SanicASGITestClient, tmp_path: Path):
    training_data = """
stories:
- story: My story
  steps:
  - intent: greet
  - action: utter_greet

rules:
- rule: My rule
  steps:
  - intent: greet
  - action: utter_greet

intents:
- greet

nlu:
- intent: greet
  examples: |
    - hi
    - hello

responses:
 utter_greet:
 - text: Hi

language: en

policies:
- name: RulePolicy

pipeline:
  - name: KeywordIntentClassifier
"""
    _, response = await rasa_app.post(
        "/model/train",
        data=training_data,
        headers={"Content-type": rasa.server.YAML_CONTENT_TYPE},
    )

    assert response.status == HTTPStatus.OK
    assert_trained_model(response.body, tmp_path)


@pytest.mark.trains_model
async def test_train_with_invalid_yaml(rasa_app: SanicASGITestClient):
    invalid_yaml = """
rules:
rule my rule
"""

    _, response = await rasa_app.post(
        "/model/train",
        data=invalid_yaml,
        headers={"Content-type": rasa.server.YAML_CONTENT_TYPE},
    )
    assert response.status == HTTPStatus.BAD_REQUEST


@pytest.mark.parametrize(
    "headers, expected",
    [({}, False), ({"force_training": False}, False), ({"force_training": True}, True)],
)
def test_training_payload_from_yaml_force_training(
    headers: Dict, expected: bool, tmp_path: Path
):
    request = Mock()
    request.body = b""
    request.args = headers

    payload = rasa.server._training_payload_from_yaml(request, tmp_path)
    assert payload.get("force_training") == expected


@pytest.mark.parametrize(
    "headers, expected",
    [
        ({}, rasa.shared.constants.DEFAULT_MODELS_PATH),
        ({"save_to_default_model_directory": False}, ANY),
        (
            {"save_to_default_model_directory": True},
            rasa.shared.constants.DEFAULT_MODELS_PATH,
        ),
    ],
)
def test_training_payload_from_yaml_save_to_default_model_directory(
    headers: Dict, expected: Text, tmp_path: Path
):
    request = Mock()
    request.body = b""
    request.args = headers

    payload = rasa.server._training_payload_from_yaml(request, tmp_path)
    assert payload.get("output")
    assert payload.get("output") == expected


@pytest.mark.trains_model
async def test_train_missing_config(rasa_app: SanicASGITestClient):
    payload = dict(domain="domain data", config=None)

    _, response = await rasa_app.post("/model/train", json=payload)
    assert response.status == HTTPStatus.BAD_REQUEST


@pytest.mark.trains_model
async def test_train_missing_training_data(rasa_app: SanicASGITestClient):
    payload = dict(domain="domain data", config="config data")

    _, response = await rasa_app.post("/model/train", json=payload)
    assert response.status == HTTPStatus.BAD_REQUEST


@pytest.mark.trains_model
async def test_train_internal_error(rasa_app: SanicASGITestClient):
    payload = dict(domain="domain data", config="config data", nlu="nlu data")

    _, response = await rasa_app.post("/model/train", json=payload)
    assert response.status == HTTPStatus.INTERNAL_SERVER_ERROR


@pytest.mark.trains_model
async def test_evaluate_stories(
    rasa_app: SanicASGITestClient, default_stories_file: Text
):
    stories = rasa.shared.utils.io.read_file(default_stories_file)

    _, response = await rasa_app.post(
        "/model/test/stories",
        data=stories,
        headers={"Content-type": rasa.server.YAML_CONTENT_TYPE},
    )

    assert response.status == HTTPStatus.OK

    js = response.json()
    assert set(js.keys()) == {
        "report",
        "precision",
        "f1",
        "accuracy",
        "actions",
        "in_training_data_fraction",
        "is_end_to_end_evaluation",
    }
    assert not js["is_end_to_end_evaluation"]
    assert set(js["actions"][0].keys()) == {
        "action",
        "predicted",
        "confidence",
        "policy",
    }


@pytest.mark.trains_model
async def test_evaluate_stories_not_ready_agent(
    rasa_app_nlu: SanicASGITestClient, default_stories_file: Text
):
    stories = rasa.shared.utils.io.read_file(default_stories_file)

    _, response = await rasa_app_nlu.post("/model/test/stories", data=stories)

    assert response.status == HTTPStatus.CONFLICT


@pytest.mark.trains_model
async def test_evaluate_stories_end_to_end(
    rasa_app: SanicASGITestClient, end_to_end_test_story_file: Text
):
    stories = rasa.shared.utils.io.read_file(end_to_end_test_story_file)

    _, response = await rasa_app.post("/model/test/stories?e2e=true", data=stories,)

    assert response.status == HTTPStatus.OK
    js = response.json()
    assert set(js.keys()) == {
        "report",
        "precision",
        "f1",
        "accuracy",
        "actions",
        "in_training_data_fraction",
        "is_end_to_end_evaluation",
    }
    assert js["is_end_to_end_evaluation"]
    assert js["actions"] != []
    assert set(js["actions"][0].keys()) == {
        "action",
        "predicted",
        "confidence",
        "policy",
    }


@pytest.mark.trains_model
async def test_evaluate_intent(rasa_app: SanicASGITestClient, default_nlu_data: Text):
    nlu_data = rasa.shared.utils.io.read_file(default_nlu_data)

    _, response = await rasa_app.post(
        "/model/test/intents",
        data=nlu_data,
        headers={"Content-type": rasa.server.YAML_CONTENT_TYPE},
    )

    assert response.status == HTTPStatus.OK
    assert set(response.json().keys()) == {
        "intent_evaluation",
        "entity_evaluation",
        "response_selection_evaluation",
    }


<<<<<<< HEAD
@pytest.mark.trains_model
=======
async def test_evaluate_intent_json(rasa_app: SanicASGITestClient):
    nlu_data = rasa.shared.utils.io.read_file("data/test/demo-rasa-small.json")

    _, response = await rasa_app.post(
        "/model/test/intents",
        json=nlu_data,
        headers={"Content-type": rasa.server.JSON_CONTENT_TYPE},
    )

    assert response.status == HTTPStatus.OK
    assert set(response.json().keys()) == {
        "intent_evaluation",
        "entity_evaluation",
        "response_selection_evaluation",
    }


async def test_evaluate_invalid_intent_model_file(rasa_app: SanicASGITestClient):
    _, response = await rasa_app.post(
        "/model/test/intents?model=invalid.tar.gz",
        json={},
        headers={"Content-type": rasa.server.JSON_CONTENT_TYPE},
    )

    assert response.status == HTTPStatus.INTERNAL_SERVER_ERROR


async def test_evaluate_intent_without_body(rasa_app: SanicASGITestClient):
    _, response = await rasa_app.post(
        "/model/test/intents", headers={"Content-type": rasa.server.YAML_CONTENT_TYPE},
    )

    assert response.status == HTTPStatus.BAD_REQUEST


>>>>>>> 2574c46e
async def test_evaluate_intent_on_just_nlu_model(
    rasa_app_nlu: SanicASGITestClient, default_nlu_data: Text
):
    nlu_data = rasa.shared.utils.io.read_file(default_nlu_data)

    _, response = await rasa_app_nlu.post(
        "/model/test/intents",
        data=nlu_data,
        headers={"Content-type": rasa.server.YAML_CONTENT_TYPE},
    )

    assert response.status == HTTPStatus.OK
    assert set(response.json().keys()) == {
        "intent_evaluation",
        "entity_evaluation",
        "response_selection_evaluation",
    }


@pytest.mark.trains_model
async def test_evaluate_intent_with_model_param(
    rasa_app: SanicASGITestClient, trained_nlu_model: Text, default_nlu_data: Text
):
    _, response = await rasa_app.get("/status")
    previous_model_file = response.json()["model_file"]

    nlu_data = rasa.shared.utils.io.read_file(default_nlu_data)

    _, response = await rasa_app.post(
        f"/model/test/intents?model={trained_nlu_model}",
        data=nlu_data,
        headers={"Content-type": rasa.server.YAML_CONTENT_TYPE},
    )

    assert response.status == HTTPStatus.OK
    assert set(response.json().keys()) == {
        "intent_evaluation",
        "entity_evaluation",
        "response_selection_evaluation",
    }

    _, response = await rasa_app.get("/status")
    assert previous_model_file == response.json()["model_file"]


@pytest.mark.trains_model
async def test_evaluate_intent_with_model_server(
    rasa_app: SanicASGITestClient,
    trained_rasa_model: Text,
    default_nlu_data: Text,
    tear_down_scheduler: None,
):
    production_model_server_url = (
        "https://example.com/webhooks/actions?model=production"
    )
    test_model_server_url = "https://example.com/webhooks/actions?model=test"

    nlu_data = rasa.shared.utils.io.read_file(default_nlu_data)

    with aioresponses() as mocked:
        # Mock retrieving the production model from the model server
        mocked.get(
            production_model_server_url,
            body=Path(trained_rasa_model).read_bytes(),
            headers={"ETag": "production"},
        )
        # Mock retrieving the test model from the model server
        mocked.get(
            test_model_server_url,
            body=Path(trained_rasa_model).read_bytes(),
            headers={"ETag": "test"},
        )

        agent_with_model_server = await load_agent(
            model_server=EndpointConfig(production_model_server_url)
        )
        rasa_app.app.agent = agent_with_model_server

        _, response = await rasa_app.post(
            f"/model/test/intents?model={test_model_server_url}",
            data=nlu_data,
            headers={"Content-type": rasa.server.YAML_CONTENT_TYPE},
        )

    assert response.status == HTTPStatus.OK
    assert set(response.json().keys()) == {
        "intent_evaluation",
        "entity_evaluation",
        "response_selection_evaluation",
    }

    production_model_server = rasa_app.app.agent.model_server
    # Assert that the model server URL for the test didn't override the production
    # model server URL
    assert production_model_server.url == production_model_server_url
    # Assert the tests didn't break pulling the models
    assert production_model_server.kwargs.get("wait_time_between_pulls") != 0


@pytest.mark.trains_model
async def test_cross_validation(
    rasa_app_nlu: SanicASGITestClient, default_nlu_data: Text
):
    nlu_data = Path(default_nlu_data).read_text()
    config = Path(DEFAULT_STACK_CONFIG).read_text()
    payload = f"{nlu_data}\n{config}"

    _, response = await rasa_app_nlu.post(
        "/model/test/intents",
        data=payload,
        headers={"Content-type": rasa.server.YAML_CONTENT_TYPE},
        params={"cross_validation_folds": 3},
    )

    assert response.status == HTTPStatus.OK
    response_body = response.json()
    for required_key in {
        "intent_evaluation",
        "entity_evaluation",
        "response_selection_evaluation",
    }:
        assert required_key in response_body

        details = response_body[required_key]
        assert all(
            key in details for key in ["precision", "f1_score", "report", "errors"]
        )


@pytest.mark.trains_model
async def test_cross_validation_with_md(
    rasa_app_nlu: SanicASGITestClient, default_nlu_data: Text
):
    payload = """
    ## intent: greet
    - Hi
    - Hello
        """

    _, response = await rasa_app_nlu.post(
        "/model/test/intents", data=payload, params={"cross_validation_folds": 3},
    )

    assert response.status == HTTPStatus.BAD_REQUEST


@pytest.mark.trains_model
async def test_cross_validation_with_callback_success(
    rasa_app_nlu: SanicASGITestClient, default_nlu_data: Text, monkeypatch: MonkeyPatch
):
    nlu_data = Path(default_nlu_data).read_text()
    config = Path(DEFAULT_STACK_CONFIG).read_text()
    payload = f"{nlu_data}\n{config}"

    callback_url = "https://example.com/webhooks/actions"
    with aioresponses() as mocked:
        mocked.post(callback_url, payload={})

        mocked_cross_validation = Mock(
            return_value=(
                CVEvaluationResult({}, {}, {}),
                CVEvaluationResult({}, {}, {}),
                CVEvaluationResult({}, {}, {}),
            )
        )
        monkeypatch.setattr(
            rasa.nlu, rasa.nlu.cross_validate.__name__, mocked_cross_validation
        )

        _, response = await rasa_app_nlu.post(
            "/model/test/intents",
            data=payload,
            headers={"Content-type": rasa.server.YAML_CONTENT_TYPE},
            params={"cross_validation_folds": 3, "callback_url": callback_url},
        )

        assert response.status == HTTPStatus.NO_CONTENT

        # Sleep to give event loop time to process things in the background
        await asyncio.sleep(1)

        mocked_cross_validation.assert_called_once()

        last_request = latest_request(mocked, "POST", callback_url)
        assert last_request

        content = last_request[0].kwargs["data"]
        response_body = json.loads(content)
        for required_key in {
            "intent_evaluation",
            "entity_evaluation",
            "response_selection_evaluation",
        }:
            assert required_key in response_body

            details = response_body[required_key]
            assert all(
                key in details for key in ["precision", "f1_score", "report", "errors"]
            )


@pytest.mark.trains_model
async def test_cross_validation_with_callback_error(
    rasa_app_nlu: SanicASGITestClient, default_nlu_data: Text, monkeypatch: MonkeyPatch
):
    nlu_data = Path(default_nlu_data).read_text()
    config = Path(DEFAULT_STACK_CONFIG).read_text()
    payload = f"{nlu_data}\n{config}"

    monkeypatch.setattr(
        rasa.nlu, rasa.nlu.cross_validate.__name__, Mock(side_effect=ValueError())
    )

    callback_url = "https://example.com/webhooks/actions"
    with aioresponses() as mocked:
        mocked.post(callback_url, payload={})

        _, response = await rasa_app_nlu.post(
            "/model/test/intents",
            data=payload,
            headers={"Content-type": rasa.server.YAML_CONTENT_TYPE},
            params={"cross_validation_folds": 3, "callback_url": callback_url},
        )

        assert response.status == HTTPStatus.NO_CONTENT

        await asyncio.sleep(1)

        last_request = latest_request(mocked, "POST", callback_url)
        assert last_request

        content = last_request[0].kwargs["json"]
        assert content["code"] == HTTPStatus.INTERNAL_SERVER_ERROR


@pytest.mark.trains_model
async def test_callback_unexpected_error(
    rasa_app_nlu: SanicASGITestClient, default_nlu_data: Text, monkeypatch: MonkeyPatch
):
    nlu_data = Path(default_nlu_data).read_text()
    config = Path(DEFAULT_STACK_CONFIG).read_text()
    payload = f"{nlu_data}\n{config}"

    async def raiseUnexpectedError() -> NoReturn:
        raise ValueError()

    monkeypatch.setattr(
        rasa.server,
        rasa.server._training_payload_from_yaml.__name__,
        Mock(side_effect=ValueError()),
    )

    callback_url = "https://example.com/webhooks/actions"
    with aioresponses() as mocked:
        mocked.post(callback_url, payload={})

        _, response = await rasa_app_nlu.post(
            "/model/test/intents",
            data=payload,
            headers={"Content-type": rasa.server.YAML_CONTENT_TYPE},
            params={"cross_validation_folds": 3, "callback_url": callback_url},
        )

        assert response.status == HTTPStatus.NO_CONTENT

        await asyncio.sleep(1)

        last_request = latest_request(mocked, "POST", callback_url)
        assert last_request

        content = last_request[0].kwargs["json"]
        assert content["code"] == HTTPStatus.INTERNAL_SERVER_ERROR


@pytest.mark.trains_model
async def test_predict(rasa_app: SanicASGITestClient):
    data = {
        "Events": {
            "value": [
                {"event": "action", "name": "action_listen"},
                {
                    "event": "user",
                    "text": "hello",
                    "parse_data": {
                        "entities": [],
                        "intent": {"confidence": 0.57, INTENT_NAME_KEY: "greet"},
                        "text": "hello",
                    },
                },
            ]
        }
    }
    _, response = await rasa_app.post(
        "/model/predict",
        json=data,
        headers={"Content-Type": rasa.server.JSON_CONTENT_TYPE},
    )
    content = response.json()
    assert response.status == HTTPStatus.OK
    assert "scores" in content
    assert "tracker" in content
    assert "policy" in content


@freeze_time("2018-01-01")
@pytest.mark.trains_model
async def test_requesting_non_existent_tracker(rasa_app: SanicASGITestClient):
    _, response = await rasa_app.get("/conversations/madeupid/tracker")
    content = response.json()
    assert response.status == HTTPStatus.OK
    assert content["paused"] is False
    assert content["slots"] == {
        "name": None,
        REQUESTED_SLOT: None,
        SESSION_START_METADATA_SLOT: None,
    }
    assert content["sender_id"] == "madeupid"
    assert content["events"] == [
        {
            "event": "action",
            "name": "action_session_start",
            "policy": None,
            "confidence": 1,
            "timestamp": 1514764800,
            "action_text": None,
        },
        {"event": "session_started", "timestamp": 1514764800},
        {
            "event": "action",
            INTENT_NAME_KEY: "action_listen",
            "policy": None,
            "confidence": None,
            "timestamp": 1514764800,
            "action_text": None,
        },
    ]
    assert content["latest_message"] == {
        "text": None,
        "intent": {},
        "entities": [],
        "message_id": None,
        "metadata": {},
    }


@pytest.mark.parametrize("event", test_events)
@pytest.mark.trains_model
async def test_pushing_event(rasa_app: SanicASGITestClient, event: Event):
    sender_id = str(uuid.uuid1())
    conversation = f"/conversations/{sender_id}"

    serialized_event = event.as_dict()
    # Remove timestamp so that a new one is assigned on the server
    serialized_event.pop("timestamp")

    time_before_adding_events = time.time()
    _, response = await rasa_app.post(
        f"{conversation}/tracker/events",
        json=serialized_event,
        headers={"Content-Type": rasa.server.JSON_CONTENT_TYPE},
    )
    assert response.json() is not None
    assert response.status == HTTPStatus.OK

    _, tracker_response = await rasa_app.get(f"/conversations/{sender_id}/tracker")
    tracker = tracker_response.json()
    assert tracker is not None

    assert len(tracker.get("events")) == 4

    deserialized_events = [Event.from_parameters(event) for event in tracker["events"]]

    # there is an initial session start sequence at the beginning of the tracker
    assert deserialized_events[:3] == session_start_sequence

    assert deserialized_events[3] == event
    assert deserialized_events[3].timestamp > time_before_adding_events


@pytest.mark.trains_model
async def test_push_multiple_events(rasa_app: SanicASGITestClient):
    conversation_id = str(uuid.uuid1())
    conversation = f"/conversations/{conversation_id}"

    events = [e.as_dict() for e in test_events]
    _, response = await rasa_app.post(
        f"{conversation}/tracker/events",
        json=events,
        headers={"Content-Type": rasa.server.JSON_CONTENT_TYPE},
    )
    assert response.json() is not None
    assert response.status == HTTPStatus.OK

    _, tracker_response = await rasa_app.get(
        f"/conversations/{conversation_id}/tracker"
    )
    tracker = tracker_response.json()
    assert tracker is not None

    # there is an initial session start sequence at the beginning
    assert [
        Event.from_parameters(event) for event in tracker.get("events")
    ] == session_start_sequence + test_events


@pytest.mark.parametrize(
    "params", ["?execute_side_effects=true&output_channel=callback", ""]
)
@pytest.mark.trains_model
async def test_pushing_event_while_executing_side_effects(
    rasa_server: Sanic, params: Text
):
    input_channel = CallbackInput(EndpointConfig("https://example.com/callback"))
    channel.register([input_channel], rasa_server, "/webhooks/")
    rasa_app = rasa_server.asgi_client
    sender_id = str(uuid.uuid1())
    conversation = f"/conversations/{sender_id}"

    serialized_event = test_events[1].as_dict()

    with aioresponses() as mocked:
        mocked.post(
            "https://example.com/callback",
            repeat=True,
            headers={"Content-Type": "application/json"},
        )
        await rasa_app.post(
            f"{conversation}/tracker/events{params}",
            json=serialized_event,
            headers={"Content-Type": rasa.server.JSON_CONTENT_TYPE},
        )

        r = latest_request(mocked, "post", "https://example.com/callback")

        if not params:
            assert r is None
        else:
            message_received = json_of_latest_request(r)
            assert message_received.get("recipient_id") == sender_id
            assert message_received.get("text") == serialized_event.get("text")


@pytest.mark.trains_model
async def test_post_conversation_id_with_slash(rasa_app: SanicASGITestClient):
    conversation_id = str(uuid.uuid1())
    id_len = len(conversation_id) // 2
    conversation_id = conversation_id[:id_len] + "/+-_\\=" + conversation_id[id_len:]
    conversation = f"/conversations/{conversation_id}"

    events = [e.as_dict() for e in test_events]
    _, response = await rasa_app.post(
        f"{conversation}/tracker/events",
        json=events,
        headers={"Content-Type": "application/json"},
    )
    assert response.json() is not None
    assert response.status == HTTPStatus.OK

    _, tracker_response = await rasa_app.get(
        f"/conversations/{conversation_id}/tracker"
    )
    tracker = tracker_response.json()
    assert tracker is not None

    # there is a session start sequence at the start
    assert [
        Event.from_parameters(event) for event in tracker.get("events")
    ] == session_start_sequence + test_events


@pytest.mark.trains_model
async def test_put_tracker(rasa_app: SanicASGITestClient):
    data = [event.as_dict() for event in test_events]
    _, response = await rasa_app.put(
        "/conversations/pushtracker/tracker/events",
        json=data,
        headers={"Content-Type": rasa.server.JSON_CONTENT_TYPE},
    )
    content = response.json()
    assert response.status == HTTPStatus.OK
    assert len(content["events"]) == len(test_events)
    assert content["sender_id"] == "pushtracker"

    _, tracker_response = await rasa_app.get("/conversations/pushtracker/tracker")
    tracker = tracker_response.json()
    assert tracker is not None
    evts = tracker.get("events")
    assert events.deserialise_events(evts) == test_events


<<<<<<< HEAD
@pytest.mark.trains_model
=======
async def test_predict_without_conversation_id(rasa_app: SanicASGITestClient):
    _, response = await rasa_app.post("/conversations/non_existent_id/predict")

    assert response.status == HTTPStatus.NOT_FOUND
    assert response.json()["message"] == "Conversation ID not found."


>>>>>>> 2574c46e
async def test_sorted_predict(rasa_app: SanicASGITestClient):
    await _create_tracker_for_sender(rasa_app, "sortedpredict")

    _, response = await rasa_app.post("/conversations/sortedpredict/predict")
    scores = response.json()["scores"]
    sorted_scores = sorted(scores, key=lambda k: (-k["score"], k["action"]))
    assert scores == sorted_scores


async def _create_tracker_for_sender(app: SanicASGITestClient, sender_id: Text) -> None:
    data = [event.as_dict() for event in test_events[:3]]
    _, response = await app.put(
        f"/conversations/{sender_id}/tracker/events",
        json=data,
        headers={"Content-Type": rasa.server.JSON_CONTENT_TYPE},
    )

    assert response.status == HTTPStatus.OK


@pytest.mark.trains_model
async def test_get_tracker_with_jwt(rasa_secured_app: SanicASGITestClient):
    # token generated with secret "core" and algorithm HS256
    # on https://jwt.io/

    # {"user": {"username": "testadmin", "role": "admin"}}
    jwt_header = {
        "Authorization": "Bearer eyJhbGciOiJIUzI1NiIsInR5cCI6IkpXVCJ9."
        "eyJ1c2VyIjp7InVzZXJuYW1lIjoidGVzdGFkbWluIiwic"
        "m9sZSI6ImFkbWluIn19.NAQr0kbtSrY7d28XTqRzawq2u"
        "QRre7IWTuIDrCn5AIw"
    }
    _, response = await rasa_secured_app.get(
        "/conversations/testadmin/tracker", headers=jwt_header
    )
    assert response.status == HTTPStatus.OK

    _, response = await rasa_secured_app.get(
        "/conversations/testuser/tracker", headers=jwt_header
    )
    assert response.status == HTTPStatus.OK

    # {"user": {"username": "testuser", "role": "user"}}
    jwt_header = {
        "Authorization": "Bearer eyJhbGciOiJIUzI1NiIsInR5cCI6IkpXVCJ9."
        "eyJ1c2VyIjp7InVzZXJuYW1lIjoidGVzdHVzZXIiLCJyb"
        "2xlIjoidXNlciJ9fQ.JnMTLYd56qut2w9h7hRQlDm1n3l"
        "HJHOxxC_w7TtwCrs"
    }
    _, response = await rasa_secured_app.get(
        "/conversations/testadmin/tracker", headers=jwt_header
    )
    assert response.status == HTTPStatus.FORBIDDEN

    _, response = await rasa_secured_app.get(
        "/conversations/testuser/tracker", headers=jwt_header
    )
    assert response.status == HTTPStatus.OK


@pytest.mark.trains_model
def test_list_routes(default_agent: Agent):
    app = rasa.server.create_app(default_agent, auth_token=None)

    routes = utils.list_routes(app)
    assert set(routes.keys()) == {
        "hello",
        "version",
        "status",
        "retrieve_tracker",
        "append_events",
        "replace_events",
        "retrieve_story",
        "execute_action",
        "trigger_intent",
        "predict",
        "add_message",
        "train",
        "evaluate_stories",
        "evaluate_intents",
        "tracker_predict",
        "parse",
        "load_model",
        "unload_model",
        "get_domain",
    }


@pytest.mark.trains_model
async def test_unload_model_error(rasa_app: SanicASGITestClient):
    _, response = await rasa_app.get("/status")
    assert response.status == HTTPStatus.OK
    assert "model_file" in response.json() and response.json()["model_file"] is not None

    _, response = await rasa_app.delete("/model")
    assert response.status == HTTPStatus.NO_CONTENT


@pytest.mark.trains_model
async def test_get_domain(rasa_app: SanicASGITestClient):
    _, response = await rasa_app.get(
        "/domain", headers={"accept": rasa.server.JSON_CONTENT_TYPE}
    )

    content = response.json()

    assert response.status == HTTPStatus.OK
    assert "config" in content
    assert "intents" in content
    assert "entities" in content
    assert "slots" in content
    assert "responses" in content
    assert "actions" in content


@pytest.mark.trains_model
async def test_get_domain_invalid_accept_header(rasa_app: SanicASGITestClient):
    _, response = await rasa_app.get("/domain")

    assert response.status == HTTPStatus.NOT_ACCEPTABLE


@pytest.mark.trains_model
async def test_load_model(rasa_app: SanicASGITestClient, trained_core_model: Text):
    _, response = await rasa_app.get("/status")

    assert response.status == HTTPStatus.OK
    assert "fingerprint" in response.json()

    old_fingerprint = response.json()["fingerprint"]

    data = {"model_file": trained_core_model}
    _, response = await rasa_app.put("/model", json=data)

    assert response.status == HTTPStatus.NO_CONTENT

    _, response = await rasa_app.get("/status")

    assert response.status == HTTPStatus.OK
    assert "fingerprint" in response.json()

    assert old_fingerprint != response.json()["fingerprint"]


@pytest.mark.trains_model
async def test_load_model_from_model_server(
    rasa_app: SanicASGITestClient, trained_core_model: Text, tear_down_scheduler: None
):
    _, response = await rasa_app.get("/status")

    assert response.status == HTTPStatus.OK
    assert "fingerprint" in response.json()

    old_fingerprint = response.json()["fingerprint"]

    endpoint = EndpointConfig("https://example.com/model/trained_core_model")
    with open(trained_core_model, "rb") as f:
        with aioresponses(passthrough=["http://127.0.0.1"]) as mocked:
            headers = {}
            fs = os.fstat(f.fileno())
            headers["Content-Length"] = str(fs[6])
            mocked.get(
                "https://example.com/model/trained_core_model",
                content_type="application/x-tar",
                body=f.read(),
            )
            data = {"model_server": {"url": endpoint.url}}
            _, response = await rasa_app.put("/model", json=data)

            assert response.status == HTTPStatus.NO_CONTENT

            _, response = await rasa_app.get("/status")

            assert response.status == HTTPStatus.OK
            assert "fingerprint" in response.json()

            assert old_fingerprint != response.json()["fingerprint"]


@pytest.mark.trains_model
async def test_load_model_invalid_request_body(rasa_app: SanicASGITestClient):
    _, response = await rasa_app.put("/model")

    assert response.status == HTTPStatus.BAD_REQUEST


@pytest.mark.trains_model
async def test_load_model_invalid_configuration(rasa_app: SanicASGITestClient):
    data = {"model_file": "some-random-path"}
    _, response = await rasa_app.put("/model", json=data)

    assert response.status == HTTPStatus.BAD_REQUEST


@pytest.mark.trains_model
async def test_execute(rasa_app: SanicASGITestClient):
    await _create_tracker_for_sender(rasa_app, "test_execute")

    data = {INTENT_NAME_KEY: "utter_greet"}
    _, response = await rasa_app.post("/conversations/test_execute/execute", json=data)

    assert response.status == HTTPStatus.OK

    parsed_content = response.json()
    assert parsed_content["tracker"]
    assert parsed_content["messages"]


<<<<<<< HEAD
@pytest.mark.trains_model
=======
async def test_execute_without_conversation_id(rasa_app: SanicASGITestClient):
    data = {INTENT_NAME_KEY: "utter_greet"}
    _, response = await rasa_app.post(
        "/conversations/non_existent_id/execute", json=data
    )

    assert response.status == HTTPStatus.NOT_FOUND
    assert response.json()["message"] == "Conversation ID not found."


>>>>>>> 2574c46e
async def test_execute_with_missing_action_name(rasa_app: SanicASGITestClient):
    test_sender = "test_execute_with_missing_action_name"
    await _create_tracker_for_sender(rasa_app, test_sender)

    data = {"wrong-key": "utter_greet"}
    _, response = await rasa_app.post(
        f"/conversations/{test_sender}/execute", json=data
    )

    assert response.status == HTTPStatus.BAD_REQUEST


@pytest.mark.trains_model
async def test_execute_with_not_existing_action(rasa_app: SanicASGITestClient):
    test_sender = "test_execute_with_not_existing_action"
    await _create_tracker_for_sender(rasa_app, test_sender)

    data = {"name": "ka[pa[opi[opj[oj[oija"}
    _, response = await rasa_app.post(
        f"/conversations/{test_sender}/execute", json=data
    )

    assert response.status == HTTPStatus.INTERNAL_SERVER_ERROR


@pytest.mark.trains_model
async def test_trigger_intent(rasa_app: SanicASGITestClient):
    data = {INTENT_NAME_KEY: "greet"}
    _, response = await rasa_app.post(
        "/conversations/test_trigger/trigger_intent", json=data
    )

    assert response.status == HTTPStatus.OK

    parsed_content = response.json()
    assert parsed_content["tracker"]
    assert parsed_content["messages"]


@pytest.mark.trains_model
async def test_trigger_intent_with_missing_intent_name(rasa_app: SanicASGITestClient):
    test_sender = "test_trigger_intent_with_missing_action_name"

    data = {"wrong-key": "greet"}
    _, response = await rasa_app.post(
        f"/conversations/{test_sender}/trigger_intent", json=data
    )

    assert response.status == HTTPStatus.BAD_REQUEST


@pytest.mark.trains_model
async def test_trigger_intent_with_not_existing_intent(rasa_app: SanicASGITestClient):
    test_sender = "test_trigger_intent_with_not_existing_intent"
    await _create_tracker_for_sender(rasa_app, test_sender)

    data = {INTENT_NAME_KEY: "ka[pa[opi[opj[oj[oija"}
    _, response = await rasa_app.post(
        f"/conversations/{test_sender}/trigger_intent", json=data
    )

    assert response.status == HTTPStatus.NOT_FOUND


@pytest.mark.parametrize(
    "input_channels, output_channel_to_use, expected_channel",
    [
        (None, "slack", CollectingOutputChannel),
        ([], None, CollectingOutputChannel),
        ([RestInput()], "slack", CollectingOutputChannel),
        ([RestInput()], "rest", CollectingOutputChannel),
        (
            [RestInput(), SlackInput("test", slack_signing_secret="foobar")],
            "slack",
            SlackBot,
        ),
    ],
)
def test_get_output_channel(
    input_channels: List[Text], output_channel_to_use: Text, expected_channel: Type
):
    request = MagicMock()
    app = MagicMock()
    app.input_channels = input_channels
    request.app = app
    request.args = {"output_channel": output_channel_to_use}

    actual = rasa.server._get_output_channel(request, None)

    assert isinstance(actual, expected_channel)


@pytest.mark.parametrize(
    "input_channels, expected_channel",
    [
        ([], CollectingOutputChannel),
        ([RestInput()], CollectingOutputChannel),
        ([RestInput(), SlackInput("test", slack_signing_secret="foobar")], SlackBot),
    ],
)
def test_get_latest_output_channel(input_channels: List[Text], expected_channel: Type):
    request = MagicMock()
    app = MagicMock()
    app.input_channels = input_channels
    request.app = app
    request.args = {"output_channel": "latest"}

    tracker = DialogueStateTracker.from_events(
        "default", [UserUttered("text", input_channel="slack")]
    )

    actual = rasa.server._get_output_channel(request, tracker)

    assert isinstance(actual, expected_channel)


def test_app_when_app_has_no_input_channels():
    request = MagicMock()

    class NoInputChannels:
        pass

    request.app = NoInputChannels()

    actual = rasa.server._get_output_channel(
        request, DialogueStateTracker.from_events("default", [])
    )
    assert isinstance(actual, CollectingOutputChannel)


@pytest.mark.parametrize(
    "conversation_events,until_time,fetch_all_sessions,expected",
    # conversation with one session
    [
        (
            [
                ActionExecuted(ACTION_SESSION_START_NAME),
                SessionStarted(),
                UserUttered("hi", {"name": "greet"}),
                ActionExecuted("utter_greet"),
            ],
            None,
            True,
            """version: "2.0"
stories:
- story: some-conversation-ID
  steps:
  - intent: greet
    user: |-
      hi
  - action: utter_greet""",
        ),
        # conversation with multiple sessions
        (
            [
                ActionExecuted(ACTION_SESSION_START_NAME),
                SessionStarted(),
                UserUttered("hi", {"name": "greet"}),
                ActionExecuted("utter_greet"),
                ActionExecuted(ACTION_SESSION_START_NAME),
                SessionStarted(),
                UserUttered("bye bye", {"name": "goodbye"}),
                ActionExecuted("utter_goodbye"),
            ],
            None,
            True,
            """version: "2.0"
stories:
- story: some-conversation-ID, story 1
  steps:
  - intent: greet
    user: |-
      hi
  - action: utter_greet
- story: some-conversation-ID, story 2
  steps:
  - intent: goodbye
    user: |-
      bye bye
  - action: utter_goodbye""",
        ),
        # conversation with multiple sessions, but setting `all_sessions=false`
        # means only the last one is returned
        (
            [
                ActionExecuted(ACTION_SESSION_START_NAME),
                SessionStarted(),
                UserUttered("hi", {"name": "greet"}),
                ActionExecuted("utter_greet"),
                ActionExecuted(ACTION_SESSION_START_NAME),
                SessionStarted(),
                UserUttered("bye bye", {"name": "goodbye"}),
                ActionExecuted("utter_goodbye"),
            ],
            None,
            False,
            """version: "2.0"
stories:
- story: some-conversation-ID
  steps:
  - intent: goodbye
    user: |-
      bye bye
  - action: utter_goodbye""",
        ),
        # the default for `all_sessions` is `false` - this test checks that
        # only the latest session is returned in that case
        (
            [
                ActionExecuted(ACTION_SESSION_START_NAME),
                SessionStarted(),
                UserUttered("hi", {"name": "greet"}),
                ActionExecuted("utter_greet"),
                ActionExecuted(ACTION_SESSION_START_NAME),
                SessionStarted(),
                UserUttered("bye bye", {"name": "goodbye"}),
                ActionExecuted("utter_goodbye"),
            ],
            None,
            None,
            """version: "2.0"
stories:
- story: some-conversation-ID
  steps:
  - intent: goodbye
    user: |-
      bye bye
  - action: utter_goodbye""",
        ),
        # `until` parameter means only the first session is returned
        (
            [
                ActionExecuted(ACTION_SESSION_START_NAME, timestamp=1),
                SessionStarted(timestamp=2),
                UserUttered("hi", {"name": "greet"}, timestamp=3),
                ActionExecuted("utter_greet", timestamp=4),
                ActionExecuted(ACTION_SESSION_START_NAME, timestamp=5),
                SessionStarted(timestamp=6),
                UserUttered("bye bye", {"name": "goodbye"}, timestamp=7),
                ActionExecuted("utter_goodbye", timestamp=8),
            ],
            4,
            True,
            """version: "2.0"
stories:
- story: some-conversation-ID
  steps:
  - intent: greet
    user: |-
      hi
  - action: utter_greet""",
        ),
        # empty conversation
        ([], None, True, 'version: "2.0"'),
        # Conversation with slot
        (
            [
                ActionExecuted(ACTION_SESSION_START_NAME),
                SessionStarted(),
                UserUttered("hi", {"name": "greet"}),
                ActionExecuted("utter_greet"),
                SlotSet(REQUESTED_SLOT, "some value"),
            ],
            None,
            True,
            """version: "2.0"
stories:
- story: some-conversation-ID
  steps:
  - intent: greet
    user: |-
      hi
  - action: utter_greet
  - slot_was_set:
    - requested_slot: some value""",
        ),
    ],
)
@pytest.mark.trains_model
async def test_get_story(
    rasa_app: SanicASGITestClient,
    monkeypatch: MonkeyPatch,
    conversation_events: List[Event],
    until_time: Optional[float],
    fetch_all_sessions: Optional[bool],
    expected: Text,
):
    conversation_id = "some-conversation-ID"

    tracker_store = InMemoryTrackerStore(Domain.empty())
    tracker = DialogueStateTracker.from_events(conversation_id, conversation_events)

    tracker_store.save(tracker)

    monkeypatch.setattr(rasa_app.app.agent, "tracker_store", tracker_store)

    url = f"/conversations/{conversation_id}/story?"

    query = {}

    if fetch_all_sessions is not None:
        query["all_sessions"] = fetch_all_sessions

    if until_time is not None:
        query["until"] = until_time

    _, response = await rasa_app.get(url + urllib.parse.urlencode(query))

    assert response.status == HTTPStatus.OK
    assert response.content.decode().strip() == expected


<<<<<<< HEAD
@pytest.mark.trains_model
=======
async def test_get_story_without_conversation_id(
    rasa_app: SanicASGITestClient, monkeypatch: MonkeyPatch
):
    conversation_id = "some-conversation-ID"
    url = f"/conversations/{conversation_id}/story"

    _, response = await rasa_app.get(url)

    assert response.status == HTTPStatus.NOT_FOUND
    assert response.json()["message"] == "Conversation ID not found."


>>>>>>> 2574c46e
async def test_get_story_does_not_update_conversation_session(
    rasa_app: SanicASGITestClient, monkeypatch: MonkeyPatch
):
    conversation_id = "some-conversation-ID"

    # domain with short session expiration time of one second
    domain = Domain.empty()
    domain.session_config = SessionConfig(
        session_expiration_time=1 / 60, carry_over_slots=True
    )

    monkeypatch.setattr(rasa_app.app.agent, "domain", domain)

    # conversation contains one session that has expired
    now = time.time()
    conversation_events = [
        ActionExecuted(ACTION_SESSION_START_NAME, timestamp=now - 10),
        SessionStarted(timestamp=now - 9),
        UserUttered("hi", {"name": "greet"}, timestamp=now - 8),
        ActionExecuted("utter_greet", timestamp=now - 7),
    ]

    tracker = DialogueStateTracker.from_events(conversation_id, conversation_events)

    # the conversation session has expired
    assert rasa_app.app.agent.create_processor()._has_session_expired(tracker)

    tracker_store = InMemoryTrackerStore(domain)

    tracker_store.save(tracker)

    monkeypatch.setattr(rasa_app.app.agent, "tracker_store", tracker_store)

    _, response = await rasa_app.get(f"/conversations/{conversation_id}/story")

    assert response.status == HTTPStatus.OK

    # expected story is returned
    assert (
        response.content.decode().strip()
        == """version: "2.0"
stories:
- story: some-conversation-ID
  steps:
  - intent: greet
    user: |-
      hi
  - action: utter_greet"""
    )

    # the tracker has the same number of events as were initially added
    assert len(tracker.events) == len(conversation_events)

    # the last event is still the same as before
    assert tracker.events[-1].timestamp == conversation_events[-1].timestamp


@pytest.mark.parametrize(
    "initial_tracker_events,events_to_append,expected_events",
    [
        (
            # the tracker is initially empty, and no events are appended
            # so we'll just expect the session start sequence with an `action_listen`
            [],
            [],
            [
                ActionExecuted(ACTION_SESSION_START_NAME),
                SessionStarted(),
                ActionExecuted(ACTION_LISTEN_NAME),
            ],
        ),
        (
            # the tracker is initially empty, and a user utterance is appended
            # we expect a tracker with a session start sequence and a user utterance
            [],
            [UserUttered("/greet", {"name": "greet", "confidence": 1.0})],
            [
                ActionExecuted(ACTION_SESSION_START_NAME),
                SessionStarted(),
                ActionExecuted(ACTION_LISTEN_NAME),
                UserUttered("/greet", {"name": "greet", "confidence": 1.0}),
            ],
        ),
        (
            # the tracker is initially empty, and a session start sequence is appended
            # we'll just expect the session start sequence
            [],
            [ActionExecuted(ACTION_SESSION_START_NAME), SessionStarted()],
            [ActionExecuted(ACTION_SESSION_START_NAME), SessionStarted()],
        ),
        (
            # the tracker already contains some events - we can simply append events
            [
                ActionExecuted(ACTION_LISTEN_NAME),
                UserUttered("/greet", {"name": "greet", "confidence": 1.0}),
            ],
            [ActionExecuted("utter_greet")],
            [
                ActionExecuted(ACTION_LISTEN_NAME),
                UserUttered("/greet", {"name": "greet", "confidence": 1.0}),
                ActionExecuted("utter_greet"),
            ],
        ),
    ],
)
@pytest.mark.trains_model
async def test_update_conversation_with_events(
    rasa_app: SanicASGITestClient,
    monkeypatch: MonkeyPatch,
    initial_tracker_events: List[Event],
    events_to_append: List[Event],
    expected_events: List[Event],
):
    conversation_id = "some-conversation-ID"
    domain = Domain.empty()
    tracker_store = InMemoryTrackerStore(domain)
    monkeypatch.setattr(rasa_app.app.agent, "tracker_store", tracker_store)

    if initial_tracker_events:
        tracker = DialogueStateTracker.from_events(
            conversation_id, initial_tracker_events
        )
        tracker_store.save(tracker)

    fetched_tracker = await rasa.server.update_conversation_with_events(
        conversation_id, rasa_app.app.agent.create_processor(), domain, events_to_append
    )

    assert list(fetched_tracker.events) == expected_events<|MERGE_RESOLUTION|>--- conflicted
+++ resolved
@@ -819,9 +819,7 @@
     }
 
 
-<<<<<<< HEAD
-@pytest.mark.trains_model
-=======
+@pytest.mark.trains_model
 async def test_evaluate_intent_json(rasa_app: SanicASGITestClient):
     nlu_data = rasa.shared.utils.io.read_file("data/test/demo-rasa-small.json")
 
@@ -839,6 +837,7 @@
     }
 
 
+@pytest.mark.trains_model
 async def test_evaluate_invalid_intent_model_file(rasa_app: SanicASGITestClient):
     _, response = await rasa_app.post(
         "/model/test/intents?model=invalid.tar.gz",
@@ -849,6 +848,7 @@
     assert response.status == HTTPStatus.INTERNAL_SERVER_ERROR
 
 
+@pytest.mark.trains_model
 async def test_evaluate_intent_without_body(rasa_app: SanicASGITestClient):
     _, response = await rasa_app.post(
         "/model/test/intents", headers={"Content-type": rasa.server.YAML_CONTENT_TYPE},
@@ -857,7 +857,7 @@
     assert response.status == HTTPStatus.BAD_REQUEST
 
 
->>>>>>> 2574c46e
+@pytest.mark.trains_model
 async def test_evaluate_intent_on_just_nlu_model(
     rasa_app_nlu: SanicASGITestClient, default_nlu_data: Text
 ):
@@ -1348,9 +1348,7 @@
     assert events.deserialise_events(evts) == test_events
 
 
-<<<<<<< HEAD
-@pytest.mark.trains_model
-=======
+@pytest.mark.trains_model
 async def test_predict_without_conversation_id(rasa_app: SanicASGITestClient):
     _, response = await rasa_app.post("/conversations/non_existent_id/predict")
 
@@ -1358,7 +1356,7 @@
     assert response.json()["message"] == "Conversation ID not found."
 
 
->>>>>>> 2574c46e
+@pytest.mark.trains_model
 async def test_sorted_predict(rasa_app: SanicASGITestClient):
     await _create_tracker_for_sender(rasa_app, "sortedpredict")
 
@@ -1567,9 +1565,7 @@
     assert parsed_content["messages"]
 
 
-<<<<<<< HEAD
-@pytest.mark.trains_model
-=======
+@pytest.mark.trains_model
 async def test_execute_without_conversation_id(rasa_app: SanicASGITestClient):
     data = {INTENT_NAME_KEY: "utter_greet"}
     _, response = await rasa_app.post(
@@ -1580,7 +1576,7 @@
     assert response.json()["message"] == "Conversation ID not found."
 
 
->>>>>>> 2574c46e
+@pytest.mark.trains_model
 async def test_execute_with_missing_action_name(rasa_app: SanicASGITestClient):
     test_sender = "test_execute_with_missing_action_name"
     await _create_tracker_for_sender(rasa_app, test_sender)
@@ -1893,9 +1889,7 @@
     assert response.content.decode().strip() == expected
 
 
-<<<<<<< HEAD
-@pytest.mark.trains_model
-=======
+@pytest.mark.trains_model
 async def test_get_story_without_conversation_id(
     rasa_app: SanicASGITestClient, monkeypatch: MonkeyPatch
 ):
@@ -1908,7 +1902,7 @@
     assert response.json()["message"] == "Conversation ID not found."
 
 
->>>>>>> 2574c46e
+@pytest.mark.trains_model
 async def test_get_story_does_not_update_conversation_session(
     rasa_app: SanicASGITestClient, monkeypatch: MonkeyPatch
 ):
