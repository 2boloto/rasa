[[package]]
name = "absl-py"
version = "0.10.0"
description = "Abseil Python Common Libraries, see https://github.com/abseil/abseil-py."
category = "main"
optional = false
python-versions = "*"

[package.dependencies]
six = "*"

[[package]]
name = "aio-pika"
version = "6.7.1"
description = "Wrapper for the aiormq for asyncio and humans."
category = "main"
optional = false
python-versions = ">3.5.*, <4"

[package.dependencies]
aiormq = ">=3.2.3,<4"
yarl = "*"

[package.extras]
develop = ["aiomisc (>=10.1.6,<10.2.0)", "async-generator", "coverage (!=4.3)", "coveralls", "pylava", "pytest", "pytest-cov", "shortuuid", "nox", "sphinx", "sphinx-autobuild", "timeout-decorator", "tox (>=2.4)"]

[[package]]
name = "aiofiles"
version = "0.6.0"
description = "File support for asyncio."
category = "main"
optional = false
python-versions = "*"

[[package]]
name = "aiohttp"
version = "3.6.3"
description = "Async http client/server framework (asyncio)"
category = "main"
optional = false
python-versions = ">=3.5.3"

[package.dependencies]
async-timeout = ">=3.0,<4.0"
attrs = ">=17.3.0"
chardet = ">=2.0,<4.0"
idna-ssl = {version = ">=1.0", markers = "python_version < \"3.7\""}
multidict = ">=4.5,<5.0"
typing-extensions = {version = ">=3.6.5", markers = "python_version < \"3.7\""}
yarl = ">=1.0,<1.6.0"

[package.extras]
speedups = ["aiodns", "brotlipy", "cchardet"]

[[package]]
name = "aioresponses"
version = "0.6.4"
description = "Mock out requests made by ClientSession from aiohttp package"
category = "dev"
optional = false
python-versions = "*"

[package.dependencies]
aiohttp = ">=2.0.0,<4.0.0"

[[package]]
name = "aiormq"
version = "3.3.1"
description = "Pure python AMQP asynchronous client library"
category = "main"
optional = false
python-versions = ">3.5.*"

[package.dependencies]
pamqp = "2.3.0"
yarl = "*"

[package.extras]
develop = ["aiomisc (>=11.0,<12.0)", "async-generator", "coverage (!=4.3)", "coveralls", "pylava", "pytest", "pytest-cov", "tox (>=2.4)"]

[[package]]
name = "apipkg"
version = "1.5"
description = "apipkg: namespace control and lazy-import mechanism"
category = "dev"
optional = false
python-versions = ">=2.7, !=3.0.*, !=3.1.*, !=3.2.*, !=3.3.*"

[[package]]
name = "appdirs"
version = "1.4.4"
description = "A small Python module for determining appropriate platform-specific dirs, e.g. a \"user data dir\"."
category = "dev"
optional = false
python-versions = "*"

[[package]]
name = "apscheduler"
version = "3.6.3"
description = "In-process task scheduler with Cron-like capabilities"
category = "main"
optional = false
python-versions = "*"

[package.dependencies]
pytz = "*"
six = ">=1.4.0"
tzlocal = ">=1.2"

[package.extras]
asyncio = ["trollius"]
doc = ["sphinx", "sphinx-rtd-theme"]
gevent = ["gevent"]
mongodb = ["pymongo (>=2.8)"]
redis = ["redis (>=3.0)"]
rethinkdb = ["rethinkdb (>=2.4.0)"]
sqlalchemy = ["sqlalchemy (>=0.8)"]
testing = ["pytest", "pytest-cov", "pytest-tornado5", "mock", "pytest-asyncio (<0.6)", "pytest-asyncio"]
tornado = ["tornado (>=4.3)"]
twisted = ["twisted"]
zookeeper = ["kazoo"]

[[package]]
name = "astunparse"
version = "1.6.3"
description = "An AST unparser for Python"
category = "main"
optional = false
python-versions = "*"

[package.dependencies]
six = ">=1.6.1,<2.0"

[[package]]
name = "async-generator"
version = "1.10"
description = "Async generators and context managers for Python 3.5+"
category = "main"
optional = false
python-versions = ">=3.5"

[[package]]
name = "async-timeout"
version = "3.0.1"
description = "Timeout context manager for asyncio programs"
category = "main"
optional = false
python-versions = ">=3.5.3"

[[package]]
name = "atomicwrites"
version = "1.4.0"
description = "Atomic file writes."
category = "dev"
optional = false
python-versions = ">=2.7, !=3.0.*, !=3.1.*, !=3.2.*, !=3.3.*"

[[package]]
name = "attrs"
version = "20.2.0"
description = "Classes Without Boilerplate"
category = "main"
optional = false
python-versions = ">=2.7, !=3.0.*, !=3.1.*, !=3.2.*, !=3.3.*"

[package.extras]
dev = ["coverage[toml] (>=5.0.2)", "hypothesis", "pympler", "pytest (>=4.3.0)", "six", "zope.interface", "sphinx", "sphinx-rtd-theme", "pre-commit"]
docs = ["sphinx", "sphinx-rtd-theme", "zope.interface"]
tests = ["coverage[toml] (>=5.0.2)", "hypothesis", "pympler", "pytest (>=4.3.0)", "six", "zope.interface"]
tests_no_zope = ["coverage[toml] (>=5.0.2)", "hypothesis", "pympler", "pytest (>=4.3.0)", "six"]

[[package]]
name = "aws-sam-translator"
version = "1.33.0"
description = "AWS SAM Translator is a library that transform SAM templates into AWS CloudFormation templates"
category = "dev"
optional = false
python-versions = "*"

[package.dependencies]
boto3 = ">=1.5,<2.0"
jsonschema = ">=3.2,<4.0"
six = ">=1.15,<2.0"

[package.extras]
dev = ["coverage (>=5.3,<6.0)", "flake8 (>=3.8.4,<3.9.0)", "tox (>=3.20.1,<3.21.0)", "pytest-cov (>=2.10.1,<2.11.0)", "pylint (>=1.7.2,<2.0)", "pyyaml (>=5.3.1,<5.4.0)", "mock (>=3.0.5,<4.0.0)", "parameterized (>=0.7.4,<0.8.0)", "requests (>=2.24.0,<2.25.0)", "docopt (>=0.6.2,<0.7.0)", "pytest (>=4.6.11,<4.7.0)", "pytest (>=6.1.1,<6.2.0)", "black (==20.8b1)"]

[[package]]
name = "aws-xray-sdk"
version = "2.6.0"
description = "The AWS X-Ray SDK for Python (the SDK) enables Python developers to record and emit information from within their applications to the AWS X-Ray service."
category = "dev"
optional = false
python-versions = "*"

[package.dependencies]
botocore = ">=1.11.3"
future = "*"
jsonpickle = "*"
wrapt = "*"

[[package]]
name = "azure-core"
version = "1.9.0"
description = "Microsoft Azure Core Library for Python"
category = "dev"
optional = false
python-versions = "*"

[package.dependencies]
requests = ">=2.18.4"
six = ">=1.6"

[[package]]
name = "azure-storage-blob"
version = "12.5.0"
description = "Microsoft Azure Blob Storage Client Library for Python"
category = "dev"
optional = false
python-versions = "*"

[package.dependencies]
azure-core = ">=1.6.0,<2.0.0"
cryptography = ">=2.1.4"
msrest = ">=0.6.10"

[[package]]
name = "bandit"
version = "1.7.0"
description = "Security oriented static analyser for python code."
category = "dev"
optional = false
python-versions = ">=3.5"

[package.dependencies]
colorama = {version = ">=0.3.9", markers = "platform_system == \"Windows\""}
GitPython = ">=1.0.1"
PyYAML = ">=5.3.1"
six = ">=1.10.0"
stevedore = ">=1.20.0"

[[package]]
name = "black"
version = "19.10b0"
description = "The uncompromising code formatter."
category = "dev"
optional = false
python-versions = ">=3.6"

[package.dependencies]
appdirs = "*"
attrs = ">=18.1.0"
click = ">=6.5"
pathspec = ">=0.6,<1"
regex = "*"
toml = ">=0.9.4"
typed-ast = ">=1.4.0"

[package.extras]
d = ["aiohttp (>=3.3.2)", "aiohttp-cors"]

[[package]]
name = "blis"
version = "0.4.1"
description = "The Blis BLAS-like linear algebra library, as a self-contained C-extension."
category = "main"
optional = true
python-versions = "*"

[package.dependencies]
numpy = ">=1.15.0"

[[package]]
name = "boto"
version = "2.49.0"
description = "Amazon Web Services Library"
category = "dev"
optional = false
python-versions = "*"

[[package]]
name = "boto3"
<<<<<<< HEAD
version = "1.16.38"
=======
version = "1.16.39"
>>>>>>> 4d9a8d14
description = "The AWS SDK for Python"
category = "main"
optional = false
python-versions = "*"

[package.dependencies]
<<<<<<< HEAD
botocore = ">=1.19.38,<1.20.0"
=======
botocore = ">=1.19.39,<1.20.0"
>>>>>>> 4d9a8d14
jmespath = ">=0.7.1,<1.0.0"
s3transfer = ">=0.3.0,<0.4.0"

[[package]]
name = "botocore"
<<<<<<< HEAD
version = "1.19.38"
=======
version = "1.19.39"
>>>>>>> 4d9a8d14
description = "Low-level, data-driven core of boto 3."
category = "main"
optional = false
python-versions = "*"

[package.dependencies]
jmespath = ">=0.7.1,<1.0.0"
python-dateutil = ">=2.1,<3.0.0"
urllib3 = {version = ">=1.25.4,<1.27", markers = "python_version != \"3.4\""}

[[package]]
name = "cachetools"
version = "4.2.0"
description = "Extensible memoizing collections and decorators"
category = "main"
optional = false
python-versions = "~=3.5"

[[package]]
name = "catalogue"
version = "1.0.0"
description = "Super lightweight function registries for your library"
category = "main"
optional = true
python-versions = "!=3.0.*,!=3.1.*,!=3.2.*,!=3.3.*,>=2.7"

[package.dependencies]
importlib-metadata = {version = ">=0.20", markers = "python_version < \"3.8\""}

[[package]]
name = "certifi"
version = "2020.12.5"
description = "Python package for providing Mozilla's CA Bundle."
category = "main"
optional = false
python-versions = "*"

[[package]]
name = "cffi"
version = "1.14.4"
description = "Foreign Function Interface for Python calling C code."
category = "main"
optional = false
python-versions = "*"

[package.dependencies]
pycparser = "*"

[[package]]
name = "cfn-lint"
version = "0.44.0"
description = "Checks CloudFormation templates for practices and behaviour that could potentially be improved"
category = "dev"
optional = false
python-versions = ">=2.7, !=3.0.*, !=3.1.*, !=3.2.*, !=3.3.*"

[package.dependencies]
aws-sam-translator = ">=1.25.0"
importlib-resources = {version = ">=1.4,<4", markers = "python_version < \"3.7\" and python_version != \"3.4\""}
jsonpatch = {version = "*", markers = "python_version != \"3.4\""}
jsonschema = ">=3.0,<4.0"
junit-xml = ">=1.9,<2.0"
networkx = {version = ">=2.4,<3.0", markers = "python_version >= \"3.5\""}
pyyaml = {version = "*", markers = "python_version != \"3.4\""}
six = ">=1.11"

[[package]]
name = "chardet"
version = "3.0.4"
description = "Universal encoding detector for Python 2 and 3"
category = "main"
optional = false
python-versions = "*"

[[package]]
name = "click"
version = "7.1.2"
description = "Composable command line interface toolkit"
category = "main"
optional = false
python-versions = ">=2.7, !=3.0.*, !=3.1.*, !=3.2.*, !=3.3.*, !=3.4.*"

[[package]]
name = "cloudpickle"
version = "1.4.1"
description = "Extended pickling support for Python objects"
category = "main"
optional = false
python-versions = ">=3.5"

[[package]]
name = "colorama"
version = "0.4.4"
description = "Cross-platform colored terminal text."
category = "main"
optional = false
python-versions = ">=2.7, !=3.0.*, !=3.1.*, !=3.2.*, !=3.3.*, !=3.4.*"

[[package]]
name = "colorclass"
version = "2.2.0"
description = "Colorful worry-free console applications for Linux, Mac OS X, and Windows."
category = "main"
optional = false
python-versions = "*"

[[package]]
name = "coloredlogs"
version = "14.3"
description = "Colored terminal output for Python's logging module"
category = "main"
optional = false
python-versions = ">=2.7, !=3.0.*, !=3.1.*, !=3.2.*, !=3.3.*, !=3.4.*"

[package.dependencies]
humanfriendly = ">=7.1"

[package.extras]
cron = ["capturer (>=2.4)"]

[[package]]
name = "colorhash"
version = "1.0.3"
description = "Generate color based on any object"
category = "main"
optional = false
python-versions = ">=3.3,<4.0"

[[package]]
name = "contextvars"
version = "2.4"
description = "PEP 567 Backport"
category = "main"
optional = false
python-versions = "*"

[package.dependencies]
immutables = ">=0.9"

[[package]]
name = "coverage"
version = "5.3"
description = "Code coverage measurement for Python"
category = "dev"
optional = false
python-versions = ">=2.7, !=3.0.*, !=3.1.*, !=3.2.*, !=3.3.*, !=3.4.*, <4"

[package.extras]
toml = ["toml"]

[[package]]
name = "coveralls"
version = "2.2.0"
description = "Show coverage stats online via coveralls.io"
category = "dev"
optional = false
python-versions = ">= 3.5"

[package.dependencies]
coverage = ">=4.1,<6.0"
docopt = ">=0.6.1"
requests = ">=1.0.0"

[package.extras]
yaml = ["PyYAML (>=3.10)"]

[[package]]
name = "cryptography"
version = "3.3.1"
description = "cryptography is a package which provides cryptographic recipes and primitives to Python developers."
category = "main"
optional = false
python-versions = ">=2.7,!=3.0.*,!=3.1.*,!=3.2.*,!=3.3.*,!=3.4.*,!=3.5.*"

[package.dependencies]
cffi = ">=1.12"
six = ">=1.4.1"

[package.extras]
docs = ["sphinx (>=1.6.5,!=1.8.0,!=3.1.0,!=3.1.1)", "sphinx-rtd-theme"]
docstest = ["doc8", "pyenchant (>=1.6.11)", "twine (>=1.12.0)", "sphinxcontrib-spelling (>=4.0.1)"]
pep8test = ["black", "flake8", "flake8-import-order", "pep8-naming"]
ssh = ["bcrypt (>=3.1.5)"]
test = ["pytest (>=3.6.0,!=3.9.0,!=3.9.1,!=3.9.2)", "pretend", "iso8601", "pytz", "hypothesis (>=1.11.4,!=3.79.2)"]

[[package]]
name = "cycler"
version = "0.10.0"
description = "Composable style cycles"
category = "main"
optional = false
python-versions = "*"

[package.dependencies]
six = "*"

[[package]]
name = "cymem"
version = "2.0.5"
description = "Manage calls to calloc/free through Cython"
category = "main"
optional = true
python-versions = "*"

[[package]]
name = "dataclasses"
version = "0.8"
description = "A backport of the dataclasses module for Python 3.6"
category = "main"
optional = true
python-versions = ">=3.6, <3.7"

[[package]]
name = "decorator"
version = "4.4.2"
description = "Decorators for Humans"
category = "main"
optional = false
python-versions = ">=2.6, !=3.0.*, !=3.1.*"

[[package]]
name = "dm-tree"
version = "0.1.5"
description = "Tree is a library for working with nested data structures."
category = "main"
optional = false
python-versions = "*"

[package.dependencies]
six = ">=1.12.0"

[[package]]
name = "dnspython"
version = "1.16.0"
description = "DNS toolkit"
category = "main"
optional = false
python-versions = ">=2.7, !=3.0.*, !=3.1.*, !=3.2.*, !=3.3.*"

[package.extras]
DNSSEC = ["pycryptodome", "ecdsa (>=0.13)"]
IDNA = ["idna (>=2.1)"]

[[package]]
name = "docker"
version = "4.4.0"
description = "A Python library for the Docker Engine API."
category = "dev"
optional = false
python-versions = ">=2.7, !=3.0.*, !=3.1.*, !=3.2.*, !=3.3.*, !=3.4.*"

[package.dependencies]
pywin32 = {version = "227", markers = "sys_platform == \"win32\""}
requests = ">=2.14.2,<2.18.0 || >2.18.0"
six = ">=1.4.0"
websocket-client = ">=0.32.0"

[package.extras]
ssh = ["paramiko (>=2.4.2)"]
tls = ["pyOpenSSL (>=17.5.0)", "cryptography (>=1.3.4)", "idna (>=2.0.0)"]

[[package]]
name = "docopt"
version = "0.6.2"
description = "Pythonic argument parser, that will make you smile"
category = "main"
optional = false
python-versions = "*"

[[package]]
name = "docspec"
version = "0.2.0"
description = "Docspec is a JSON object specification for representing API documentation of programming languages."
category = "dev"
optional = false
python-versions = "*"

[package.dependencies]
"nr.databind.core" = ">=0.0.19,<0.1.0"
"nr.databind.json" = ">=0.0.9,<0.1.0"

[[package]]
name = "docspec-python"
version = "0.0.7"
description = "A parser based on lib2to3 producing docspec data from Python source code."
category = "dev"
optional = false
python-versions = "*"

[package.dependencies]
docspec = ">=0.2.0,<0.3.0"
"nr.sumtype" = ">=0.0.3,<0.1.0"

[[package]]
name = "ecdsa"
version = "0.14.1"
description = "ECDSA cryptographic signature library (pure python)"
category = "dev"
optional = false
python-versions = ">=2.6, !=3.0.*, !=3.1.*, !=3.2.*"

[package.dependencies]
six = "*"

[[package]]
name = "execnet"
version = "1.7.1"
description = "execnet: rapid multi-Python deployment"
category = "dev"
optional = false
python-versions = ">=2.7, !=3.0.*, !=3.1.*, !=3.2.*, !=3.3.*"

[package.dependencies]
apipkg = ">=1.4"

[package.extras]
testing = ["pre-commit"]

[[package]]
name = "fakeredis"
version = "1.4.5"
description = "Fake implementation of redis API for testing purposes."
category = "dev"
optional = false
python-versions = ">=3.5"

[package.dependencies]
redis = "<3.6.0"
six = ">=1.12"
sortedcontainers = "*"

[package.extras]
aioredis = ["aioredis"]
lua = ["lupa"]

[[package]]
name = "fbmessenger"
version = "6.0.0"
description = "A python library to communicate with the Facebook Messenger API's"
category = "main"
optional = false
python-versions = "*"

[package.dependencies]
requests = ">=2.0"

[[package]]
name = "filelock"
version = "3.0.12"
description = "A platform independent file lock."
category = "main"
optional = true
python-versions = "*"

[[package]]
name = "flake8"
version = "3.8.4"
description = "the modular source code checker: pep8 pyflakes and co"
category = "dev"
optional = false
python-versions = "!=3.0.*,!=3.1.*,!=3.2.*,!=3.3.*,>=2.7"

[package.dependencies]
importlib-metadata = {version = "*", markers = "python_version < \"3.8\""}
mccabe = ">=0.6.0,<0.7.0"
pycodestyle = ">=2.6.0a1,<2.7.0"
pyflakes = ">=2.2.0,<2.3.0"

[[package]]
name = "flake8-docstrings"
version = "1.5.0"
description = "Extension for flake8 which uses pydocstyle to check docstrings"
category = "dev"
optional = false
python-versions = "*"

[package.dependencies]
flake8 = ">=3"
pydocstyle = ">=2.1"

[[package]]
name = "freezegun"
version = "1.0.0"
description = "Let your Python tests travel through time"
category = "dev"
optional = false
python-versions = ">=3.5"

[package.dependencies]
python-dateutil = ">=2.7"

[[package]]
name = "future"
version = "0.18.2"
description = "Clean single-source support for Python 3 and 2"
category = "main"
optional = false
python-versions = ">=2.6, !=3.0.*, !=3.1.*, !=3.2.*"

[[package]]
name = "gast"
version = "0.3.3"
description = "Python AST that abstracts the underlying Python version"
category = "main"
optional = false
python-versions = ">=2.7, !=3.0.*, !=3.1.*, !=3.2.*, !=3.3.*"

[[package]]
name = "gitdb"
version = "4.0.5"
description = "Git Object Database"
category = "dev"
optional = false
python-versions = ">=3.4"

[package.dependencies]
smmap = ">=3.0.1,<4"

[[package]]
name = "github3.py"
version = "1.3.0"
description = "Python wrapper for the GitHub API(http://developer.github.com/v3)"
category = "main"
optional = true
python-versions = "*"

[package.dependencies]
jwcrypto = ">=0.5.0"
python-dateutil = ">=2.6.0"
requests = ">=2.18"
uritemplate = ">=3.0.0"

[package.extras]
sni = ["pyopenssl", "ndg-httpsclient", "pyasn1"]
test = ["betamax (>=0.8.0)", "pytest (>2.3.5)", "betamax-matchers (>=0.1.0)", "unittest2 (==0.5.1)", "mock"]

[[package]]
name = "gitpython"
version = "3.1.11"
description = "Python Git Library"
category = "dev"
optional = false
python-versions = ">=3.4"

[package.dependencies]
gitdb = ">=4.0.1,<5"

[[package]]
name = "google-api-core"
version = "1.24.1"
description = "Google API client core library"
category = "dev"
optional = false
python-versions = ">=2.7,!=3.0.*,!=3.1.*,!=3.2.*,!=3.3.*,!=3.4.*,!=3.5.*"

[package.dependencies]
google-auth = ">=1.21.1,<2.0dev"
googleapis-common-protos = ">=1.6.0,<2.0dev"
protobuf = ">=3.12.0"
pytz = "*"
requests = ">=2.18.0,<3.0.0dev"
six = ">=1.13.0"

[package.extras]
grpc = ["grpcio (>=1.29.0,<2.0dev)"]
grpcgcp = ["grpcio-gcp (>=0.2.2)"]
grpcio-gcp = ["grpcio-gcp (>=0.2.2)"]

[[package]]
name = "google-auth"
version = "1.24.0"
description = "Google Authentication Library"
category = "main"
optional = false
python-versions = ">=2.7,!=3.0.*,!=3.1.*,!=3.2.*,!=3.3.*,!=3.4.*,!=3.5.*"

[package.dependencies]
cachetools = ">=2.0.0,<5.0"
pyasn1-modules = ">=0.2.1"
rsa = {version = ">=3.1.4,<5", markers = "python_version >= \"3.6\""}
six = ">=1.9.0"

[package.extras]
aiohttp = ["aiohttp (>=3.6.2,<4.0.0dev)"]

[[package]]
name = "google-auth-oauthlib"
version = "0.4.2"
description = "Google Authentication Library"
category = "main"
optional = false
python-versions = ">=3.6"

[package.dependencies]
google-auth = "*"
requests-oauthlib = ">=0.7.0"

[package.extras]
tool = ["click"]

[[package]]
name = "google-cloud-core"
version = "1.5.0"
description = "Google Cloud API client core library"
category = "dev"
optional = false
python-versions = ">=2.7,!=3.0.*,!=3.1.*,!=3.2.*,!=3.3.*,!=3.4.*,!=3.5.*"

[package.dependencies]
google-api-core = ">=1.21.0,<2.0.0dev"
six = ">=1.12.0"

[package.extras]
grpc = ["grpcio (>=1.8.2,<2.0dev)"]

[[package]]
name = "google-cloud-storage"
version = "1.35.0"
description = "Google Cloud Storage API client library"
category = "dev"
optional = false
python-versions = ">=2.7,!=3.0.*,!=3.1.*,!=3.2.*,!=3.3.*,!=3.4.*,!=3.5.*"

[package.dependencies]
google-auth = ">=1.11.0,<2.0dev"
google-cloud-core = ">=1.4.1,<2.0dev"
google-resumable-media = ">=1.2.0,<2.0dev"
requests = ">=2.18.0,<3.0.0dev"

[[package]]
name = "google-crc32c"
version = "1.1.0"
description = "A python wrapper of the C library 'Google CRC32C'"
category = "dev"
optional = false
python-versions = ">=3.6"

[package.dependencies]
cffi = ">=1.0.0"

[package.extras]
testing = ["pytest"]

[[package]]
name = "google-pasta"
version = "0.2.0"
description = "pasta is an AST-based Python refactoring library"
category = "main"
optional = false
python-versions = "*"

[package.dependencies]
six = "*"

[[package]]
name = "google-resumable-media"
version = "1.2.0"
description = "Utilities for Google Media Downloads and Resumable Uploads"
category = "dev"
optional = false
python-versions = ">=2.7,!=3.0.*,!=3.1.*,!=3.2.*,!=3.3.*,!=3.4.*,!=3.5.*"

[package.dependencies]
google-crc32c = {version = ">=1.0,<2.0dev", markers = "python_version >= \"3.5\""}
six = "*"

[package.extras]
aiohttp = ["aiohttp (>=3.6.2,<4.0.0dev)"]
requests = ["requests (>=2.18.0,<3.0.0dev)"]

[[package]]
name = "googleapis-common-protos"
version = "1.52.0"
description = "Common protobufs used in Google APIs"
category = "dev"
optional = false
python-versions = ">=2.7,!=3.0.*,!=3.1.*,!=3.2.*,!=3.3.*"

[package.dependencies]
protobuf = ">=3.6.0"

[package.extras]
grpc = ["grpcio (>=1.0.0)"]

[[package]]
name = "grpcio"
version = "1.34.0"
description = "HTTP/2-based RPC framework"
category = "main"
optional = false
python-versions = "*"

[package.dependencies]
six = ">=1.5.2"

[package.extras]
protobuf = ["grpcio-tools (>=1.34.0)"]

[[package]]
name = "h11"
version = "0.9.0"
description = "A pure-Python, bring-your-own-I/O implementation of HTTP/1.1"
category = "main"
optional = false
python-versions = "*"

[[package]]
name = "h2"
version = "3.2.0"
description = "HTTP/2 State-Machine based protocol implementation"
category = "main"
optional = false
python-versions = "*"

[package.dependencies]
hpack = ">=3.0,<4"
hyperframe = ">=5.2.0,<6"

[[package]]
name = "h5py"
version = "2.10.0"
description = "Read and write HDF5 files from Python"
category = "main"
optional = false
python-versions = "*"

[package.dependencies]
numpy = ">=1.7"
six = "*"

[[package]]
name = "hpack"
version = "3.0.0"
description = "Pure-Python HPACK header compression"
category = "main"
optional = false
python-versions = "*"

[[package]]
name = "hstspreload"
version = "2020.11.21"
description = "Chromium HSTS Preload list as a Python package"
category = "main"
optional = false
python-versions = ">=3.6"

[[package]]
name = "httplib2"
version = "0.18.1"
description = "A comprehensive HTTP client library."
category = "main"
optional = false
python-versions = "*"

[[package]]
name = "httptools"
version = "0.1.1"
description = "A collection of framework independent HTTP protocol utils."
category = "main"
optional = false
python-versions = "*"

[package.extras]
test = ["Cython (==0.29.14)"]

[[package]]
name = "httpx"
version = "0.11.1"
description = "The next generation HTTP client."
category = "main"
optional = false
python-versions = ">=3.6"

[package.dependencies]
certifi = "*"
chardet = ">=3.0.0,<4.0.0"
h11 = ">=0.8,<0.10"
h2 = ">=3.0.0,<4.0.0"
hstspreload = "*"
idna = ">=2.0.0,<3.0.0"
rfc3986 = ">=1.3,<2"
sniffio = ">=1.0.0,<2.0.0"
urllib3 = ">=1.0.0,<2.0.0"

[[package]]
name = "humanfriendly"
version = "9.1"
description = "Human friendly output for text interfaces using Python"
category = "main"
optional = false
python-versions = ">=2.7, !=3.0.*, !=3.1.*, !=3.2.*, !=3.3.*, !=3.4.*"

[package.dependencies]
pyreadline = {version = "*", markers = "sys_platform == \"win32\""}

[[package]]
name = "hyperframe"
version = "5.2.0"
description = "HTTP/2 framing layer for Python"
category = "main"
optional = false
python-versions = "*"

[[package]]
name = "idna"
version = "2.10"
description = "Internationalized Domain Names in Applications (IDNA)"
category = "main"
optional = false
python-versions = ">=2.7, !=3.0.*, !=3.1.*, !=3.2.*, !=3.3.*"

[[package]]
name = "idna-ssl"
version = "1.1.0"
description = "Patch ssl.match_hostname for Unicode(idna) domains support"
category = "main"
optional = false
python-versions = "*"

[package.dependencies]
idna = ">=2.0"

[[package]]
name = "immutables"
version = "0.14"
description = "Immutable Collections"
category = "main"
optional = false
python-versions = ">=3.5"

[[package]]
name = "importlib-metadata"
version = "3.3.0"
description = "Read metadata from Python packages"
category = "main"
optional = false
python-versions = ">=3.6"

[package.dependencies]
typing-extensions = {version = ">=3.6.4", markers = "python_version < \"3.8\""}
zipp = ">=0.5"

[package.extras]
docs = ["sphinx", "jaraco.packaging (>=3.2)", "rst.linker (>=1.9)"]
testing = ["pytest (>=3.5,!=3.7.3)", "pytest-checkdocs (>=1.2.3)", "pytest-flake8", "pytest-cov", "jaraco.test (>=3.2.0)", "packaging", "pep517", "pyfakefs", "flufl.flake8", "pytest-black (>=0.3.7)", "pytest-mypy", "importlib-resources (>=1.3)"]

[[package]]
name = "importlib-resources"
version = "3.3.0"
description = "Read resources from Python packages"
category = "dev"
optional = false
python-versions = "!=3.0.*,!=3.1.*,!=3.2.*,!=3.3.*,!=3.4.*,!=3.5.*,>=2.7"

[package.dependencies]
zipp = {version = ">=0.4", markers = "python_version < \"3.8\""}

[package.extras]
docs = ["sphinx", "rst.linker", "jaraco.packaging"]

[[package]]
name = "incremental"
version = "17.5.0"
description = ""
category = "dev"
optional = false
python-versions = "*"

[package.extras]
scripts = ["click (>=6.0)", "twisted (>=16.4.0)"]

[[package]]
name = "ipaddress"
version = "1.0.23"
description = "IPv4/IPv6 manipulation library"
category = "main"
optional = false
python-versions = "*"

[[package]]
name = "isodate"
version = "0.6.0"
description = "An ISO 8601 date/time/duration parser and formatter"
category = "dev"
optional = false
python-versions = "*"

[package.dependencies]
six = "*"

[[package]]
name = "jieba"
version = "0.42.1"
description = "Chinese Words Segmentation Utilities"
category = "main"
optional = true
python-versions = "*"

[[package]]
name = "jinja2"
version = "2.11.2"
description = "A very fast and expressive template engine."
category = "dev"
optional = false
python-versions = ">=2.7, !=3.0.*, !=3.1.*, !=3.2.*, !=3.3.*, !=3.4.*"

[package.dependencies]
MarkupSafe = ">=0.23"

[package.extras]
i18n = ["Babel (>=0.8)"]

[[package]]
name = "jmespath"
version = "0.10.0"
description = "JSON Matching Expressions"
category = "main"
optional = false
python-versions = ">=2.6, !=3.0.*, !=3.1.*, !=3.2.*"

[[package]]
name = "joblib"
version = "0.15.1"
description = "Lightweight pipelining: using Python functions as pipeline jobs."
category = "main"
optional = false
python-versions = ">=3.6"

[[package]]
name = "jsondiff"
version = "1.2.0"
description = "Diff JSON and JSON-like structures in Python"
category = "dev"
optional = false
python-versions = "*"

[[package]]
name = "jsonpatch"
version = "1.28"
description = "Apply JSON-Patches (RFC 6902)"
category = "dev"
optional = false
python-versions = ">=2.7, !=3.0.*, !=3.1.*, !=3.2.*, !=3.3.*, !=3.4.*"

[package.dependencies]
jsonpointer = ">=1.9"

[[package]]
name = "jsonpickle"
version = "1.4.2"
description = "Python library for serializing any arbitrary object graph into JSON"
category = "main"
optional = false
python-versions = ">=2.7"

[package.dependencies]
importlib-metadata = {version = "*", markers = "python_version < \"3.8\""}

[package.extras]
docs = ["sphinx", "jaraco.packaging (>=3.2)", "rst.linker (>=1.9)"]
testing = ["coverage (<5)", "pytest (>=3.5,!=3.7.3)", "pytest-checkdocs (>=1.2.3)", "pytest-flake8", "pytest-black-multipy", "pytest-cov", "ecdsa", "feedparser", "numpy", "pandas", "pymongo", "sqlalchemy", "enum34", "jsonlib"]
"testing.libs" = ["demjson", "simplejson", "ujson", "yajl"]

[[package]]
name = "jsonpointer"
version = "2.0"
description = "Identify specific nodes in a JSON document (RFC 6901)"
category = "dev"
optional = false
python-versions = ">=2.7, !=3.0.*, !=3.1.*, !=3.2.*, !=3.3.*"

[[package]]
name = "jsonschema"
version = "3.2.0"
description = "An implementation of JSON Schema validation for Python"
category = "main"
optional = false
python-versions = "*"

[package.dependencies]
attrs = ">=17.4.0"
importlib-metadata = {version = "*", markers = "python_version < \"3.8\""}
pyrsistent = ">=0.14.0"
six = ">=1.11.0"

[package.extras]
format = ["idna", "jsonpointer (>1.13)", "rfc3987", "strict-rfc3339", "webcolors"]
format_nongpl = ["idna", "jsonpointer (>1.13)", "webcolors", "rfc3986-validator (>0.1.0)", "rfc3339-validator"]

[[package]]
name = "junit-xml"
version = "1.9"
description = "Creates JUnit XML test result documents that can be read by tools such as Jenkins"
category = "dev"
optional = false
python-versions = "*"

[package.dependencies]
six = "*"

[[package]]
name = "jwcrypto"
version = "0.8"
description = "Implementation of JOSE Web standards"
category = "main"
optional = true
python-versions = "*"

[package.dependencies]
cryptography = ">=2.3"

[[package]]
name = "kafka-python"
version = "2.0.2"
description = "Pure Python client for Apache Kafka"
category = "main"
optional = false
python-versions = "*"

[package.extras]
crc32c = ["crc32c"]

[[package]]
name = "keras-preprocessing"
version = "1.1.2"
description = "Easy data preprocessing and data augmentation for deep learning models"
category = "main"
optional = false
python-versions = "*"

[package.dependencies]
numpy = ">=1.9.1"
six = ">=1.9.0"

[package.extras]
image = ["scipy (>=0.14)", "Pillow (>=5.2.0)"]
pep8 = ["flake8"]
tests = ["pandas", "pillow", "tensorflow", "keras", "pytest", "pytest-xdist", "pytest-cov"]

[[package]]
name = "kiwisolver"
version = "1.3.1"
description = "A fast implementation of the Cassowary constraint solver"
category = "main"
optional = false
python-versions = ">=3.6"

[[package]]
name = "markdown"
version = "3.3.3"
description = "Python implementation of Markdown."
category = "main"
optional = false
python-versions = ">=3.6"

[package.dependencies]
importlib-metadata = {version = "*", markers = "python_version < \"3.8\""}

[package.extras]
testing = ["coverage", "pyyaml"]

[[package]]
name = "markupsafe"
version = "1.1.1"
description = "Safely add untrusted strings to HTML/XML markup."
category = "dev"
optional = false
python-versions = ">=2.7,!=3.0.*,!=3.1.*,!=3.2.*,!=3.3.*"

[[package]]
name = "matplotlib"
version = "3.3.3"
description = "Python plotting package"
category = "main"
optional = false
python-versions = ">=3.6"

[package.dependencies]
cycler = ">=0.10"
kiwisolver = ">=1.0.1"
numpy = ">=1.15"
pillow = ">=6.2.0"
pyparsing = ">=2.0.3,<2.0.4 || >2.0.4,<2.1.2 || >2.1.2,<2.1.6 || >2.1.6"
python-dateutil = ">=2.1"

[[package]]
name = "mattermostwrapper"
version = "2.2"
description = "A mattermost api v4 wrapper to interact with api"
category = "main"
optional = false
python-versions = "*"

[package.dependencies]
requests = "*"

[[package]]
name = "mccabe"
version = "0.6.1"
description = "McCabe checker, plugin for flake8"
category = "dev"
optional = false
python-versions = "*"

[[package]]
name = "mock"
version = "4.0.3"
description = "Rolling backport of unittest.mock for all Pythons"
category = "dev"
optional = false
python-versions = ">=3.6"

[package.extras]
build = ["twine", "wheel", "blurb"]
docs = ["sphinx"]
test = ["pytest (<5.4)", "pytest-cov"]

[[package]]
name = "mongomock"
version = "3.21.0"
description = "Fake pymongo stub for testing simple MongoDB-dependent code"
category = "dev"
optional = false
python-versions = "*"

[package.dependencies]
sentinels = "*"
six = "*"

[[package]]
name = "more-itertools"
version = "8.6.0"
description = "More routines for operating on iterables, beyond itertools"
category = "dev"
optional = false
python-versions = ">=3.5"

[[package]]
name = "moto"
version = "1.3.16"
description = "A library that allows your python tests to easily mock out the boto library"
category = "dev"
optional = false
python-versions = "*"

[package.dependencies]
aws-xray-sdk = ">=0.93,<0.96 || >0.96"
boto = ">=2.36.0"
boto3 = ">=1.9.201"
botocore = ">=1.12.201"
cfn-lint = ">=0.4.0"
cryptography = ">=2.3.0"
docker = ">=2.5.1"
ecdsa = "<0.15"
idna = ">=2.5,<3"
Jinja2 = ">=2.10.1"
jsondiff = ">=1.1.2"
MarkupSafe = "<2.0"
mock = "*"
more-itertools = "*"
python-dateutil = ">=2.1,<3.0.0"
python-jose = {version = ">=3.1.0,<4.0.0", extras = ["cryptography"]}
pytz = "*"
PyYAML = ">=5.1"
requests = ">=2.5"
responses = ">=0.9.0"
six = ">1.9"
werkzeug = "*"
xmltodict = "*"
zipp = "*"

[package.extras]
acm = ["cryptography (>=2.3.0)"]
all = ["cryptography (>=2.3.0)", "PyYAML (>=5.1)", "python-jose[cryptography] (>=3.1.0,<4.0.0)", "ecdsa (<0.15)", "docker (>=2.5.1)", "jsondiff (>=1.1.2)", "aws-xray-sdk (>=0.93,!=0.96)", "idna (>=2.5,<3)", "cfn-lint (>=0.4.0)", "sshpubkeys (>=3.1.0,<4.0)", "sshpubkeys (>=3.1.0)"]
awslambda = ["docker (>=2.5.1)"]
batch = ["docker (>=2.5.1)"]
cloudformation = ["PyYAML (>=5.1)", "cfn-lint (>=0.4.0)"]
cognitoidp = ["python-jose[cryptography] (>=3.1.0,<4.0.0)", "ecdsa (<0.15)"]
ec2 = ["cryptography (>=2.3.0)", "sshpubkeys (>=3.1.0,<4.0)", "sshpubkeys (>=3.1.0)"]
iam = ["cryptography (>=2.3.0)"]
iotdata = ["jsondiff (>=1.1.2)"]
s3 = ["cryptography (>=2.3.0)"]
server = ["cryptography (>=2.3.0)", "PyYAML (>=5.1)", "python-jose[cryptography] (>=3.1.0,<4.0.0)", "ecdsa (<0.15)", "docker (>=2.5.1)", "jsondiff (>=1.1.2)", "aws-xray-sdk (>=0.93,!=0.96)", "idna (>=2.5,<3)", "cfn-lint (>=0.4.0)", "flask", "sshpubkeys (>=3.1.0,<4.0)", "sshpubkeys (>=3.1.0)"]
xray = ["aws-xray-sdk (>=0.93,!=0.96)"]

[[package]]
name = "msrest"
version = "0.6.19"
description = "AutoRest swagger generator Python client runtime."
category = "dev"
optional = false
python-versions = "*"

[package.dependencies]
certifi = ">=2017.4.17"
isodate = ">=0.6.0"
requests = ">=2.16,<3.0"
requests-oauthlib = ">=0.5.0"

[package.extras]
async = ["aiohttp (>=3.0)", "aiodns"]

[[package]]
name = "multidict"
version = "4.7.6"
description = "multidict implementation"
category = "main"
optional = false
python-versions = ">=3.5"

[[package]]
name = "murmurhash"
version = "1.0.5"
description = "Cython bindings for MurmurHash"
category = "main"
optional = true
python-versions = "*"

[[package]]
name = "mypy"
version = "0.790"
description = "Optional static typing for Python"
category = "dev"
optional = false
python-versions = ">=3.5"

[package.dependencies]
mypy-extensions = ">=0.4.3,<0.5.0"
typed-ast = ">=1.4.0,<1.5.0"
typing-extensions = ">=3.7.4"

[package.extras]
dmypy = ["psutil (>=4.0)"]

[[package]]
name = "mypy-extensions"
version = "0.4.3"
description = "Experimental type system extensions for programs checked with the mypy typechecker."
category = "dev"
optional = false
python-versions = "*"

[[package]]
name = "networkx"
version = "2.5"
description = "Python package for creating and manipulating graphs and networks"
category = "main"
optional = false
python-versions = ">=3.6"

[package.dependencies]
decorator = ">=4.3.0"

[package.extras]
all = ["numpy", "scipy", "pandas", "matplotlib", "pygraphviz", "pydot", "pyyaml", "lxml", "pytest"]
gdal = ["gdal"]
lxml = ["lxml"]
matplotlib = ["matplotlib"]
numpy = ["numpy"]
pandas = ["pandas"]
pydot = ["pydot"]
pygraphviz = ["pygraphviz"]
pytest = ["pytest"]
pyyaml = ["pyyaml"]
scipy = ["scipy"]

[[package]]
name = "nr.collections"
version = "0.0.1"
description = "Useful container datatypes for Python 2 and 3."
category = "dev"
optional = false
python-versions = "*"

[package.dependencies]
"nr.metaclass" = ">=0.0.1,<0.1.0"
six = ">=1.11.0,<2.0.0"

[package.extras]
test = ["nr.fs (>=1.5.0,<2.0.0)"]

[[package]]
name = "nr.databind.core"
version = "0.0.22"
description = "Bind structured data directly to typed objects."
category = "dev"
optional = false
python-versions = "*"

[package.dependencies]
"nr.collections" = ">=0.0.1,<1.0.0"
"nr.interface" = ">=0.0.1,<0.1.0"
"nr.pylang.utils" = ">=0.0.3,<0.1.0"
"nr.stream" = ">=0.0.1,<0.1.0"

[[package]]
name = "nr.databind.json"
version = "0.0.14"
description = "Deserialize JSON into Python objects and reverse."
category = "dev"
optional = false
python-versions = "*"

[package.dependencies]
"nr.collections" = ">=0.0.1,<1.0.0"
"nr.databind.core" = ">=0.0.21,<0.1.0"
"nr.interface" = ">=0.0.1,<0.1.0"
"nr.parsing.date" = ">=0.1.0,<1.0.0"
"nr.pylang.utils" = ">=0.0.1,<0.1.0"

[[package]]
name = "nr.fs"
version = "1.6.3"
description = "Filesystem and path manipulation tools."
category = "dev"
optional = false
python-versions = "*"

[package.dependencies]
six = ">=1.11.0,<2.0.0"

[[package]]
name = "nr.interface"
version = "0.0.4"
description = "Interface definitions for Python."
category = "dev"
optional = false
python-versions = "*"

[package.dependencies]
"nr.collections" = ">=0.0.1,<1.0.0"
"nr.metaclass" = ">=0.0.1,<0.1.0"
"nr.pylang.utils" = ">=0.0.1,<0.1.0"
six = ">=1.11.0,<2.0.0"

[[package]]
name = "nr.metaclass"
version = "0.0.6"
description = "Metaclass utilities."
category = "dev"
optional = false
python-versions = "*"

[[package]]
name = "nr.parsing.date"
version = "0.4.3"
description = "A simple and fast date parsing library. Uses dateutil for timezone offset support."
category = "dev"
optional = false
python-versions = ">=3.5.0,<4.0.0"

[package.dependencies]
"nr.utils.re" = ">=0.1.0,<0.2.0"

[[package]]
name = "nr.pylang.utils"
version = "0.0.4"
description = "Package description here."
category = "dev"
optional = false
python-versions = ">=3.4.0,<4.0.0"

[package.dependencies]
"nr.collections" = ">=0.0.1,<1.0.0"

[[package]]
name = "nr.stream"
version = "0.0.5"
description = "Use iterators like Java streams."
category = "dev"
optional = false
python-versions = "*"

[package.dependencies]
"nr.collections" = ">=0.0.1,<1.0.0"
"nr.pylang.utils" = ">=0.0.1,<1.0.0"
six = ">=1.11.0,<2.0.0"

[[package]]
name = "nr.sumtype"
version = "0.0.4"
description = "Sumtypes in Python."
category = "dev"
optional = false
python-versions = "*"

[package.dependencies]
"nr.metaclass" = ">=0.0.4,<1.0.0"
"nr.stream" = ">=0.0.2,<1.0.0"

[[package]]
name = "nr.utils.re"
version = "0.1.1"
description = "This module provides some utility functions for applying regular expressions."
category = "dev"
optional = false
python-versions = "*"

[[package]]
name = "numpy"
version = "1.18.5"
description = "NumPy is the fundamental package for array computing with Python."
category = "main"
optional = false
python-versions = ">=3.5"

[[package]]
name = "oauth2client"
version = "4.1.3"
description = "OAuth 2.0 client library"
category = "main"
optional = false
python-versions = "*"

[package.dependencies]
httplib2 = ">=0.9.1"
pyasn1 = ">=0.1.7"
pyasn1-modules = ">=0.0.5"
rsa = ">=3.1.4"
six = ">=1.6.1"

[[package]]
name = "oauthlib"
version = "3.1.0"
description = "A generic, spec-compliant, thorough implementation of the OAuth request-signing logic"
category = "main"
optional = false
python-versions = ">=2.7, !=3.0.*, !=3.1.*, !=3.2.*, !=3.3.*"

[package.extras]
rsa = ["cryptography"]
signals = ["blinker"]
signedtoken = ["cryptography", "pyjwt (>=1.0.0)"]

[[package]]
category = "main"
description = "OpenTelemetry Python API"
name = "opentelemetry-api"
optional = false
python-versions = ">=3.5"
version = "0.15b0"

[package.dependencies]
[package.dependencies.aiocontextvars]
python = ">=3.5,<3.7"
version = "*"

[[package]]
category = "main"
description = "Jaeger Exporter for OpenTelemetry"
name = "opentelemetry-exporter-jaeger"
optional = false
python-versions = ">=3.5"
version = "0.15b0"

[package.dependencies]
opentelemetry-api = "0.15b0"
opentelemetry-sdk = "0.15b0"
thrift = ">=0.10.0"

[[package]]
category = "main"
description = "OpenTelemetry Collector Exporter"
name = "opentelemetry-exporter-otlp"
optional = false
python-versions = ">=3.5"
version = "0.15b0"

[package.dependencies]
backoff = ">=1.10.0,<1.11.0"
googleapis-common-protos = ">=1.52.0,<1.53.0"
grpcio = ">=1.0.0,<2.0.0"
opentelemetry-api = "0.15b0"
opentelemetry-proto = "0.15b0"
opentelemetry-sdk = "0.15b0"

[package.extras]
test = ["pytest-grpc"]

[[package]]
category = "main"
description = "Instrumentation Tools & Auto Instrumentation for OpenTelemetry Python"
name = "opentelemetry-instrumentation"
optional = false
python-versions = ">=3.5"
version = "0.15b0"

[package.dependencies]
opentelemetry-api = "0.15b0"
wrapt = ">=1.0.0,<2.0.0"

[[package]]
category = "main"
description = "OpenTelemetry Boto instrumentation"
name = "opentelemetry-instrumentation-boto"
optional = false
python-versions = ">=3.5"
version = "0.15b0"

[package.dependencies]
boto = ">=2.0,<3.0"
opentelemetry-api = "0.15b0"
opentelemetry-instrumentation = "0.15b0"
opentelemetry-instrumentation-botocore = "0.15b0"

[package.extras]
test = ["boto (>=2.0,<3.0)", "moto (>=1.0,<2.0)", "opentelemetry-test (0.15b0)"]

[[package]]
category = "main"
description = "OpenTelemetry Botocore instrumentation"
name = "opentelemetry-instrumentation-botocore"
optional = false
python-versions = ">=3.5"
version = "0.15b0"

[package.dependencies]
botocore = ">=1.0,<2.0"
opentelemetry-api = "0.15b0"
opentelemetry-instrumentation = "0.15b0"

[package.extras]
test = ["moto (>=1.0,<2.0)", "opentelemetry-test (0.15b0)"]

[[package]]
category = "main"
description = "OpenTelemetry Database API instrumentation"
name = "opentelemetry-instrumentation-dbapi"
optional = false
python-versions = ">=3.5"
version = "0.15b0"

[package.dependencies]
opentelemetry-api = "0.15b0"
opentelemetry-instrumentation = "0.15b0"
wrapt = ">=1.0.0,<2.0.0"

[package.extras]
test = ["opentelemetry-test (0.15b0)"]

[[package]]
category = "main"
description = "OpenTelemetry gRPC instrumentation"
name = "opentelemetry-instrumentation-grpc"
optional = false
python-versions = ">=3.5"
version = "0.15b0"

[package.dependencies]
grpcio = ">=1.27,<2.0"
opentelemetry-api = "0.15b0"
opentelemetry-sdk = "0.15b0"

[package.extras]
test = ["opentelemetry-test (0.15b0)", "opentelemetry-sdk (0.15b0)", "protobuf (3.12.2)"]

[[package]]
category = "main"
description = "OpenTelemetry jinja2 instrumentation"
name = "opentelemetry-instrumentation-jinja2"
optional = false
python-versions = "*"
version = "0.15b0"

[package.dependencies]
jinja2 = ">=2.7,<3.0"
opentelemetry-api = "0.15b0"
opentelemetry-instrumentation = "0.15b0"
wrapt = ">=1.0.0,<2.0.0"

[package.extras]
test = ["opentelemetry-test (0.15b0)"]

[[package]]
category = "main"
description = "OpenTelemetry psycopg2 instrumentation"
name = "opentelemetry-instrumentation-psycopg2"
optional = false
python-versions = ">=3.5"
version = "0.15b0"

[package.dependencies]
opentelemetry-api = "0.15b0"
opentelemetry-instrumentation = "0.15b0"
opentelemetry-instrumentation-dbapi = "0.15b0"
psycopg2-binary = ">=2.7.3.1"
wrapt = ">=1.0.0,<2.0.0"

[package.extras]
test = ["opentelemetry-test (0.15b0)"]

[[package]]
category = "main"
description = "OpenTelemetry pymongo instrumentation"
name = "opentelemetry-instrumentation-pymongo"
optional = false
python-versions = ">=3.5"
version = "0.15b0"

[package.dependencies]
opentelemetry-api = "0.15b0"
opentelemetry-instrumentation = "0.15b0"
pymongo = ">=3.1,<4.0"

[package.extras]
test = ["opentelemetry-test (0.15b0)"]

[[package]]
category = "main"
description = "OpenTelemetry Redis instrumentation"
name = "opentelemetry-instrumentation-redis"
optional = false
python-versions = ">=3.5"
version = "0.15b0"

[package.dependencies]
opentelemetry-api = "0.15b0"
opentelemetry-instrumentation = "0.15b0"
redis = ">=2.6"
wrapt = ">=1.12.1"

[package.extras]
test = ["opentelemetry-test (0.15b0)", "opentelemetry-sdk (0.15b0)"]

[[package]]
category = "main"
description = "OpenTelemetry requests instrumentation"
name = "opentelemetry-instrumentation-requests"
optional = false
python-versions = ">=3.5"
version = "0.15b0"

[package.dependencies]
opentelemetry-api = "0.15b0"
opentelemetry-instrumentation = "0.15b0"
requests = ">=2.0,<3.0"

[package.extras]
test = ["opentelemetry-test (0.15b0)", "httpretty (>=1.0,<2.0)"]

[[package]]
category = "main"
description = "OpenTelemetry SQLAlchemy instrumentation"
name = "opentelemetry-instrumentation-sqlalchemy"
optional = false
python-versions = ">=3.5"
version = "0.15b0"

[package.dependencies]
opentelemetry-api = "0.15b0"
opentelemetry-instrumentation = "0.15b0"
sqlalchemy = "*"
wrapt = ">=1.11.2"

[package.extras]
test = ["opentelemetry-sdk (0.15b0)", "pytest"]

[[package]]
category = "main"
description = "OpenTelemetry SQLite3 instrumentation"
name = "opentelemetry-instrumentation-sqlite3"
optional = false
python-versions = ">=3.5"
version = "0.15b0"

[package.dependencies]
opentelemetry-api = "0.15b0"
opentelemetry-instrumentation = "0.15b0"
opentelemetry-instrumentation-dbapi = "0.15b0"
wrapt = ">=1.0.0,<2.0.0"

[package.extras]
test = ["opentelemetry-test (0.15b0)"]

[[package]]
category = "main"
description = "OpenTelemetry System Metrics Instrumentation"
name = "opentelemetry-instrumentation-system-metrics"
optional = false
python-versions = ">=3.5"
version = "0.15b0"

[package.dependencies]
opentelemetry-api = "0.15b0"
opentelemetry-sdk = "0.15b0"
psutil = ">=5.7.0,<5.8.0"

[package.extras]
test = ["opentelemetry-test (0.15b0)"]

[[package]]
category = "main"
description = "Tornado instrumentation for OpenTelemetry"
name = "opentelemetry-instrumentation-tornado"
optional = false
python-versions = ">=3.5"
version = "0.15b0"

[package.dependencies]
opentelemetry-api = "0.15b0"
opentelemetry-instrumentation = "0.15b0"
tornado = ">=6.0"

[package.extras]
test = ["tornado (>=6.0)", "opentelemetry-test (0.15b0)"]

[[package]]
category = "main"
description = "OpenTelemetry Python Proto"
name = "opentelemetry-proto"
optional = false
python-versions = ">=3.5"
version = "0.15b0"

[package.dependencies]
protobuf = ">=3.12.2,<3.13.0"

[[package]]
category = "main"
description = "OpenTelemetry Python SDK"
name = "opentelemetry-sdk"
optional = false
python-versions = ">=3.5"
version = "0.15b0"

[package.dependencies]
opentelemetry-api = "0.15b0"

[[package]]
category = "main"
description = "Optimizing numpys einsum function"
name = "opt-einsum"
version = "3.3.0"
description = "Optimizing numpys einsum function"
category = "main"
optional = false
python-versions = ">=3.5"

[package.dependencies]
numpy = ">=1.7"

[package.extras]
docs = ["sphinx (==1.2.3)", "sphinxcontrib-napoleon", "sphinx-rtd-theme", "numpydoc"]
tests = ["pytest", "pytest-cov", "pytest-pep8"]

[[package]]
name = "packaging"
version = "20.8"
description = "Core utilities for Python packages"
category = "main"
optional = false
python-versions = ">=2.7, !=3.0.*, !=3.1.*, !=3.2.*, !=3.3.*"

[package.dependencies]
pyparsing = ">=2.0.2"

[[package]]
name = "pamqp"
version = "2.3.0"
description = "RabbitMQ Focused AMQP low-level library"
category = "main"
optional = false
python-versions = "*"

[package.extras]
codegen = ["lxml"]

[[package]]
name = "pathspec"
version = "0.8.1"
description = "Utility library for gitignore style pattern matching of file paths."
category = "dev"
optional = false
python-versions = ">=2.7, !=3.0.*, !=3.1.*, !=3.2.*, !=3.3.*, !=3.4.*"

[[package]]
name = "pbr"
version = "5.5.1"
description = "Python Build Reasonableness"
category = "dev"
optional = false
python-versions = ">=2.6"

[[package]]
name = "pep440-version-utils"
version = "0.3.0"
description = "Utilities to deal with pep440 versioning"
category = "dev"
optional = false
python-versions = ">=3.6,<4.0"

[package.dependencies]
packaging = ">=20.3,<21.0"

[[package]]
name = "pillow"
version = "8.0.1"
description = "Python Imaging Library (Fork)"
category = "main"
optional = false
python-versions = ">=3.6"

[[package]]
name = "plac"
version = "1.1.3"
description = "The smartest command line arguments parser in the world"
category = "main"
optional = true
python-versions = "*"

[[package]]
name = "pluggy"
version = "0.13.1"
description = "plugin and hook calling mechanisms for python"
category = "dev"
optional = false
python-versions = ">=2.7, !=3.0.*, !=3.1.*, !=3.2.*, !=3.3.*"

[package.dependencies]
importlib-metadata = {version = ">=0.12", markers = "python_version < \"3.8\""}

[package.extras]
dev = ["pre-commit", "tox"]

[[package]]
name = "preshed"
version = "3.0.5"
description = "Cython hash table that trusts the keys are pre-hashed"
category = "main"
optional = true
python-versions = "*"

[package.dependencies]
cymem = ">=2.0.2,<2.1.0"
murmurhash = ">=0.28.0,<1.1.0"

[[package]]
name = "prompt-toolkit"
version = "2.0.10"
description = "Library for building powerful interactive command lines in Python"
category = "main"
optional = false
python-versions = ">=2.6, !=3.0.*, !=3.1.*, !=3.2.*"

[package.dependencies]
six = ">=1.9.0"
wcwidth = "*"

[[package]]
name = "protobuf"
version = "3.14.0"
description = "Protocol Buffers"
category = "main"
optional = false
python-versions = "*"

[package.dependencies]
six = ">=1.9"

[[package]]
name = "psycopg2-binary"
version = "2.8.6"
description = "psycopg2 - Python-PostgreSQL Database Adapter"
category = "main"
optional = false
python-versions = ">=2.7,!=3.0.*,!=3.1.*,!=3.2.*,!=3.3.*"

[[package]]
name = "py"
version = "1.10.0"
description = "library with cross-python path, ini-parsing, io, code, log facilities"
category = "dev"
optional = false
python-versions = ">=2.7, !=3.0.*, !=3.1.*, !=3.2.*, !=3.3.*"

[[package]]
name = "pyasn1"
version = "0.4.8"
description = "ASN.1 types and codecs"
category = "main"
optional = false
python-versions = "*"

[[package]]
name = "pyasn1-modules"
version = "0.2.8"
description = "A collection of ASN.1-based protocols modules."
category = "main"
optional = false
python-versions = "*"

[package.dependencies]
pyasn1 = ">=0.4.6,<0.5.0"

[[package]]
name = "pycodestyle"
version = "2.6.0"
description = "Python style guide checker"
category = "dev"
optional = false
python-versions = ">=2.7, !=3.0.*, !=3.1.*, !=3.2.*, !=3.3.*"

[[package]]
name = "pycparser"
version = "2.20"
description = "C parser in Python"
category = "main"
optional = false
python-versions = ">=2.7, !=3.0.*, !=3.1.*, !=3.2.*, !=3.3.*"

[[package]]
name = "pydoc-markdown"
version = "3.9.0"
description = "Create Python API documentation in Markdown format."
category = "dev"
optional = false
python-versions = ">=3.5.0,<4.0.0"

[package.dependencies]
click = ">=7.0.0,<8.0.0"
docspec = ">=0.2.0,<0.3.0"
docspec-python = ">=0.0.7,<0.1.0"
"nr.collections" = ">=0.0.1,<0.1.0"
"nr.databind.core" = ">=0.0.18,<0.1.0"
"nr.databind.json" = ">=0.0.9,<0.1.0"
"nr.fs" = ">=1.6.0,<2.0.0"
"nr.interface" = ">=0.0.3,<0.1.0"
PyYAML = ">=5.3.0,<6.0.0"
requests = ">=2.23.0,<3.0.0"
six = ">=1.11.0,<2.0.0"
toml = ">=0.10.1,<1.0.0"
watchdog = ">=1.0.0,<2.0.0"

[[package]]
name = "pydocstyle"
version = "5.1.1"
description = "Python docstring style checker"
category = "dev"
optional = false
python-versions = ">=3.5"

[package.dependencies]
snowballstemmer = "*"

[[package]]
name = "pydot"
version = "1.4.1"
description = "Python interface to Graphviz's Dot"
category = "main"
optional = false
python-versions = ">=2.7, !=3.0.*, !=3.1.*, !=3.2.*, !=3.3.*"

[package.dependencies]
pyparsing = ">=2.1.4"

[[package]]
name = "pyflakes"
version = "2.2.0"
description = "passive checker of Python programs"
category = "dev"
optional = false
python-versions = ">=2.7, !=3.0.*, !=3.1.*, !=3.2.*, !=3.3.*"

[[package]]
name = "pyjwt"
version = "1.7.1"
description = "JSON Web Token implementation in Python"
category = "main"
optional = false
python-versions = "*"

[package.extras]
crypto = ["cryptography (>=1.4)"]
flake8 = ["flake8", "flake8-import-order", "pep8-naming"]
test = ["pytest (>=4.0.1,<5.0.0)", "pytest-cov (>=2.6.0,<3.0.0)", "pytest-runner (>=4.2,<5.0.0)"]

[[package]]
name = "pykwalify"
version = "1.7.0"
description = "Python lib/cli for JSON/YAML schema validation"
category = "main"
optional = false
python-versions = "*"

[package.dependencies]
docopt = ">=0.6.2"
python-dateutil = ">=2.4.2"
PyYAML = ">=3.11"

[package.extras]
ruamel = ["ruamel.yaml (>=0.11.0,<0.16.0)"]

[[package]]
name = "pymongo"
version = "3.10.1"
description = "Python driver for MongoDB <http://www.mongodb.org>"
category = "main"
optional = false
python-versions = "*"

[package.dependencies]
dnspython = {version = ">=1.16.0,<1.17.0", optional = true, markers = "extra == \"srv\""}
ipaddress = {version = "*", optional = true, markers = "extra == \"tls\""}

[package.extras]
encryption = ["pymongocrypt (<2.0.0)"]
gssapi = ["pykerberos"]
snappy = ["python-snappy"]
srv = ["dnspython (>=1.16.0,<1.17.0)"]
tls = ["ipaddress"]
zstd = ["zstandard"]

[[package]]
name = "pyparsing"
version = "2.4.7"
description = "Python parsing module"
category = "main"
optional = false
python-versions = ">=2.6, !=3.0.*, !=3.1.*, !=3.2.*"

[[package]]
name = "pyreadline"
version = "2.1"
description = "A python implmementation of GNU readline."
category = "main"
optional = false
python-versions = "*"

[[package]]
name = "pyrsistent"
version = "0.17.3"
description = "Persistent/Functional/Immutable data structures"
category = "main"
optional = false
python-versions = ">=3.5"

[[package]]
name = "pytelegrambotapi"
version = "3.7.4"
description = "Python Telegram bot api."
category = "main"
optional = false
python-versions = "*"

[package.dependencies]
requests = "*"

[package.extras]
json = ["ujson"]
redis = ["redis (>=3.4.1)"]

[package.source]
type = "legacy"
url = "https://pypi.rasa.com/simple"
reference = "rasa-pypi"

[[package]]
name = "pytest"
version = "5.4.3"
description = "pytest: simple powerful testing with Python"
category = "dev"
optional = false
python-versions = ">=3.5"

[package.dependencies]
atomicwrites = {version = ">=1.0", markers = "sys_platform == \"win32\""}
attrs = ">=17.4.0"
colorama = {version = "*", markers = "sys_platform == \"win32\""}
importlib-metadata = {version = ">=0.12", markers = "python_version < \"3.8\""}
more-itertools = ">=4.0.0"
packaging = "*"
pluggy = ">=0.12,<1.0"
py = ">=1.5.0"
wcwidth = "*"

[package.extras]
checkqa-mypy = ["mypy (==v0.761)"]
testing = ["argcomplete", "hypothesis (>=3.56)", "mock", "nose", "requests", "xmlschema"]

[[package]]
name = "pytest-asyncio"
version = "0.10.0"
description = "Pytest support for asyncio."
category = "dev"
optional = false
python-versions = ">= 3.5"

[package.dependencies]
pytest = ">=3.0.6"

[package.extras]
testing = ["async-generator (>=1.3)", "coverage", "hypothesis (>=3.64)"]

[[package]]
name = "pytest-cov"
version = "2.10.1"
description = "Pytest plugin for measuring coverage."
category = "dev"
optional = false
python-versions = ">=2.7, !=3.0.*, !=3.1.*, !=3.2.*, !=3.3.*, !=3.4.*"

[package.dependencies]
coverage = ">=4.4"
pytest = ">=4.6"

[package.extras]
testing = ["fields", "hunter", "process-tests (==2.0.2)", "six", "pytest-xdist", "virtualenv"]

[[package]]
name = "pytest-forked"
version = "1.3.0"
description = "run tests in isolated forked subprocesses"
category = "dev"
optional = false
python-versions = ">=2.7, !=3.0.*, !=3.1.*, !=3.2.*, !=3.3.*, !=3.4.*"

[package.dependencies]
py = "*"
pytest = ">=3.10"

[[package]]
name = "pytest-localserver"
version = "0.5.0"
description = "py.test plugin to test server connections locally."
category = "dev"
optional = false
python-versions = "*"

[package.dependencies]
werkzeug = ">=0.10"

[[package]]
name = "pytest-sanic"
version = "1.6.2"
description = "a pytest plugin for Sanic"
category = "dev"
optional = false
python-versions = ">=3.6,<4.0"

[package.dependencies]
aiohttp = ">=3.6.2,<4.0.0"
async_generator = ">=1.10,<2.0"
pytest = ">=5.2"

[[package]]
name = "pytest-timeout"
version = "1.4.2"
description = "py.test plugin to abort hanging tests"
category = "dev"
optional = false
python-versions = "*"

[package.dependencies]
pytest = ">=3.6.0"

[[package]]
name = "pytest-xdist"
version = "1.34.0"
description = "pytest xdist plugin for distributed testing and loop-on-failing modes"
category = "dev"
optional = false
python-versions = ">=2.7, !=3.0.*, !=3.1.*, !=3.2.*, !=3.3.*, !=3.4.*"

[package.dependencies]
execnet = ">=1.1"
pytest = ">=4.4.0"
pytest-forked = "*"
six = "*"

[package.extras]
testing = ["filelock"]

[[package]]
name = "python-crfsuite"
version = "0.9.7"
description = "Python binding for CRFsuite"
category = "main"
optional = false
python-versions = "*"

[[package]]
name = "python-dateutil"
version = "2.8.1"
description = "Extensions to the standard Python datetime module"
category = "main"
optional = false
python-versions = "!=3.0.*,!=3.1.*,!=3.2.*,>=2.7"

[package.dependencies]
six = ">=1.5"

[[package]]
name = "python-engineio"
version = "3.13.2"
description = "Engine.IO server"
category = "main"
optional = false
python-versions = "*"

[package.dependencies]
six = ">=1.9.0"

[package.extras]
asyncio_client = ["aiohttp (>=3.4)"]
client = ["requests (>=2.21.0)", "websocket-client (>=0.54.0)"]

[[package]]
name = "python-jose"
version = "3.2.0"
description = "JOSE implementation in Python"
category = "dev"
optional = false
python-versions = "*"

[package.dependencies]
cryptography = {version = "*", optional = true, markers = "extra == \"cryptography\""}
ecdsa = "<0.15"
pyasn1 = "*"
rsa = "*"
six = "<2.0"

[package.extras]
cryptography = ["cryptography"]
pycrypto = ["pycrypto (>=2.6.0,<2.7.0)", "pyasn1"]
pycryptodome = ["pycryptodome (>=3.3.1,<4.0.0)", "pyasn1"]

[[package]]
name = "python-socketio"
version = "4.6.1"
description = "Socket.IO server"
category = "main"
optional = false
python-versions = "*"

[package.dependencies]
python-engineio = ">=3.13.0,<4"
six = ">=1.9.0"

[package.extras]
asyncio_client = ["aiohttp (>=3.4)", "websockets (>=7.0)"]
client = ["requests (>=2.21.0)", "websocket-client (>=0.54.0)"]

[[package]]
<<<<<<< HEAD
name = "python-telegram-bot"
version = "12.8"
description = "We have made you a wrapper you can't refuse"
category = "main"
optional = false
python-versions = "*"

[package.dependencies]
certifi = "*"
cryptography = "*"
decorator = ">=4.4.0"
tornado = ">=5.1"

[package.extras]
json = ["ujson"]
socks = ["pysocks"]

[[package]]
=======
>>>>>>> 4d9a8d14
name = "pytz"
version = "2020.4"
description = "World timezone definitions, modern and historical"
category = "main"
optional = false
python-versions = "*"

[[package]]
name = "pywin32"
version = "227"
description = "Python for Window Extensions"
category = "dev"
optional = false
python-versions = "*"

[[package]]
name = "pyyaml"
version = "5.3.1"
description = "YAML parser and emitter for Python"
category = "main"
optional = false
python-versions = ">=2.7, !=3.0.*, !=3.1.*, !=3.2.*, !=3.3.*, !=3.4.*"

[[package]]
name = "questionary"
version = "1.5.2"
description = "Python library to build pretty command line user prompts ⭐️"
category = "main"
optional = false
python-versions = "*"

[package.dependencies]
prompt-toolkit = ">=2.0,<4.0"

[package.extras]
test = ["pytest", "pytest-pycodestyle", "pytest-cov", "coveralls"]

[[package]]
name = "rasa-sdk"
version = "2.2.0"
description = "Open source machine learning framework to automate text- and voice-based conversations: NLU, dialogue management, connect to Slack, Facebook, and more - Create chatbots and voice assistants"
category = "main"
optional = false
python-versions = ">=3.6,<3.9"

[package.dependencies]
coloredlogs = ">=10,<15"
requests = ">=2.23,<3.0"
sanic = ">=19.12.2,<21.0.0"
sanic-cors = ">=0.10.0,<0.11.0"

[[package]]
name = "redis"
version = "3.5.3"
description = "Python client for Redis key-value store"
category = "main"
optional = false
python-versions = ">=2.7, !=3.0.*, !=3.1.*, !=3.2.*, !=3.3.*, !=3.4.*"

[package.extras]
hiredis = ["hiredis (>=0.1.3)"]

[[package]]
name = "regex"
version = "2020.9.27"
description = "Alternative regular expression module, to replace re."
category = "main"
optional = false
python-versions = "*"

[[package]]
name = "requests"
version = "2.25.1"
description = "Python HTTP for Humans."
category = "main"
optional = false
python-versions = ">=2.7, !=3.0.*, !=3.1.*, !=3.2.*, !=3.3.*, !=3.4.*"

[package.dependencies]
certifi = ">=2017.4.17"
chardet = ">=3.0.2,<5"
idna = ">=2.5,<3"
urllib3 = ">=1.21.1,<1.27"

[package.extras]
security = ["pyOpenSSL (>=0.14)", "cryptography (>=1.3.4)"]
socks = ["PySocks (>=1.5.6,!=1.5.7)", "win-inet-pton"]

[[package]]
name = "requests-oauthlib"
version = "1.3.0"
description = "OAuthlib authentication support for Requests."
category = "main"
optional = false
python-versions = ">=2.7, !=3.0.*, !=3.1.*, !=3.2.*, !=3.3.*"

[package.dependencies]
oauthlib = ">=3.0.0"
requests = ">=2.0.0"

[package.extras]
rsa = ["oauthlib[signedtoken] (>=3.0.0)"]

[[package]]
name = "requests-toolbelt"
version = "0.9.1"
description = "A utility belt for advanced users of python-requests"
category = "main"
optional = false
python-versions = "*"

[package.dependencies]
requests = ">=2.0.1,<3.0.0"

[[package]]
name = "responses"
version = "0.10.16"
description = "A utility library for mocking out the `requests` Python library."
category = "dev"
optional = false
python-versions = ">=2.7, !=3.0.*, !=3.1.*, !=3.2.*, !=3.3.*"

[package.dependencies]
requests = ">=2.0"
six = "*"
urllib3 = ">=1.25.10"

[package.extras]
tests = ["coverage (>=3.7.1,<5.0.0)", "pytest-cov", "pytest-localserver", "flake8", "pytest (>=4.6,<5.0)", "pytest (>=4.6)"]

[[package]]
name = "rfc3986"
version = "1.4.0"
description = "Validating URI References per RFC 3986"
category = "main"
optional = false
python-versions = "*"

[package.extras]
idna2008 = ["idna"]

[[package]]
name = "rocketchat-api"
version = "1.9.1"
description = "Python API wrapper for Rocket.Chat"
category = "main"
optional = false
python-versions = "*"

[package.dependencies]
requests = "*"

[[package]]
name = "rsa"
version = "4.6"
description = "Pure-Python RSA implementation"
category = "main"
optional = false
python-versions = ">=3.5, <4"

[package.dependencies]
pyasn1 = ">=0.1.3"

[[package]]
name = "ruamel.yaml"
version = "0.16.12"
description = "ruamel.yaml is a YAML parser/emitter that supports roundtrip preservation of comments, seq/map flow style, and map key order"
category = "main"
optional = false
python-versions = "*"

[package.dependencies]
"ruamel.yaml.clib" = {version = ">=0.1.2", markers = "platform_python_implementation == \"CPython\" and python_version < \"3.9\""}

[package.extras]
docs = ["ryd"]
jinja2 = ["ruamel.yaml.jinja2 (>=0.2)"]

[[package]]
name = "ruamel.yaml.clib"
version = "0.2.2"
description = "C version of reader, parser and emitter for ruamel.yaml derived from libyaml"
category = "main"
optional = false
python-versions = "*"

[[package]]
name = "s3transfer"
version = "0.3.3"
description = "An Amazon S3 Transfer Manager"
category = "main"
optional = false
python-versions = "*"

[package.dependencies]
botocore = ">=1.12.36,<2.0a.0"

[[package]]
name = "sacremoses"
version = "0.0.43"
description = "SacreMoses"
category = "main"
optional = true
python-versions = "*"

[package.dependencies]
click = "*"
joblib = "*"
regex = "*"
six = "*"
tqdm = "*"

[[package]]
name = "sanic"
version = "20.3.0"
description = "A web server and web framework that's written to go fast. Build fast. Run fast."
category = "main"
optional = false
python-versions = ">=3.6"

[package.dependencies]
aiofiles = ">=0.3.0"
httptools = ">=0.0.10"
httpx = "0.11.1"
multidict = ">=4.0,<5.0"
ujson = {version = ">=1.35", markers = "sys_platform != \"win32\" and implementation_name == \"cpython\""}
uvloop = {version = ">=0.5.3", markers = "sys_platform != \"win32\" and implementation_name == \"cpython\""}
websockets = ">=7.0,<9.0"

[package.extras]
all = ["pytest (==5.2.1)", "multidict (>=4.0,<5.0)", "gunicorn", "pytest-cov", "httpcore (==0.3.0)", "beautifulsoup4", "pytest-sanic", "pytest-sugar", "pytest-benchmark", "aiofiles", "tox", "black", "flake8", "bandit", "towncrier", "sphinx (>=2.1.2)", "sphinx-rtd-theme", "recommonmark (>=0.5.0)", "docutils", "pygments", "uvloop (>=0.5.3)", "ujson (>=1.35)"]
dev = ["pytest (==5.2.1)", "multidict (>=4.0,<5.0)", "gunicorn", "pytest-cov", "httpcore (==0.3.0)", "beautifulsoup4", "pytest-sanic", "pytest-sugar", "pytest-benchmark", "aiofiles", "tox", "black", "flake8", "bandit", "towncrier", "uvloop (>=0.5.3)", "ujson (>=1.35)"]
docs = ["sphinx (>=2.1.2)", "sphinx-rtd-theme", "recommonmark (>=0.5.0)", "docutils", "pygments"]
test = ["pytest (==5.2.1)", "multidict (>=4.0,<5.0)", "gunicorn", "pytest-cov", "httpcore (==0.3.0)", "beautifulsoup4", "pytest-sanic", "pytest-sugar", "pytest-benchmark", "uvloop (>=0.5.3)", "ujson (>=1.35)"]

[[package]]
name = "sanic-cors"
version = "0.10.0.post3"
description = "A Sanic extension adding a decorator for CORS support. Based on flask-cors by Cory Dolphin."
category = "main"
optional = false
python-versions = "*"

[package.dependencies]
sanic = ">=18.12.0"
sanic-plugins-framework = ">=0.9.0"

[[package]]
name = "sanic-jwt"
version = "1.4.1"
description = "JWT oauth flow for Sanic"
category = "main"
optional = false
python-versions = "*"

[package.dependencies]
pyjwt = "*"

[package.extras]
all = ["sphinx", "sphinx"]
docs = ["sphinx"]

[[package]]
name = "sanic-plugins-framework"
version = "0.9.4.post1"
description = "Doing all of the boilerplate to create a Sanic Plugin, so you don't have to."
category = "main"
optional = false
python-versions = "*"

[package.dependencies]
sanic = ">=18.12.0"

[[package]]
name = "scikit-learn"
version = "0.23.2"
description = "A set of python modules for machine learning and data mining"
category = "main"
optional = false
python-versions = ">=3.6"

[package.dependencies]
joblib = ">=0.11"
numpy = ">=1.13.3"
scipy = ">=0.19.1"
threadpoolctl = ">=2.0.0"

[package.extras]
alldeps = ["numpy (>=1.13.3)", "scipy (>=0.19.1)"]

[[package]]
name = "scipy"
version = "1.5.4"
description = "SciPy: Scientific Library for Python"
category = "main"
optional = false
python-versions = ">=3.6"

[package.dependencies]
numpy = ">=1.14.5"

[[package]]
name = "sentencepiece"
version = "0.1.94"
description = "SentencePiece python wrapper"
category = "main"
optional = true
python-versions = "*"

[[package]]
name = "sentinels"
version = "1.0.0"
description = "Various objects to denote special meanings in python"
category = "dev"
optional = false
python-versions = "*"

[[package]]
name = "sentry-sdk"
version = "0.19.5"
description = "Python client for Sentry (https://sentry.io)"
category = "main"
optional = false
python-versions = "*"

[package.dependencies]
certifi = "*"
urllib3 = ">=1.10.0"

[package.extras]
aiohttp = ["aiohttp (>=3.5)"]
beam = ["apache-beam (>=2.12)"]
bottle = ["bottle (>=0.12.13)"]
celery = ["celery (>=3)"]
chalice = ["chalice (>=1.16.0)"]
django = ["django (>=1.8)"]
falcon = ["falcon (>=1.4)"]
flask = ["flask (>=0.11)", "blinker (>=1.1)"]
pure_eval = ["pure-eval", "executing", "asttokens"]
pyspark = ["pyspark (>=2.4.4)"]
rq = ["rq (>=0.6)"]
sanic = ["sanic (>=0.8)"]
sqlalchemy = ["sqlalchemy (>=1.2)"]
tornado = ["tornado (>=5)"]

[[package]]
name = "six"
version = "1.15.0"
description = "Python 2 and 3 compatibility utilities"
category = "main"
optional = false
python-versions = ">=2.7, !=3.0.*, !=3.1.*, !=3.2.*"

[[package]]
name = "sklearn-crfsuite"
version = "0.3.6"
description = "CRFsuite (python-crfsuite) wrapper which provides interface simlar to scikit-learn"
category = "main"
optional = false
python-versions = "*"

[package.dependencies]
python-crfsuite = ">=0.8.3"
six = "*"
tabulate = "*"
tqdm = ">=2.0"

[[package]]
name = "slackclient"
version = "2.9.3"
description = "Slack API clients for Web API and RTM API"
category = "main"
optional = false
python-versions = ">=3.6.0"

[package.dependencies]
aiohttp = ">3.5.2,<4.0.0"

[package.extras]
optional = ["aiodns (>1.0)"]

[[package]]
name = "smmap"
version = "3.0.4"
description = "A pure Python implementation of a sliding window memory map manager"
category = "dev"
optional = false
python-versions = ">=2.7, !=3.0.*, !=3.1.*, !=3.2.*, !=3.3.*"

[[package]]
name = "sniffio"
version = "1.2.0"
description = "Sniff out which async library your code is running under"
category = "main"
optional = false
python-versions = ">=3.5"

[package.dependencies]
contextvars = {version = ">=2.1", markers = "python_version < \"3.7\""}

[[package]]
name = "snowballstemmer"
version = "2.0.0"
description = "This package provides 26 stemmers for 25 languages generated from Snowball algorithms."
category = "dev"
optional = false
python-versions = "*"

[[package]]
name = "sortedcontainers"
version = "2.3.0"
description = "Sorted Containers -- Sorted List, Sorted Dict, Sorted Set"
category = "dev"
optional = false
python-versions = "*"

[[package]]
name = "spacy"
version = "2.2.4"
description = "Industrial-strength Natural Language Processing (NLP) in Python"
category = "main"
optional = true
python-versions = "!=3.0.*,!=3.1.*,!=3.2.*,!=3.3.*,>=2.7"

[package.dependencies]
blis = ">=0.4.0,<0.5.0"
catalogue = ">=0.0.7,<1.1.0"
cymem = ">=2.0.2,<2.1.0"
murmurhash = ">=0.28.0,<1.1.0"
numpy = ">=1.15.0"
plac = ">=0.9.6,<1.2.0"
preshed = ">=3.0.2,<3.1.0"
requests = ">=2.13.0,<3.0.0"
srsly = ">=1.0.2,<1.1.0"
thinc = "7.4.0"
tqdm = ">=4.38.0,<5.0.0"
wasabi = ">=0.4.0,<1.1.0"

[package.extras]
cuda = ["cupy (>=5.0.0b4)"]
cuda100 = ["cupy-cuda100 (>=5.0.0b4)"]
cuda80 = ["cupy-cuda80 (>=5.0.0b4)"]
cuda90 = ["cupy-cuda90 (>=5.0.0b4)"]
cuda91 = ["cupy-cuda91 (>=5.0.0b4)"]
cuda92 = ["cupy-cuda92 (>=5.0.0b4)"]
ja = ["fugashi (>=0.1.3)"]
ko = ["natto-py (==0.9.0)"]
lookups = ["spacy-lookups-data (>=0.0.5,<0.2.0)"]
th = ["pythainlp (>=2.0)"]

[[package]]
name = "sqlalchemy"
version = "1.3.21"
description = "Database Abstraction Library"
category = "main"
optional = false
python-versions = ">=2.7, !=3.0.*, !=3.1.*, !=3.2.*, !=3.3.*"

[package.extras]
mssql = ["pyodbc"]
mssql_pymssql = ["pymssql"]
mssql_pyodbc = ["pyodbc"]
mysql = ["mysqlclient"]
oracle = ["cx-oracle"]
postgresql = ["psycopg2"]
postgresql_pg8000 = ["pg8000"]
postgresql_psycopg2binary = ["psycopg2-binary"]
postgresql_psycopg2cffi = ["psycopg2cffi"]
pymysql = ["pymysql"]

[[package]]
name = "srsly"
version = "1.0.5"
description = "Modern high-performance serialization utilities for Python"
category = "main"
optional = true
python-versions = "*"

[[package]]
name = "stevedore"
version = "3.3.0"
description = "Manage dynamic plugins for Python applications"
category = "dev"
optional = false
python-versions = ">=3.6"

[package.dependencies]
importlib-metadata = {version = ">=1.7.0", markers = "python_version < \"3.8\""}
pbr = ">=2.0.0,<2.1.0 || >2.1.0"

[[package]]
name = "tabulate"
version = "0.8.7"
description = "Pretty-print tabular data"
category = "main"
optional = false
python-versions = "*"

[package.extras]
widechars = ["wcwidth"]

[[package]]
name = "tensorboard"
version = "2.4.0"
description = "TensorBoard lets you watch Tensors Flow"
category = "main"
optional = false
python-versions = ">= 2.7, != 3.0.*, != 3.1.*"

[package.dependencies]
absl-py = ">=0.4"
google-auth = ">=1.6.3,<2"
google-auth-oauthlib = ">=0.4.1,<0.5"
grpcio = ">=1.24.3"
markdown = ">=2.6.8"
numpy = ">=1.12.0"
protobuf = ">=3.6.0"
requests = ">=2.21.0,<3"
six = ">=1.10.0"
tensorboard-plugin-wit = ">=1.6.0"
werkzeug = ">=0.11.15"

[[package]]
name = "tensorboard-plugin-wit"
version = "1.7.0"
description = "What-If Tool TensorBoard plugin."
category = "main"
optional = false
python-versions = "*"

[[package]]
name = "tensorflow"
version = "2.3.1"
description = "TensorFlow is an open source machine learning framework for everyone."
category = "main"
optional = false
python-versions = "*"

[package.dependencies]
absl-py = ">=0.7.0"
astunparse = "1.6.3"
gast = "0.3.3"
google-pasta = ">=0.1.8"
grpcio = ">=1.8.6"
h5py = ">=2.10.0,<2.11.0"
keras-preprocessing = ">=1.1.1,<1.2"
numpy = ">=1.16.0,<1.19.0"
opt-einsum = ">=2.3.2"
protobuf = ">=3.9.2"
six = ">=1.12.0"
tensorboard = ">=2.3.0,<3"
tensorflow-estimator = ">=2.3.0,<2.4.0"
termcolor = ">=1.1.0"
wrapt = ">=1.11.1"

[[package]]
name = "tensorflow-addons"
version = "0.11.2"
description = "TensorFlow Addons."
category = "main"
optional = false
python-versions = "*"

[package.dependencies]
typeguard = ">=2.7"

[[package]]
name = "tensorflow-estimator"
version = "2.3.0"
description = "TensorFlow Estimator."
category = "main"
optional = false
python-versions = "*"

[[package]]
name = "tensorflow-hub"
version = "0.9.0"
description = "TensorFlow Hub is a library to foster the publication, discovery, and consumption of reusable parts of machine learning models."
category = "main"
optional = false
python-versions = "*"

[package.dependencies]
numpy = ">=1.12.0"
protobuf = ">=3.8.0"
six = ">=1.12.0"

[package.extras]
make_image_classifier = ["keras-preprocessing"]
make_nearest_neighbour_index = ["apache-beam", "annoy"]

[[package]]
name = "tensorflow-probability"
version = "0.11.1"
description = "Probabilistic modeling and statistical inference in TensorFlow"
category = "main"
optional = false
python-versions = "*"

[package.dependencies]
cloudpickle = ">=1.3"
decorator = "*"
dm-tree = "*"
gast = ">=0.3.2"
numpy = ">=1.13.3"
six = ">=1.10.0"

[package.extras]
jax = ["jax (==0.1.74)", "jaxlib (==0.1.52)"]
tfds = ["tensorflow-datasets (>=2.2.0)"]

[[package]]
name = "tensorflow-text"
version = "2.3.0"
description = "TF.Text is a TensorFlow library of text related ops, modules, and subgraphs."
category = "main"
optional = false
python-versions = "*"

[package.dependencies]
tensorflow = ">=2.3.0,<2.4"

[package.extras]
tensorflow_gpu = ["tensorflow-gpu (>=2.1.0,<2.2)"]
tests = ["absl-py", "pytest"]

[[package]]
name = "termcolor"
version = "1.1.0"
description = "ANSII Color formatting for output in terminal."
category = "main"
optional = false
python-versions = "*"

[[package]]
name = "terminaltables"
version = "3.1.0"
description = "Generate simple tables in terminals from a nested list of strings."
category = "main"
optional = false
python-versions = "*"

[[package]]
name = "thinc"
version = "7.4.0"
description = "Practical Machine Learning for NLP"
category = "main"
optional = true
python-versions = "*"

[package.dependencies]
blis = ">=0.4.0,<0.5.0"
catalogue = ">=0.0.7,<1.1.0"
cymem = ">=2.0.2,<2.1.0"
murmurhash = ">=0.28.0,<1.1.0"
numpy = ">=1.7.0"
plac = ">=0.9.6,<1.2.0"
preshed = ">=1.0.1,<3.1.0"
srsly = ">=0.0.6,<1.1.0"
tqdm = ">=4.10.0,<5.0.0"
wasabi = ">=0.0.9,<1.1.0"

[package.extras]
cuda = ["cupy (>=5.0.0b4)"]
cuda100 = ["cupy-cuda100 (>=5.0.0b4)"]
cuda101 = ["cupy-cuda101 (>=5.0.0b4)"]
cuda80 = ["cupy-cuda80 (>=5.0.0b4)"]
cuda90 = ["cupy-cuda90 (>=5.0.0b4)"]
cuda91 = ["cupy-cuda91 (>=5.0.0b4)"]
cuda92 = ["cupy-cuda92 (>=5.0.0b4)"]

[[package]]
name = "threadpoolctl"
version = "2.1.0"
description = "threadpoolctl"
category = "main"
optional = false
python-versions = ">=3.5"

[[package]]
name = "tokenizers"
version = "0.7.0"
description = "Fast and Customizable Tokenizers"
category = "main"
optional = true
python-versions = "*"

[package.extras]
testing = ["pytest"]

[[package]]
name = "toml"
version = "0.10.2"
description = "Python Library for Tom's Obvious, Minimal Language"
category = "dev"
optional = false
python-versions = ">=2.6, !=3.0.*, !=3.1.*, !=3.2.*"

[[package]]
<<<<<<< HEAD
name = "tornado"
version = "6.1"
description = "Tornado is a Python web framework and asynchronous networking library, originally developed at FriendFeed."
category = "main"
optional = false
python-versions = ">= 3.5"

[[package]]
=======
>>>>>>> 4d9a8d14
name = "towncrier"
version = "19.2.0"
description = "Building newsfiles for your project."
category = "dev"
optional = false
python-versions = "*"

[package.dependencies]
Click = "*"
incremental = "*"
jinja2 = "*"
toml = "*"

[[package]]
name = "tqdm"
version = "4.50.2"
description = "Fast, Extensible Progress Meter"
category = "main"
optional = false
python-versions = ">=2.6, !=3.0.*, !=3.1.*"

[package.extras]
dev = ["py-make (>=0.1.0)", "twine", "argopt", "pydoc-markdown"]

[[package]]
name = "transformers"
version = "2.11.0"
description = "State-of-the-art Natural Language Processing for TensorFlow 2.0 and PyTorch"
category = "main"
optional = true
python-versions = ">=3.6.0"

[package.dependencies]
dataclasses = {version = "*", markers = "python_version < \"3.7\""}
filelock = "*"
numpy = "*"
packaging = "*"
regex = "!=2019.12.17"
requests = "*"
sacremoses = "*"
sentencepiece = "*"
tokenizers = "0.7.0"
tqdm = ">=4.27"

[package.extras]
all = ["pydantic", "uvicorn", "fastapi", "starlette", "tensorflow", "torch"]
dev = ["pytest", "pytest-xdist", "timeout-decorator", "black", "isort", "flake8", "mecab-python3", "scikit-learn", "tensorflow", "torch"]
docs = ["recommonmark", "sphinx", "sphinx-markdown-tables", "sphinx-rtd-theme"]
mecab = ["mecab-python3"]
quality = ["black", "isort", "flake8"]
serving = ["pydantic", "uvicorn", "fastapi", "starlette"]
sklearn = ["scikit-learn"]
testing = ["pytest", "pytest-xdist", "timeout-decorator"]
tf = ["tensorflow", "onnxconverter-common", "keras2onnx"]
tf-cpu = ["tensorflow-cpu", "onnxconverter-common", "keras2onnx"]
torch = ["torch"]

[[package]]
name = "twilio"
version = "6.45.4"
description = "Twilio API client and TwiML generator"
category = "main"
optional = false
python-versions = "*"

[package.dependencies]
PyJWT = ">=1.4.2"
pytz = "*"
requests = {version = ">=2.0.0", markers = "python_version >= \"3.0\""}
six = "*"

[[package]]
name = "typed-ast"
version = "1.4.1"
description = "a fork of Python 2 and 3 ast modules with type comment support"
category = "dev"
optional = false
python-versions = "*"

[[package]]
name = "typeguard"
version = "2.10.0"
description = "Run-time type checker for Python"
category = "main"
optional = false
python-versions = ">=3.5.3"

[package.extras]
doc = ["sphinx-rtd-theme", "sphinx-autodoc-typehints (>=1.2.0)"]
test = ["pytest", "typing-extensions"]

[[package]]
name = "typing-extensions"
version = "3.7.4.3"
description = "Backported and Experimental Type Hints for Python 3.5+"
category = "main"
optional = false
python-versions = "*"

[[package]]
name = "tzlocal"
version = "2.1"
description = "tzinfo object for the local timezone"
category = "main"
optional = false
python-versions = "*"

[package.dependencies]
pytz = "*"

[[package]]
name = "ujson"
version = "3.2.0"
description = "Ultra fast JSON encoder and decoder for Python"
category = "main"
optional = false
python-versions = ">=3.5"

[[package]]
name = "uritemplate"
version = "3.0.1"
description = "URI templates"
category = "main"
optional = true
python-versions = ">=2.7, !=3.0.*, !=3.1.*, !=3.2.*, !=3.3.*"

[[package]]
name = "urllib3"
version = "1.26.2"
description = "HTTP library with thread-safe connection pooling, file post, and more."
category = "main"
optional = false
python-versions = ">=2.7, !=3.0.*, !=3.1.*, !=3.2.*, !=3.3.*, !=3.4.*, <4"

[package.extras]
brotli = ["brotlipy (>=0.6.0)"]
secure = ["pyOpenSSL (>=0.14)", "cryptography (>=1.3.4)", "idna (>=2.0.0)", "certifi", "ipaddress"]
socks = ["PySocks (>=1.5.6,!=1.5.7,<2.0)"]

[[package]]
name = "uvloop"
version = "0.14.0"
description = "Fast implementation of asyncio event loop on top of libuv"
category = "main"
optional = false
python-versions = "*"

[[package]]
name = "wasabi"
version = "0.8.0"
description = "A lightweight console printing and formatting toolkit"
category = "main"
optional = true
python-versions = "*"

[[package]]
name = "watchdog"
version = "1.0.2"
description = "Filesystem events monitoring"
category = "dev"
optional = false
python-versions = ">=3.6"

[package.extras]
watchmedo = ["PyYAML (>=3.10)", "argh (>=0.24.1)"]

[[package]]
name = "wcwidth"
version = "0.2.5"
description = "Measures the displayed width of unicode strings in a terminal"
category = "main"
optional = false
python-versions = "*"

[[package]]
name = "webexteamssdk"
version = "1.6"
description = "Community-developed Python SDK for the Webex Teams APIs"
category = "main"
optional = false
python-versions = "*"

[package.dependencies]
future = "*"
PyJWT = "*"
requests = ">=2.4.2"
requests-toolbelt = "*"

[[package]]
name = "websocket-client"
version = "0.57.0"
description = "WebSocket client for Python. hybi13 is supported."
category = "dev"
optional = false
python-versions = ">=2.6, !=3.0.*, !=3.1.*, !=3.2.*, !=3.3.*"

[package.dependencies]
six = "*"

[[package]]
name = "websockets"
version = "8.0.2"
description = "An implementation of the WebSocket Protocol (RFC 6455 & 7692)"
category = "main"
optional = false
python-versions = ">=3.6"

[[package]]
name = "werkzeug"
version = "1.0.1"
description = "The comprehensive WSGI web application library."
category = "main"
optional = false
python-versions = ">=2.7, !=3.0.*, !=3.1.*, !=3.2.*, !=3.3.*, !=3.4.*"

[package.extras]
dev = ["pytest", "pytest-timeout", "coverage", "tox", "sphinx", "pallets-sphinx-themes", "sphinx-issues"]
watchdog = ["watchdog"]

[[package]]
name = "wrapt"
version = "1.12.1"
description = "Module for decorators, wrappers and monkey patching."
category = "main"
optional = false
python-versions = "*"

[[package]]
name = "xmltodict"
version = "0.12.0"
description = "Makes working with XML feel like you are working with JSON"
category = "dev"
optional = false
python-versions = ">=2.7, !=3.0.*, !=3.1.*, !=3.2.*, !=3.3.*"

[[package]]
name = "yarl"
version = "1.5.1"
description = "Yet another URL library"
category = "main"
optional = false
python-versions = ">=3.5"

[package.dependencies]
idna = ">=2.0"
multidict = ">=4.0"
typing-extensions = {version = ">=3.7.4", markers = "python_version < \"3.8\""}

[[package]]
name = "zipp"
version = "3.4.0"
description = "Backport of pathlib-compatible object wrapper for zip files"
category = "main"
optional = false
python-versions = ">=3.6"

[package.extras]
docs = ["sphinx", "jaraco.packaging (>=3.2)", "rst.linker (>=1.9)"]
testing = ["pytest (>=3.5,!=3.7.3)", "pytest-checkdocs (>=1.2.3)", "pytest-flake8", "pytest-cov", "jaraco.test (>=3.2.0)", "jaraco.itertools", "func-timeout", "pytest-black (>=0.3.7)", "pytest-mypy"]

[extras]
full = ["spacy", "transformers", "jieba"]
gh-release-notes = ["github3.py"]
jieba = ["jieba"]
spacy = ["spacy"]
transformers = ["transformers"]

[metadata]
lock-version = "1.1"
python-versions = ">=3.6,<3.9"
<<<<<<< HEAD
content-hash = "c22649e573d08656b337f0db78d2e88b4a414cb827ad6c500a6ea6075edb3e91"
=======
content-hash = "aa9dee0e4fae2bb3ca8d7f9038a689ca004fe5cc305aac625c0534b33766b888"
>>>>>>> 4d9a8d14

[metadata.files]
absl-py = [
    {file = "absl-py-0.10.0.tar.gz", hash = "sha256:b20f504a7871a580be5268a18fbad48af4203df5d33dbc9272426cb806245a45"},
    {file = "absl_py-0.10.0-py3-none-any.whl", hash = "sha256:ea07d7d437798bffc14f39fccec3909d251a1e76e233205ded72b71c267e0178"},
]
aio-pika = [
    {file = "aio-pika-6.7.1.tar.gz", hash = "sha256:9773440a89840941ac3099a7720bf9d51e8764a484066b82ede4d395660ff430"},
    {file = "aio_pika-6.7.1-py3-none-any.whl", hash = "sha256:a8065be3c722eb8f9fff8c0e7590729e7782202cdb9363d9830d7d5d47b45c7c"},
]
aiofiles = [
    {file = "aiofiles-0.6.0.tar.gz", hash = "sha256:e0281b157d3d5d59d803e3f4557dcc9a3dff28a4dd4829a9ff478adae50ca092"},
]
aiohttp = [
    {file = "aiohttp-3.6.3-cp35-cp35m-macosx_10_14_x86_64.whl", hash = "sha256:1a4160579ffbc1b69e88cb6ca8bb0fbd4947dfcbf9fb1e2a4fc4c7a4a986c1fe"},
    {file = "aiohttp-3.6.3-cp35-cp35m-manylinux1_x86_64.whl", hash = "sha256:fb83326d8295e8840e4ba774edf346e87eca78ba8a89c55d2690352842c15ba5"},
    {file = "aiohttp-3.6.3-cp35-cp35m-win32.whl", hash = "sha256:470e4c90da36b601676fe50c49a60d34eb8c6593780930b1aa4eea6f508dfa37"},
    {file = "aiohttp-3.6.3-cp35-cp35m-win_amd64.whl", hash = "sha256:a885432d3cabc1287bcf88ea94e1826d3aec57fd5da4a586afae4591b061d40d"},
    {file = "aiohttp-3.6.3-cp36-cp36m-macosx_10_14_x86_64.whl", hash = "sha256:c506853ba52e516b264b106321c424d03f3ddef2813246432fa9d1cefd361c81"},
    {file = "aiohttp-3.6.3-cp36-cp36m-manylinux1_x86_64.whl", hash = "sha256:797456399ffeef73172945708810f3277f794965eb6ec9bd3a0c007c0476be98"},
    {file = "aiohttp-3.6.3-cp36-cp36m-win32.whl", hash = "sha256:60f4caa3b7f7a477f66ccdd158e06901e1d235d572283906276e3803f6b098f5"},
    {file = "aiohttp-3.6.3-cp36-cp36m-win_amd64.whl", hash = "sha256:2ad493de47a8f926386fa6d256832de3095ba285f325db917c7deae0b54a9fc8"},
    {file = "aiohttp-3.6.3-cp37-cp37m-macosx_10_14_x86_64.whl", hash = "sha256:319b490a5e2beaf06891f6711856ea10591cfe84fe9f3e71a721aa8f20a0872a"},
    {file = "aiohttp-3.6.3-cp37-cp37m-manylinux1_x86_64.whl", hash = "sha256:66d64486172b032db19ea8522328b19cfb78a3e1e5b62ab6a0567f93f073dea0"},
    {file = "aiohttp-3.6.3-cp37-cp37m-win32.whl", hash = "sha256:206c0ccfcea46e1bddc91162449c20c72f308aebdcef4977420ef329c8fcc599"},
    {file = "aiohttp-3.6.3-cp37-cp37m-win_amd64.whl", hash = "sha256:687461cd974722110d1763b45c5db4d2cdee8d50f57b00c43c7590d1dd77fc5c"},
    {file = "aiohttp-3.6.3.tar.gz", hash = "sha256:698cd7bc3c7d1b82bb728bae835724a486a8c376647aec336aa21a60113c3645"},
]
aioresponses = [
    {file = "aioresponses-0.6.4-py2.py3-none-any.whl", hash = "sha256:8e8b430aeddbacd25f4d94bfe11a46bc88a47be689df12c423e62cb86652ba3b"},
    {file = "aioresponses-0.6.4.tar.gz", hash = "sha256:4397ca736238a1ada8c7f47e557dda05e9ecfdd467b9f6b83871efd365af7e9f"},
]
aiormq = [
    {file = "aiormq-3.3.1-py3-none-any.whl", hash = "sha256:e584dac13a242589aaf42470fd3006cb0dc5aed6506cbd20357c7ec8bbe4a89e"},
    {file = "aiormq-3.3.1.tar.gz", hash = "sha256:8218dd9f7198d6e7935855468326bbacf0089f926c70baa8dd92944cb2496573"},
]
apipkg = [
    {file = "apipkg-1.5-py2.py3-none-any.whl", hash = "sha256:58587dd4dc3daefad0487f6d9ae32b4542b185e1c36db6993290e7c41ca2b47c"},
    {file = "apipkg-1.5.tar.gz", hash = "sha256:37228cda29411948b422fae072f57e31d3396d2ee1c9783775980ee9c9990af6"},
]
appdirs = [
    {file = "appdirs-1.4.4-py2.py3-none-any.whl", hash = "sha256:a841dacd6b99318a741b166adb07e19ee71a274450e68237b4650ca1055ab128"},
    {file = "appdirs-1.4.4.tar.gz", hash = "sha256:7d5d0167b2b1ba821647616af46a749d1c653740dd0d2415100fe26e27afdf41"},
]
apscheduler = [
    {file = "APScheduler-3.6.3-py2.py3-none-any.whl", hash = "sha256:e8b1ecdb4c7cb2818913f766d5898183c7cb8936680710a4d3a966e02262e526"},
    {file = "APScheduler-3.6.3.tar.gz", hash = "sha256:3bb5229eed6fbbdafc13ce962712ae66e175aa214c69bed35a06bffcf0c5e244"},
]
astunparse = [
    {file = "astunparse-1.6.3-py2.py3-none-any.whl", hash = "sha256:c2652417f2c8b5bb325c885ae329bdf3f86424075c4fd1a128674bc6fba4b8e8"},
    {file = "astunparse-1.6.3.tar.gz", hash = "sha256:5ad93a8456f0d084c3456d059fd9a92cce667963232cbf763eac3bc5b7940872"},
]
async-generator = [
    {file = "async_generator-1.10-py3-none-any.whl", hash = "sha256:01c7bf666359b4967d2cda0000cc2e4af16a0ae098cbffcb8472fb9e8ad6585b"},
    {file = "async_generator-1.10.tar.gz", hash = "sha256:6ebb3d106c12920aaae42ccb6f787ef5eefdcdd166ea3d628fa8476abe712144"},
]
async-timeout = [
    {file = "async-timeout-3.0.1.tar.gz", hash = "sha256:0c3c816a028d47f659d6ff5c745cb2acf1f966da1fe5c19c77a70282b25f4c5f"},
    {file = "async_timeout-3.0.1-py3-none-any.whl", hash = "sha256:4291ca197d287d274d0b6cb5d6f8f8f82d434ed288f962539ff18cc9012f9ea3"},
]
atomicwrites = [
    {file = "atomicwrites-1.4.0-py2.py3-none-any.whl", hash = "sha256:6d1784dea7c0c8d4a5172b6c620f40b6e4cbfdf96d783691f2e1302a7b88e197"},
    {file = "atomicwrites-1.4.0.tar.gz", hash = "sha256:ae70396ad1a434f9c7046fd2dd196fc04b12f9e91ffb859164193be8b6168a7a"},
]
attrs = [
    {file = "attrs-20.2.0-py2.py3-none-any.whl", hash = "sha256:fce7fc47dfc976152e82d53ff92fa0407700c21acd20886a13777a0d20e655dc"},
    {file = "attrs-20.2.0.tar.gz", hash = "sha256:26b54ddbbb9ee1d34d5d3668dd37d6cf74990ab23c828c2888dccdceee395594"},
]
aws-sam-translator = [
    {file = "aws-sam-translator-1.33.0.tar.gz", hash = "sha256:9f3767614746a38300ee988ef70d6f862e71e59ea536252bbf9a319daaac1fff"},
    {file = "aws_sam_translator-1.33.0-py2-none-any.whl", hash = "sha256:89c5c997164231b847634d8034d3534d3a048d88f4b66b2897f6251366e640f5"},
    {file = "aws_sam_translator-1.33.0-py3-none-any.whl", hash = "sha256:505d18b0bad8702bfba80fc5bc78d9c4b003ab009a9e42648561bdf1fd67bf01"},
]
aws-xray-sdk = [
    {file = "aws-xray-sdk-2.6.0.tar.gz", hash = "sha256:abf5b90f740e1f402e23414c9670e59cb9772e235e271fef2bce62b9100cbc77"},
    {file = "aws_xray_sdk-2.6.0-py2.py3-none-any.whl", hash = "sha256:076f7c610cd3564bbba3507d43e328fb6ff4a2e841d3590f39b2c3ce99d41e1d"},
]
azure-core = [
    {file = "azure-core-1.9.0.zip", hash = "sha256:ef8ae93a2ce8b595f231395579be11aadc1838168cbc2582e2d0bbd8b15c461f"},
    {file = "azure_core-1.9.0-py2.py3-none-any.whl", hash = "sha256:a4db9e64fc0de9d19d004d6b3b908459aa7d9cb6730734c485f738cb56a1ef27"},
]
azure-storage-blob = [
    {file = "azure-storage-blob-12.5.0.zip", hash = "sha256:1469a5a0410296fb5ff96c326618d939c9cb0c0ea45eb931c89c98fa742d8daa"},
    {file = "azure_storage_blob-12.5.0-py2.py3-none-any.whl", hash = "sha256:6f2de5b60f16141731b7561c218a8455053bcdb9b3775a0e5364fb2b041bcf1e"},
]
bandit = [
    {file = "bandit-1.7.0-py3-none-any.whl", hash = "sha256:216be4d044209fa06cf2a3e51b319769a51be8318140659719aa7a115c35ed07"},
    {file = "bandit-1.7.0.tar.gz", hash = "sha256:8a4c7415254d75df8ff3c3b15cfe9042ecee628a1e40b44c15a98890fbfc2608"},
]
black = [
    {file = "black-19.10b0-py36-none-any.whl", hash = "sha256:1b30e59be925fafc1ee4565e5e08abef6b03fe455102883820fe5ee2e4734e0b"},
    {file = "black-19.10b0.tar.gz", hash = "sha256:c2edb73a08e9e0e6f65a0e6af18b059b8b1cdd5bef997d7a0b181df93dc81539"},
]
blis = [
    {file = "blis-0.4.1-cp27-cp27m-macosx_10_6_intel.macosx_10_9_intel.macosx_10_9_x86_64.macosx_10_10_intel.macosx_10_10_x86_64.whl", hash = "sha256:135450caabc8aea9bb9250329ebdf7189982d9b57d5c92789b2ba2fe52c247a7"},
    {file = "blis-0.4.1-cp27-cp27m-manylinux1_x86_64.whl", hash = "sha256:26b16d6005bb2671699831b5cc699905215d1abde1ec5c1d04de7dcd9eb29f75"},
    {file = "blis-0.4.1-cp27-cp27mu-manylinux1_x86_64.whl", hash = "sha256:d1d59faebc1c94f8f4f77154ef4b9d6d40364b111cf8fde48ee3b524c85f1075"},
    {file = "blis-0.4.1-cp35-cp35m-macosx_10_6_intel.macosx_10_9_intel.macosx_10_9_x86_64.macosx_10_10_intel.macosx_10_10_x86_64.whl", hash = "sha256:38fe877a4b52e762f5e137a412e3c256545a696a12ae8c40d67b8815d2bb5097"},
    {file = "blis-0.4.1-cp35-cp35m-manylinux1_x86_64.whl", hash = "sha256:1402d9cbb0fbc21b749dd5b87d7ee14249e74a0ca38be6ecc56b3b356fca2f21"},
    {file = "blis-0.4.1-cp35-cp35m-win_amd64.whl", hash = "sha256:8aeaf6954351593a1e412f80e398aa51df588d3c0de74b9f3323b694c603381b"},
    {file = "blis-0.4.1-cp36-cp36m-macosx_10_6_intel.macosx_10_9_intel.macosx_10_9_x86_64.macosx_10_10_intel.macosx_10_10_x86_64.whl", hash = "sha256:3347a4b1b7d3ae14476aac9a6f7bf8ebf464863f4ebf4aea228874a7694ea240"},
    {file = "blis-0.4.1-cp36-cp36m-manylinux1_x86_64.whl", hash = "sha256:77a6486b9794af01bcdfd1bc6e067c93add4b93292e6f95bf6e5ce7f98bf0163"},
    {file = "blis-0.4.1-cp36-cp36m-win_amd64.whl", hash = "sha256:f0b0dad4d6268d9dba0a65a9db12dd7a2d8686b648399e4aa1aec7550697e99e"},
    {file = "blis-0.4.1-cp37-cp37m-macosx_10_6_intel.macosx_10_9_intel.macosx_10_9_x86_64.macosx_10_10_intel.macosx_10_10_x86_64.whl", hash = "sha256:4fb89c47ee06b58a4410a16fd5794847517262c9d2a342643475b477dfeff0a4"},
    {file = "blis-0.4.1-cp37-cp37m-manylinux1_x86_64.whl", hash = "sha256:03c368c9716ca814c436550a5f1e02ccf74850e613602519e3941d212e5aa177"},
    {file = "blis-0.4.1-cp37-cp37m-win_amd64.whl", hash = "sha256:ddd732c5274d1082fa92e2c42317587d5ebabce7741ca98120f69bd45d004b99"},
    {file = "blis-0.4.1-cp38-cp38-macosx_10_9_x86_64.whl", hash = "sha256:9ede123065f3cacb109967755b3d83d4ca0de90643a9058129a6ab2d4051954f"},
    {file = "blis-0.4.1-cp38-cp38-manylinux1_x86_64.whl", hash = "sha256:00473602629ba69fe6565108e21957e918cb48b59f5bf2f6bfb6e04de42500cb"},
    {file = "blis-0.4.1-cp38-cp38-win_amd64.whl", hash = "sha256:856142a11e37fd2c47c5006a3197e157bb8469a491a73d2d442223dd3279df84"},
    {file = "blis-0.4.1.tar.gz", hash = "sha256:d69257d317e86f34a7f230a2fd1f021fd2a1b944137f40d8cdbb23bd334cd0c4"},
]
boto = [
    {file = "boto-2.49.0-py2.py3-none-any.whl", hash = "sha256:147758d41ae7240dc989f0039f27da8ca0d53734be0eb869ef16e3adcfa462e8"},
    {file = "boto-2.49.0.tar.gz", hash = "sha256:ea0d3b40a2d852767be77ca343b58a9e3a4b00d9db440efb8da74b4e58025e5a"},
]
boto3 = [
<<<<<<< HEAD
    {file = "boto3-1.16.38-py2.py3-none-any.whl", hash = "sha256:18d7ba5d623d4794f439201ab900c9c14a50019bc52d9113b0a2bb2e1ef9af2c"},
    {file = "boto3-1.16.38.tar.gz", hash = "sha256:1ddfd307d409e7bc792bd12923078f59c2f56fbba4065c320b3f768481bbbbf7"},
]
botocore = [
    {file = "botocore-1.19.38-py2.py3-none-any.whl", hash = "sha256:38ccc132c5b9d1e7a4dd37af78061fd2dd0e4fd611f527b409a4e9a679a85cdb"},
    {file = "botocore-1.19.38.tar.gz", hash = "sha256:1f1ecb1b0c6ffc8fcdd5eeb40f33e986dfe9724dc66c83017014a0506af6378a"},
=======
    {file = "boto3-1.16.39-py2.py3-none-any.whl", hash = "sha256:c7556b0861d982b71043fbc0df024644320c817ad796391c442d0c2f15a77223"},
    {file = "boto3-1.16.39.tar.gz", hash = "sha256:a05614300fd404c7952a55ae92e106b9400ae65886425aaab3104527be833848"},
]
botocore = [
    {file = "botocore-1.19.39-py2.py3-none-any.whl", hash = "sha256:449e4196160ff58ee27d2a626a7ce4cfff2640fe1806d7a279e73a30ad286347"},
    {file = "botocore-1.19.39.tar.gz", hash = "sha256:e0d0386098a072abd7b6c087e6149d997377c969a823ebe01b3f5bfabe9bfac0"},
>>>>>>> 4d9a8d14
]
cachetools = [
    {file = "cachetools-4.2.0-py3-none-any.whl", hash = "sha256:c6b07a6ded8c78bf36730b3dc452dfff7d95f2a12a2fed856b1a0cb13ca78c61"},
    {file = "cachetools-4.2.0.tar.gz", hash = "sha256:3796e1de094f0eaca982441c92ce96c68c89cced4cd97721ab297ea4b16db90e"},
]
catalogue = [
    {file = "catalogue-1.0.0-py2.py3-none-any.whl", hash = "sha256:584d78e7f4c3c6e2fd498eb56dfc8ef1f4ff738480237de2ccd26cbe2cf47172"},
    {file = "catalogue-1.0.0.tar.gz", hash = "sha256:d74d1d856c6b36a37bf14aa6dbbc27d0582667b7ab979a6108e61a575e8723f5"},
]
certifi = [
    {file = "certifi-2020.12.5-py2.py3-none-any.whl", hash = "sha256:719a74fb9e33b9bd44cc7f3a8d94bc35e4049deebe19ba7d8e108280cfd59830"},
    {file = "certifi-2020.12.5.tar.gz", hash = "sha256:1a4995114262bffbc2413b159f2a1a480c969de6e6eb13ee966d470af86af59c"},
]
cffi = [
    {file = "cffi-1.14.4-cp27-cp27m-macosx_10_9_x86_64.whl", hash = "sha256:ebb253464a5d0482b191274f1c8bf00e33f7e0b9c66405fbffc61ed2c839c775"},
    {file = "cffi-1.14.4-cp27-cp27m-manylinux1_i686.whl", hash = "sha256:2c24d61263f511551f740d1a065eb0212db1dbbbbd241db758f5244281590c06"},
    {file = "cffi-1.14.4-cp27-cp27m-manylinux1_x86_64.whl", hash = "sha256:9f7a31251289b2ab6d4012f6e83e58bc3b96bd151f5b5262467f4bb6b34a7c26"},
    {file = "cffi-1.14.4-cp27-cp27m-win32.whl", hash = "sha256:5cf4be6c304ad0b6602f5c4e90e2f59b47653ac1ed9c662ed379fe48a8f26b0c"},
    {file = "cffi-1.14.4-cp27-cp27m-win_amd64.whl", hash = "sha256:f60567825f791c6f8a592f3c6e3bd93dd2934e3f9dac189308426bd76b00ef3b"},
    {file = "cffi-1.14.4-cp27-cp27mu-manylinux1_i686.whl", hash = "sha256:c6332685306b6417a91b1ff9fae889b3ba65c2292d64bd9245c093b1b284809d"},
    {file = "cffi-1.14.4-cp27-cp27mu-manylinux1_x86_64.whl", hash = "sha256:d9efd8b7a3ef378dd61a1e77367f1924375befc2eba06168b6ebfa903a5e59ca"},
    {file = "cffi-1.14.4-cp35-cp35m-macosx_10_9_x86_64.whl", hash = "sha256:51a8b381b16ddd370178a65360ebe15fbc1c71cf6f584613a7ea08bfad946698"},
    {file = "cffi-1.14.4-cp35-cp35m-manylinux1_i686.whl", hash = "sha256:1d2c4994f515e5b485fd6d3a73d05526aa0fcf248eb135996b088d25dfa1865b"},
    {file = "cffi-1.14.4-cp35-cp35m-manylinux1_x86_64.whl", hash = "sha256:af5c59122a011049aad5dd87424b8e65a80e4a6477419c0c1015f73fb5ea0293"},
    {file = "cffi-1.14.4-cp35-cp35m-win32.whl", hash = "sha256:594234691ac0e9b770aee9fcdb8fa02c22e43e5c619456efd0d6c2bf276f3eb2"},
    {file = "cffi-1.14.4-cp35-cp35m-win_amd64.whl", hash = "sha256:64081b3f8f6f3c3de6191ec89d7dc6c86a8a43911f7ecb422c60e90c70be41c7"},
    {file = "cffi-1.14.4-cp36-cp36m-macosx_10_9_x86_64.whl", hash = "sha256:f803eaa94c2fcda012c047e62bc7a51b0bdabda1cad7a92a522694ea2d76e49f"},
    {file = "cffi-1.14.4-cp36-cp36m-manylinux1_i686.whl", hash = "sha256:105abaf8a6075dc96c1fe5ae7aae073f4696f2905fde6aeada4c9d2926752362"},
    {file = "cffi-1.14.4-cp36-cp36m-manylinux1_x86_64.whl", hash = "sha256:0638c3ae1a0edfb77c6765d487fee624d2b1ee1bdfeffc1f0b58c64d149e7eec"},
    {file = "cffi-1.14.4-cp36-cp36m-manylinux2014_aarch64.whl", hash = "sha256:7c6b1dece89874d9541fc974917b631406233ea0440d0bdfbb8e03bf39a49b3b"},
    {file = "cffi-1.14.4-cp36-cp36m-win32.whl", hash = "sha256:155136b51fd733fa94e1c2ea5211dcd4c8879869008fc811648f16541bf99668"},
    {file = "cffi-1.14.4-cp36-cp36m-win_amd64.whl", hash = "sha256:6bc25fc545a6b3d57b5f8618e59fc13d3a3a68431e8ca5fd4c13241cd70d0009"},
    {file = "cffi-1.14.4-cp37-cp37m-macosx_10_9_x86_64.whl", hash = "sha256:a7711edca4dcef1a75257b50a2fbfe92a65187c47dab5a0f1b9b332c5919a3fb"},
    {file = "cffi-1.14.4-cp37-cp37m-manylinux1_i686.whl", hash = "sha256:00e28066507bfc3fe865a31f325c8391a1ac2916219340f87dfad602c3e48e5d"},
    {file = "cffi-1.14.4-cp37-cp37m-manylinux1_x86_64.whl", hash = "sha256:798caa2a2384b1cbe8a2a139d80734c9db54f9cc155c99d7cc92441a23871c03"},
    {file = "cffi-1.14.4-cp37-cp37m-win32.whl", hash = "sha256:00a1ba5e2e95684448de9b89888ccd02c98d512064b4cb987d48f4b40aa0421e"},
    {file = "cffi-1.14.4-cp37-cp37m-win_amd64.whl", hash = "sha256:9cc46bc107224ff5b6d04369e7c595acb700c3613ad7bcf2e2012f62ece80c35"},
    {file = "cffi-1.14.4-cp38-cp38-macosx_10_9_x86_64.whl", hash = "sha256:df5169c4396adc04f9b0a05f13c074df878b6052430e03f50e68adf3a57aa28d"},
    {file = "cffi-1.14.4-cp38-cp38-manylinux1_i686.whl", hash = "sha256:9ffb888f19d54a4d4dfd4b3f29bc2c16aa4972f1c2ab9c4ab09b8ab8685b9c2b"},
    {file = "cffi-1.14.4-cp38-cp38-manylinux1_x86_64.whl", hash = "sha256:8d6603078baf4e11edc4168a514c5ce5b3ba6e3e9c374298cb88437957960a53"},
    {file = "cffi-1.14.4-cp38-cp38-win32.whl", hash = "sha256:b4e248d1087abf9f4c10f3c398896c87ce82a9856494a7155823eb45a892395d"},
    {file = "cffi-1.14.4-cp38-cp38-win_amd64.whl", hash = "sha256:ec80dc47f54e6e9a78181ce05feb71a0353854cc26999db963695f950b5fb375"},
    {file = "cffi-1.14.4-cp39-cp39-macosx_10_9_x86_64.whl", hash = "sha256:840793c68105fe031f34d6a086eaea153a0cd5c491cde82a74b420edd0a2b909"},
    {file = "cffi-1.14.4-cp39-cp39-manylinux1_i686.whl", hash = "sha256:b18e0a9ef57d2b41f5c68beefa32317d286c3d6ac0484efd10d6e07491bb95dd"},
    {file = "cffi-1.14.4-cp39-cp39-manylinux1_x86_64.whl", hash = "sha256:045d792900a75e8b1e1b0ab6787dd733a8190ffcf80e8c8ceb2fb10a29ff238a"},
    {file = "cffi-1.14.4-cp39-cp39-win32.whl", hash = "sha256:ba4e9e0ae13fc41c6b23299545e5ef73055213e466bd107953e4a013a5ddd7e3"},
    {file = "cffi-1.14.4-cp39-cp39-win_amd64.whl", hash = "sha256:f032b34669220030f905152045dfa27741ce1a6db3324a5bc0b96b6c7420c87b"},
    {file = "cffi-1.14.4.tar.gz", hash = "sha256:1a465cbe98a7fd391d47dce4b8f7e5b921e6cd805ef421d04f5f66ba8f06086c"},
]
cfn-lint = [
    {file = "cfn-lint-0.44.0.tar.gz", hash = "sha256:87869944c66046466090c66bea75355506422b65e1ccd9bffcde35c6dc82c933"},
    {file = "cfn_lint-0.44.0-py3-none-any.whl", hash = "sha256:81a6b135cde112a192ca4c246aa2ce7e3aee6cef8b2f525eb8c3568aa88dd3fd"},
]
chardet = [
    {file = "chardet-3.0.4-py2.py3-none-any.whl", hash = "sha256:fc323ffcaeaed0e0a02bf4d117757b98aed530d9ed4531e3e15460124c106691"},
    {file = "chardet-3.0.4.tar.gz", hash = "sha256:84ab92ed1c4d4f16916e05906b6b75a6c0fb5db821cc65e70cbd64a3e2a5eaae"},
]
click = [
    {file = "click-7.1.2-py2.py3-none-any.whl", hash = "sha256:dacca89f4bfadd5de3d7489b7c8a566eee0d3676333fbb50030263894c38c0dc"},
    {file = "click-7.1.2.tar.gz", hash = "sha256:d2b5255c7c6349bc1bd1e59e08cd12acbbd63ce649f2588755783aa94dfb6b1a"},
]
cloudpickle = [
    {file = "cloudpickle-1.4.1-py3-none-any.whl", hash = "sha256:ff31298eca781315e097bc1f222d8045208c14063a0102cc89bd5899adb4abef"},
    {file = "cloudpickle-1.4.1.tar.gz", hash = "sha256:0b6258a20a143603d53b037a20983016d4e978f554ec4f36b3d0895b947099ae"},
]
colorama = [
    {file = "colorama-0.4.4-py2.py3-none-any.whl", hash = "sha256:9f47eda37229f68eee03b24b9748937c7dc3868f906e8ba69fbcbdd3bc5dc3e2"},
    {file = "colorama-0.4.4.tar.gz", hash = "sha256:5941b2b48a20143d2267e95b1c2a7603ce057ee39fd88e7329b0c292aa16869b"},
]
colorclass = [
    {file = "colorclass-2.2.0.tar.gz", hash = "sha256:b05c2a348dfc1aff2d502527d78a5b7b7e2f85da94a96c5081210d8e9ee8e18b"},
]
coloredlogs = [
    {file = "coloredlogs-14.3-py2.py3-none-any.whl", hash = "sha256:e244a892f9d97ffd2c60f15bf1d2582ef7f9ac0f848d132249004184785702b3"},
    {file = "coloredlogs-14.3.tar.gz", hash = "sha256:7ef1a7219870c7f02c218a2f2877ce68f2f8e087bb3a55bd6fbaa2a4362b4d52"},
]
colorhash = [
    {file = "colorhash-1.0.3-py3-none-any.whl", hash = "sha256:7a1f459e96ed62cab441ce8bb7668bc1912c0cbc989e2b43fae4161396917044"},
    {file = "colorhash-1.0.3.tar.gz", hash = "sha256:1cca7226210c70b7afb7730293a73260d7b493ac327c3bf51fdbc7f3f3da38bb"},
]
contextvars = [
    {file = "contextvars-2.4.tar.gz", hash = "sha256:f38c908aaa59c14335eeea12abea5f443646216c4e29380d7bf34d2018e2c39e"},
]
coverage = [
    {file = "coverage-5.3-cp27-cp27m-macosx_10_13_intel.whl", hash = "sha256:bd3166bb3b111e76a4f8e2980fa1addf2920a4ca9b2b8ca36a3bc3dedc618270"},
    {file = "coverage-5.3-cp27-cp27m-macosx_10_9_x86_64.whl", hash = "sha256:9342dd70a1e151684727c9c91ea003b2fb33523bf19385d4554f7897ca0141d4"},
    {file = "coverage-5.3-cp27-cp27m-manylinux1_i686.whl", hash = "sha256:63808c30b41f3bbf65e29f7280bf793c79f54fb807057de7e5238ffc7cc4d7b9"},
    {file = "coverage-5.3-cp27-cp27m-manylinux1_x86_64.whl", hash = "sha256:4d6a42744139a7fa5b46a264874a781e8694bb32f1d76d8137b68138686f1729"},
    {file = "coverage-5.3-cp27-cp27m-win32.whl", hash = "sha256:86e9f8cd4b0cdd57b4ae71a9c186717daa4c5a99f3238a8723f416256e0b064d"},
    {file = "coverage-5.3-cp27-cp27m-win_amd64.whl", hash = "sha256:7858847f2d84bf6e64c7f66498e851c54de8ea06a6f96a32a1d192d846734418"},
    {file = "coverage-5.3-cp27-cp27mu-manylinux1_i686.whl", hash = "sha256:530cc8aaf11cc2ac7430f3614b04645662ef20c348dce4167c22d99bec3480e9"},
    {file = "coverage-5.3-cp27-cp27mu-manylinux1_x86_64.whl", hash = "sha256:381ead10b9b9af5f64646cd27107fb27b614ee7040bb1226f9c07ba96625cbb5"},
    {file = "coverage-5.3-cp35-cp35m-macosx_10_13_x86_64.whl", hash = "sha256:71b69bd716698fa62cd97137d6f2fdf49f534decb23a2c6fc80813e8b7be6822"},
    {file = "coverage-5.3-cp35-cp35m-manylinux1_i686.whl", hash = "sha256:1d44bb3a652fed01f1f2c10d5477956116e9b391320c94d36c6bf13b088a1097"},
    {file = "coverage-5.3-cp35-cp35m-manylinux1_x86_64.whl", hash = "sha256:1c6703094c81fa55b816f5ae542c6ffc625fec769f22b053adb42ad712d086c9"},
    {file = "coverage-5.3-cp35-cp35m-win32.whl", hash = "sha256:cedb2f9e1f990918ea061f28a0f0077a07702e3819602d3507e2ff98c8d20636"},
    {file = "coverage-5.3-cp35-cp35m-win_amd64.whl", hash = "sha256:7f43286f13d91a34fadf61ae252a51a130223c52bfefb50310d5b2deb062cf0f"},
    {file = "coverage-5.3-cp36-cp36m-macosx_10_13_x86_64.whl", hash = "sha256:c851b35fc078389bc16b915a0a7c1d5923e12e2c5aeec58c52f4aa8085ac8237"},
    {file = "coverage-5.3-cp36-cp36m-manylinux1_i686.whl", hash = "sha256:aac1ba0a253e17889550ddb1b60a2063f7474155465577caa2a3b131224cfd54"},
    {file = "coverage-5.3-cp36-cp36m-manylinux1_x86_64.whl", hash = "sha256:2b31f46bf7b31e6aa690d4c7a3d51bb262438c6dcb0d528adde446531d0d3bb7"},
    {file = "coverage-5.3-cp36-cp36m-win32.whl", hash = "sha256:c5f17ad25d2c1286436761b462e22b5020d83316f8e8fcb5deb2b3151f8f1d3a"},
    {file = "coverage-5.3-cp36-cp36m-win_amd64.whl", hash = "sha256:aef72eae10b5e3116bac6957de1df4d75909fc76d1499a53fb6387434b6bcd8d"},
    {file = "coverage-5.3-cp37-cp37m-macosx_10_13_x86_64.whl", hash = "sha256:e8caf961e1b1a945db76f1b5fa9c91498d15f545ac0ababbe575cfab185d3bd8"},
    {file = "coverage-5.3-cp37-cp37m-manylinux1_i686.whl", hash = "sha256:29a6272fec10623fcbe158fdf9abc7a5fa032048ac1d8631f14b50fbfc10d17f"},
    {file = "coverage-5.3-cp37-cp37m-manylinux1_x86_64.whl", hash = "sha256:2d43af2be93ffbad25dd959899b5b809618a496926146ce98ee0b23683f8c51c"},
    {file = "coverage-5.3-cp37-cp37m-win32.whl", hash = "sha256:c3888a051226e676e383de03bf49eb633cd39fc829516e5334e69b8d81aae751"},
    {file = "coverage-5.3-cp37-cp37m-win_amd64.whl", hash = "sha256:9669179786254a2e7e57f0ecf224e978471491d660aaca833f845b72a2df3709"},
    {file = "coverage-5.3-cp38-cp38-macosx_10_9_x86_64.whl", hash = "sha256:0203acd33d2298e19b57451ebb0bed0ab0c602e5cf5a818591b4918b1f97d516"},
    {file = "coverage-5.3-cp38-cp38-manylinux1_i686.whl", hash = "sha256:582ddfbe712025448206a5bc45855d16c2e491c2dd102ee9a2841418ac1c629f"},
    {file = "coverage-5.3-cp38-cp38-manylinux1_x86_64.whl", hash = "sha256:0f313707cdecd5cd3e217fc68c78a960b616604b559e9ea60cc16795c4304259"},
    {file = "coverage-5.3-cp38-cp38-win32.whl", hash = "sha256:78e93cc3571fd928a39c0b26767c986188a4118edc67bc0695bc7a284da22e82"},
    {file = "coverage-5.3-cp38-cp38-win_amd64.whl", hash = "sha256:8f264ba2701b8c9f815b272ad568d555ef98dfe1576802ab3149c3629a9f2221"},
    {file = "coverage-5.3-cp39-cp39-macosx_10_13_x86_64.whl", hash = "sha256:50691e744714856f03a86df3e2bff847c2acede4c191f9a1da38f088df342978"},
    {file = "coverage-5.3-cp39-cp39-manylinux1_i686.whl", hash = "sha256:9361de40701666b034c59ad9e317bae95c973b9ff92513dd0eced11c6adf2e21"},
    {file = "coverage-5.3-cp39-cp39-manylinux1_x86_64.whl", hash = "sha256:c1b78fb9700fc961f53386ad2fd86d87091e06ede5d118b8a50dea285a071c24"},
    {file = "coverage-5.3-cp39-cp39-win32.whl", hash = "sha256:cb7df71de0af56000115eafd000b867d1261f786b5eebd88a0ca6360cccfaca7"},
    {file = "coverage-5.3-cp39-cp39-win_amd64.whl", hash = "sha256:47a11bdbd8ada9b7ee628596f9d97fbd3851bd9999d398e9436bd67376dbece7"},
    {file = "coverage-5.3.tar.gz", hash = "sha256:280baa8ec489c4f542f8940f9c4c2181f0306a8ee1a54eceba071a449fb870a0"},
]
coveralls = [
    {file = "coveralls-2.2.0-py2.py3-none-any.whl", hash = "sha256:2301a19500b06649d2ec4f2858f9c69638d7699a4c63027c5d53daba666147cc"},
    {file = "coveralls-2.2.0.tar.gz", hash = "sha256:b990ba1f7bc4288e63340be0433698c1efe8217f78c689d254c2540af3d38617"},
]
cryptography = [
    {file = "cryptography-3.3.1-cp27-cp27m-macosx_10_10_x86_64.whl", hash = "sha256:c366df0401d1ec4e548bebe8f91d55ebcc0ec3137900d214dd7aac8427ef3030"},
    {file = "cryptography-3.3.1-cp27-cp27m-manylinux1_x86_64.whl", hash = "sha256:9f6b0492d111b43de5f70052e24c1f0951cb9e6022188ebcb1cc3a3d301469b0"},
    {file = "cryptography-3.3.1-cp27-cp27m-manylinux2010_x86_64.whl", hash = "sha256:a69bd3c68b98298f490e84519b954335154917eaab52cf582fa2c5c7efc6e812"},
    {file = "cryptography-3.3.1-cp27-cp27m-win32.whl", hash = "sha256:84ef7a0c10c24a7773163f917f1cb6b4444597efd505a8aed0a22e8c4780f27e"},
    {file = "cryptography-3.3.1-cp27-cp27m-win_amd64.whl", hash = "sha256:594a1db4511bc4d960571536abe21b4e5c3003e8750ab8365fafce71c5d86901"},
    {file = "cryptography-3.3.1-cp27-cp27mu-manylinux1_x86_64.whl", hash = "sha256:0003a52a123602e1acee177dc90dd201f9bb1e73f24a070db7d36c588e8f5c7d"},
    {file = "cryptography-3.3.1-cp27-cp27mu-manylinux2010_x86_64.whl", hash = "sha256:83d9d2dfec70364a74f4e7c70ad04d3ca2e6a08b703606993407bf46b97868c5"},
    {file = "cryptography-3.3.1-cp36-abi3-macosx_10_10_x86_64.whl", hash = "sha256:dc42f645f8f3a489c3dd416730a514e7a91a59510ddaadc09d04224c098d3302"},
    {file = "cryptography-3.3.1-cp36-abi3-manylinux1_x86_64.whl", hash = "sha256:788a3c9942df5e4371c199d10383f44a105d67d401fb4304178020142f020244"},
    {file = "cryptography-3.3.1-cp36-abi3-manylinux2010_x86_64.whl", hash = "sha256:69e836c9e5ff4373ce6d3ab311c1a2eed274793083858d3cd4c7d12ce20d5f9c"},
    {file = "cryptography-3.3.1-cp36-abi3-manylinux2014_aarch64.whl", hash = "sha256:9e21301f7a1e7c03dbea73e8602905a4ebba641547a462b26dd03451e5769e7c"},
    {file = "cryptography-3.3.1-cp36-abi3-win32.whl", hash = "sha256:b4890d5fb9b7a23e3bf8abf5a8a7da8e228f1e97dc96b30b95685df840b6914a"},
    {file = "cryptography-3.3.1-cp36-abi3-win_amd64.whl", hash = "sha256:0e85aaae861d0485eb5a79d33226dd6248d2a9f133b81532c8f5aae37de10ff7"},
    {file = "cryptography-3.3.1.tar.gz", hash = "sha256:7e177e4bea2de937a584b13645cab32f25e3d96fc0bc4a4cf99c27dc77682be6"},
]
cycler = [
    {file = "cycler-0.10.0-py2.py3-none-any.whl", hash = "sha256:1d8a5ae1ff6c5cf9b93e8811e581232ad8920aeec647c37316ceac982b08cb2d"},
    {file = "cycler-0.10.0.tar.gz", hash = "sha256:cd7b2d1018258d7247a71425e9f26463dfb444d411c39569972f4ce586b0c9d8"},
]
cymem = [
    {file = "cymem-2.0.5-cp36-cp36m-macosx_10_9_x86_64.whl", hash = "sha256:9d72d69f7a62a280199c3aa7bc550685c47d6d0689b2d299e6492253b86d2437"},
    {file = "cymem-2.0.5-cp36-cp36m-manylinux2014_x86_64.whl", hash = "sha256:8ea57e6923f40eb51012352161bb5707c14a5a5ce901ff72021e59df06221655"},
    {file = "cymem-2.0.5-cp36-cp36m-win_amd64.whl", hash = "sha256:4bd023c2477198b39b660c2a6b0242880649765ecee8461688a57fd4afd2bfc0"},
    {file = "cymem-2.0.5-cp37-cp37m-macosx_10_9_x86_64.whl", hash = "sha256:1f0eb9b3d03623dcfc746cf8bff0663b0e347f4aea759965c8932087a0307ee9"},
    {file = "cymem-2.0.5-cp37-cp37m-manylinux2014_x86_64.whl", hash = "sha256:a440d63577fcdc9c528c9cc026b7b4f8648193bac462bc0596c9eac10f9fba62"},
    {file = "cymem-2.0.5-cp37-cp37m-win_amd64.whl", hash = "sha256:3d48902d7441645835fefc7832df49feb5362c7300d182475b63a01d25ae44ef"},
    {file = "cymem-2.0.5-cp38-cp38-macosx_10_9_x86_64.whl", hash = "sha256:f2167c9959fcd639b95d51fa5efaa7c61eef8d686cb75a25412a914f428ce980"},
    {file = "cymem-2.0.5-cp38-cp38-manylinux2014_x86_64.whl", hash = "sha256:734d82d0d03c2ceb929bc1744c04dbe0a105e68a4947c8406056a36f86c41830"},
    {file = "cymem-2.0.5-cp38-cp38-win_amd64.whl", hash = "sha256:01d3ea159f7a3f3192b1e800ed8207dac7586794d903a153198b9ea317f144bc"},
    {file = "cymem-2.0.5-cp39-cp39-macosx_10_9_x86_64.whl", hash = "sha256:d307f7f6230d861a938837cae4b855226b6845a21c010242a15e9ce6853856cd"},
    {file = "cymem-2.0.5-cp39-cp39-manylinux2014_x86_64.whl", hash = "sha256:ce1e81c1d031f56b67bac2136e73b4512cbc794706cd570178972d54ba6115d8"},
    {file = "cymem-2.0.5-cp39-cp39-win_amd64.whl", hash = "sha256:d19f68b90411e02ab33b1654118337f96f41c13a3cd00c4f44f7abed2bc712e7"},
    {file = "cymem-2.0.5.tar.gz", hash = "sha256:190e15d9cf2c3bde60ae37bddbae6568a36044dc4a326d84081a5fa08818eee0"},
]
dataclasses = [
    {file = "dataclasses-0.8-py3-none-any.whl", hash = "sha256:0201d89fa866f68c8ebd9d08ee6ff50c0b255f8ec63a71c16fda7af82bb887bf"},
    {file = "dataclasses-0.8.tar.gz", hash = "sha256:8479067f342acf957dc82ec415d355ab5edb7e7646b90dc6e2fd1d96ad084c97"},
]
decorator = [
    {file = "decorator-4.4.2-py2.py3-none-any.whl", hash = "sha256:41fa54c2a0cc4ba648be4fd43cff00aedf5b9465c9bf18d64325bc225f08f760"},
    {file = "decorator-4.4.2.tar.gz", hash = "sha256:e3a62f0520172440ca0dcc823749319382e377f37f140a0b99ef45fecb84bfe7"},
]
dm-tree = [
    {file = "dm-tree-0.1.5.tar.gz", hash = "sha256:a951d2239111dfcc468071bc8ff792c7b1e3192cab5a3c94d33a8b2bda3127fa"},
    {file = "dm_tree-0.1.5-cp27-cp27m-macosx_10_9_x86_64.whl", hash = "sha256:39a2c12d86b9df7bcb64c3473957744bc1af812dd7bf27c01108f17ed688644b"},
    {file = "dm_tree-0.1.5-cp27-cp27m-win_amd64.whl", hash = "sha256:e4314cd65c5d2218fe580c265e005b334d609e51c33746fedd4014006fca7fa2"},
    {file = "dm_tree-0.1.5-cp27-cp27mu-manylinux1_x86_64.whl", hash = "sha256:9699c10c3c58bcc8d221445c7864ff9e3e738e629f1943efdb818c4fd4083326"},
    {file = "dm_tree-0.1.5-cp35-cp35m-macosx_10_9_intel.whl", hash = "sha256:3f7d29c6130f8cb41ee862c96f752dd37c35e6c4cdbf3aaa0db9a3c8516892e2"},
    {file = "dm_tree-0.1.5-cp35-cp35m-manylinux1_x86_64.whl", hash = "sha256:21775e6a4d5afafa65514db435dba71637edccb145ec8fd7f144355e9d14d6e2"},
    {file = "dm_tree-0.1.5-cp35-cp35m-win_amd64.whl", hash = "sha256:4992e3517a6d5f6211b8240784ec0006927945fbf9feb56c37c8068a80e211af"},
    {file = "dm_tree-0.1.5-cp36-cp36m-macosx_10_9_x86_64.whl", hash = "sha256:90706db66bd8dd4b71c00dfd883d83bca6be238093e2db3d46331085b3a12214"},
    {file = "dm_tree-0.1.5-cp36-cp36m-manylinux1_x86_64.whl", hash = "sha256:12e662dadd3f0d3e729cbc5a8a8aef88606339d056c95dc83c1e467e6330ba9a"},
    {file = "dm_tree-0.1.5-cp36-cp36m-win_amd64.whl", hash = "sha256:a13ebfdce7b47310ba02e14005971de12d7d30e082e17f3a73f3f309a53b926e"},
    {file = "dm_tree-0.1.5-cp37-cp37m-macosx_10_9_x86_64.whl", hash = "sha256:6caa5308f139aeef22c64c55cf6bb7e6882a4119eac48c7cc572e2388d379598"},
    {file = "dm_tree-0.1.5-cp37-cp37m-manylinux1_x86_64.whl", hash = "sha256:be6e8173eb8e0f3d03a93abadf6eae6581219b6b408fa835e2eac04e775f0969"},
    {file = "dm_tree-0.1.5-cp37-cp37m-win_amd64.whl", hash = "sha256:23707e6d4c2ee4567f341429b7b358c3108cf5130f0897bdee54b3aa890de220"},
    {file = "dm_tree-0.1.5-cp38-cp38-macosx_10_14_x86_64.whl", hash = "sha256:669c8a7929d350db2ba7354e030d8b7318ba94d4cc5702858beed2219f0566be"},
    {file = "dm_tree-0.1.5-cp38-cp38-manylinux2014_x86_64.whl", hash = "sha256:134b58263e09a6e552c05c85c630f424446b75600bd38ff1838329eb0cbe0e50"},
    {file = "dm_tree-0.1.5-cp38-cp38-win_amd64.whl", hash = "sha256:3ed4a2c3328603fa06c2104921b31faf3e831e9828ed625bb0e0813dc2c8a17f"},
]
dnspython = [
    {file = "dnspython-1.16.0-py2.py3-none-any.whl", hash = "sha256:f69c21288a962f4da86e56c4905b49d11aba7938d3d740e80d9e366ee4f1632d"},
    {file = "dnspython-1.16.0.zip", hash = "sha256:36c5e8e38d4369a08b6780b7f27d790a292b2b08eea01607865bf0936c558e01"},
]
docker = [
    {file = "docker-4.4.0-py2.py3-none-any.whl", hash = "sha256:317e95a48c32de8c1aac92a48066a5b73e218ed096e03758bcdd799a7130a1a1"},
    {file = "docker-4.4.0.tar.gz", hash = "sha256:cffc771d4ea1389fc66bc95cb72d304aa41d1a1563482a9a000fba3a84ed5071"},
]
docopt = [
    {file = "docopt-0.6.2.tar.gz", hash = "sha256:49b3a825280bd66b3aa83585ef59c4a8c82f2c8a522dbe754a8bc8d08c85c491"},
]
docspec = [
    {file = "docspec-0.2.0-py3-none-any.whl", hash = "sha256:a5bf4bfe5e940de080b282045db4f2a6aea3e745f639d34262f59791fb18107c"},
    {file = "docspec-0.2.0.tar.gz", hash = "sha256:058894861bff860f7053188c94cbd55d1777d5d0f39f3f8487960965ab098191"},
]
docspec-python = [
    {file = "docspec-python-0.0.7.tar.gz", hash = "sha256:13af366a2dc0efdc7488f7560ad169ee80992f7f792a6b8d7ad0097bba7a27ab"},
    {file = "docspec_python-0.0.7-py3-none-any.whl", hash = "sha256:9949eda3f964aacdf39d5c84e24a72464e7e190d982cbb2714e661124fa03524"},
]
ecdsa = [
    {file = "ecdsa-0.14.1-py2.py3-none-any.whl", hash = "sha256:e108a5fe92c67639abae3260e43561af914e7fd0d27bae6d2ec1312ae7934dfe"},
    {file = "ecdsa-0.14.1.tar.gz", hash = "sha256:64c613005f13efec6541bb0a33290d0d03c27abab5f15fbab20fb0ee162bdd8e"},
]
execnet = [
    {file = "execnet-1.7.1-py2.py3-none-any.whl", hash = "sha256:d4efd397930c46415f62f8a31388d6be4f27a91d7550eb79bc64a756e0056547"},
    {file = "execnet-1.7.1.tar.gz", hash = "sha256:cacb9df31c9680ec5f95553976c4da484d407e85e41c83cb812aa014f0eddc50"},
]
fakeredis = [
    {file = "fakeredis-1.4.5-py3-none-any.whl", hash = "sha256:2c6041cf0225889bc403f3949838b2c53470a95a9e2d4272422937786f5f8f73"},
    {file = "fakeredis-1.4.5.tar.gz", hash = "sha256:01cb47d2286825a171fb49c0e445b1fa9307087e07cbb3d027ea10dbff108b6a"},
]
fbmessenger = [
    {file = "fbmessenger-6.0.0-py2.py3-none-any.whl", hash = "sha256:82cffd6e2fe02bfcf8ed083c59bdddcfdaa594dd0040f0c49eabbaf0e58d974c"},
    {file = "fbmessenger-6.0.0.tar.gz", hash = "sha256:6e42c4588a4c942547be228886278bbc7a084e0b34799c7e6ebd786129f021e6"},
]
filelock = [
    {file = "filelock-3.0.12-py3-none-any.whl", hash = "sha256:929b7d63ec5b7d6b71b0fa5ac14e030b3f70b75747cef1b10da9b879fef15836"},
    {file = "filelock-3.0.12.tar.gz", hash = "sha256:18d82244ee114f543149c66a6e0c14e9c4f8a1044b5cdaadd0f82159d6a6ff59"},
]
flake8 = [
    {file = "flake8-3.8.4-py2.py3-none-any.whl", hash = "sha256:749dbbd6bfd0cf1318af27bf97a14e28e5ff548ef8e5b1566ccfb25a11e7c839"},
    {file = "flake8-3.8.4.tar.gz", hash = "sha256:aadae8761ec651813c24be05c6f7b4680857ef6afaae4651a4eccaef97ce6c3b"},
]
flake8-docstrings = [
    {file = "flake8-docstrings-1.5.0.tar.gz", hash = "sha256:3d5a31c7ec6b7367ea6506a87ec293b94a0a46c0bce2bb4975b7f1d09b6f3717"},
    {file = "flake8_docstrings-1.5.0-py2.py3-none-any.whl", hash = "sha256:a256ba91bc52307bef1de59e2a009c3cf61c3d0952dbe035d6ff7208940c2edc"},
]
freezegun = [
    {file = "freezegun-1.0.0-py2.py3-none-any.whl", hash = "sha256:02b35de52f4699a78f6ac4518e4cd3390dddc43b0aeb978335a8f270a2d9668b"},
    {file = "freezegun-1.0.0.tar.gz", hash = "sha256:1cf08e441f913ff5e59b19cc065a8faa9dd1ddc442eaf0375294f344581a0643"},
]
future = [
    {file = "future-0.18.2.tar.gz", hash = "sha256:b1bead90b70cf6ec3f0710ae53a525360fa360d306a86583adc6bf83a4db537d"},
]
gast = [
    {file = "gast-0.3.3-py2.py3-none-any.whl", hash = "sha256:8f46f5be57ae6889a4e16e2ca113b1703ef17f2b0abceb83793eaba9e1351a45"},
    {file = "gast-0.3.3.tar.gz", hash = "sha256:b881ef288a49aa81440d2c5eb8aeefd4c2bb8993d5f50edae7413a85bfdb3b57"},
]
gitdb = [
    {file = "gitdb-4.0.5-py3-none-any.whl", hash = "sha256:91f36bfb1ab7949b3b40e23736db18231bf7593edada2ba5c3a174a7b23657ac"},
    {file = "gitdb-4.0.5.tar.gz", hash = "sha256:c9e1f2d0db7ddb9a704c2a0217be31214e91a4fe1dea1efad19ae42ba0c285c9"},
]
"github3.py" = [
    {file = "github3.py-1.3.0-py2.py3-none-any.whl", hash = "sha256:50833b5da35546b8cced0e8d7ff4c50a9afc2c8e46cc4d07dc4b66d26467c708"},
    {file = "github3.py-1.3.0.tar.gz", hash = "sha256:15a115c18f7bfcf934dfef7ab103844eb9f620c586bad65967708926da47cbda"},
]
gitpython = [
    {file = "GitPython-3.1.11-py3-none-any.whl", hash = "sha256:6eea89b655917b500437e9668e4a12eabdcf00229a0df1762aabd692ef9b746b"},
    {file = "GitPython-3.1.11.tar.gz", hash = "sha256:befa4d101f91bad1b632df4308ec64555db684c360bd7d2130b4807d49ce86b8"},
]
google-api-core = [
    {file = "google-api-core-1.24.1.tar.gz", hash = "sha256:0f1dee446db2685863c3c493a90fefa5fc7f4defaf8e1a320b50ccaddfb5d469"},
    {file = "google_api_core-1.24.1-py2.py3-none-any.whl", hash = "sha256:a7f5794446a22ff7d36764959ba5f319f37628faf4da04fdc0dedf1598b556c1"},
]
google-auth = [
    {file = "google-auth-1.24.0.tar.gz", hash = "sha256:0b0e026b412a0ad096e753907559e4bdb180d9ba9f68dd9036164db4fdc4ad2e"},
    {file = "google_auth-1.24.0-py2.py3-none-any.whl", hash = "sha256:ce752cc51c31f479dbf9928435ef4b07514b20261b021c7383bee4bda646acb8"},
]
google-auth-oauthlib = [
    {file = "google-auth-oauthlib-0.4.2.tar.gz", hash = "sha256:65b65bc39ad8cab15039b35e5898455d3d66296d0584d96fe0e79d67d04c51d9"},
    {file = "google_auth_oauthlib-0.4.2-py2.py3-none-any.whl", hash = "sha256:d4d98c831ea21d574699978827490a41b94f05d565c617fe1b420e88f1fc8d8d"},
]
google-cloud-core = [
    {file = "google-cloud-core-1.5.0.tar.gz", hash = "sha256:1277a015f8eeb014c48f2ec094ed5368358318f1146cf49e8de389962dc19106"},
    {file = "google_cloud_core-1.5.0-py2.py3-none-any.whl", hash = "sha256:99a8a15f406f53f2b11bda1f45f952a9cdfbdbba8abf40c75651019d800879f5"},
]
google-cloud-storage = [
    {file = "google-cloud-storage-1.35.0.tar.gz", hash = "sha256:555c0db2f88f3419f123bf9c621d7fd92f7c9e4f8b11f08eda57facacba16a9e"},
    {file = "google_cloud_storage-1.35.0-py2.py3-none-any.whl", hash = "sha256:7b48b74683dafec5da315c7b0861ab168c208e04c763aa5db7ea8d7ecd8b6c5d"},
]
google-crc32c = [
    {file = "google-crc32c-1.1.0.tar.gz", hash = "sha256:6a6f3a365de5f433e41602b73df21306f67f02f15fdd2750961ae7d4a4629863"},
    {file = "google_crc32c-1.1.0-cp36-cp36m-macosx_10_9_x86_64.whl", hash = "sha256:e9be2ccfc510fc84a7de875d8f8e59d70818c819fbd0f74ff0a8aa4a1c057f94"},
    {file = "google_crc32c-1.1.0-cp36-cp36m-manylinux1_x86_64.whl", hash = "sha256:ebc3c794d9f96d0fbb5177984e12206d3d7371762f67782cfd150e32722b8aed"},
    {file = "google_crc32c-1.1.0-cp36-cp36m-manylinux2010_x86_64.whl", hash = "sha256:4a9ab614ec85d0977af76a093cab514ce78ec20ba3cecd3af4715a111a5ec250"},
    {file = "google_crc32c-1.1.0-cp36-cp36m-win32.whl", hash = "sha256:bb1d7efb881406963dd919fbc3db4f248a5aa0c600295b2a65ea68d4ca79032a"},
    {file = "google_crc32c-1.1.0-cp36-cp36m-win_amd64.whl", hash = "sha256:e25e8cf79d1daf05dae69bf4dd1b73f2ee34674f4ea44176ed3cd764f206cc9d"},
    {file = "google_crc32c-1.1.0-cp37-cp37m-macosx_10_9_x86_64.whl", hash = "sha256:e5cc963e4c76f1c85a4b5045f86fdbb501c1ff0579a3d40431eac2137508af68"},
    {file = "google_crc32c-1.1.0-cp37-cp37m-manylinux1_x86_64.whl", hash = "sha256:f050433604b55ff7efbca099d0b806dcbbf5fc1eec2a2640eb61ca0e44aaed5b"},
    {file = "google_crc32c-1.1.0-cp37-cp37m-manylinux2010_x86_64.whl", hash = "sha256:279f38be88b274872d9c9ef8d0479a0bc3279e5b7faebea45a86501d18000242"},
    {file = "google_crc32c-1.1.0-cp37-cp37m-win32.whl", hash = "sha256:d0cede9482ec2c3cc3c1b8fa11c10f1ac4760e1dbd8efdb5e39f93420ca75bec"},
    {file = "google_crc32c-1.1.0-cp37-cp37m-win_amd64.whl", hash = "sha256:28e0712ddb73ba02e5a4f03d571a864e8a1e64941e394a8ace1118128903c73b"},
    {file = "google_crc32c-1.1.0-cp38-cp38-macosx_10_9_x86_64.whl", hash = "sha256:ade6f03d3670bec8ccc1b9a6ca7123985c14e83923ecba2b88dedd3f88e795e5"},
    {file = "google_crc32c-1.1.0-cp38-cp38-manylinux1_x86_64.whl", hash = "sha256:55e44136e0a23de7f31207644d5765c1c55402f7b23bf1a6625317f4d50c8725"},
    {file = "google_crc32c-1.1.0-cp38-cp38-manylinux2010_x86_64.whl", hash = "sha256:9ad95a167f7bf8e27992677b5b1e411eaadf0ffa81961fa203d88b2be5394618"},
    {file = "google_crc32c-1.1.0-cp39-cp39-manylinux1_x86_64.whl", hash = "sha256:6385d87cd15a7c9f7ff63b08f6d01c8665053ad69f1ac80054cf7a94a7139bfc"},
    {file = "google_crc32c-1.1.0-cp39-cp39-manylinux2010_x86_64.whl", hash = "sha256:82b4ce1c515a455f21e4f6aea8d45252e2b319fa604b8d9f2cb301d5a752f578"},
]
google-pasta = [
    {file = "google-pasta-0.2.0.tar.gz", hash = "sha256:c9f2c8dfc8f96d0d5808299920721be30c9eec37f2389f28904f454565c8a16e"},
    {file = "google_pasta-0.2.0-py2-none-any.whl", hash = "sha256:4612951da876b1a10fe3960d7226f0c7682cf901e16ac06e473b267a5afa8954"},
    {file = "google_pasta-0.2.0-py3-none-any.whl", hash = "sha256:b32482794a366b5366a32c92a9a9201b107821889935a02b3e51f6b432ea84ed"},
]
google-resumable-media = [
    {file = "google-resumable-media-1.2.0.tar.gz", hash = "sha256:ee98b1921e5bda94867a08c864e55b4763d63887664f49ee1c231988f56b9d43"},
    {file = "google_resumable_media-1.2.0-py2.py3-none-any.whl", hash = "sha256:dbe670cd7f02f3586705fd5a108c8ab8552fa36a1cad8afbc5a54e982cf34f0c"},
]
googleapis-common-protos = [
    {file = "googleapis-common-protos-1.52.0.tar.gz", hash = "sha256:560716c807117394da12cecb0a54da5a451b5cf9866f1d37e9a5e2329a665351"},
    {file = "googleapis_common_protos-1.52.0-py2.py3-none-any.whl", hash = "sha256:c8961760f5aad9a711d37b675be103e0cc4e9a39327e0d6d857872f698403e24"},
]
grpcio = [
    {file = "grpcio-1.34.0-cp27-cp27m-macosx_10_10_x86_64.whl", hash = "sha256:e2ffa46db9103706640c74886ac23ed18d1487a8523cc128da239e1d5a4e3301"},
    {file = "grpcio-1.34.0-cp27-cp27m-manylinux2010_i686.whl", hash = "sha256:843436e69c37eb45b0285fa42f7acc06d147f2e9c1d515b0f901e94d40107e79"},
    {file = "grpcio-1.34.0-cp27-cp27m-manylinux2010_x86_64.whl", hash = "sha256:a403ed4d8fcc441a2c2ec9ede838b0ae5f9da996d950cf2ff9f82242b496e0a7"},
    {file = "grpcio-1.34.0-cp27-cp27m-win32.whl", hash = "sha256:dc45f5750ce50f34f20a0607efae5c797d01681a44465b8287bebef1e9847d5b"},
    {file = "grpcio-1.34.0-cp27-cp27m-win_amd64.whl", hash = "sha256:2fd4a80f267aa258f5a74df5fe243eff80299a4f5b356c1da53f6f5793bbbf4b"},
    {file = "grpcio-1.34.0-cp27-cp27mu-linux_armv7l.whl", hash = "sha256:f2e4d64675351a058f9cb35fe390ca0956bd2926171bfb7c87596a1ee10ff6ba"},
    {file = "grpcio-1.34.0-cp27-cp27mu-manylinux2010_i686.whl", hash = "sha256:4a2c85cd4a67c36fe12535fe32eb336635843d1eb31d3fa301444e60a8df9c90"},
    {file = "grpcio-1.34.0-cp27-cp27mu-manylinux2010_x86_64.whl", hash = "sha256:32ad56f6d3d7e699f9a0d62719f2de9092e79f444d875d70f58cf7f8bb19684c"},
    {file = "grpcio-1.34.0-cp35-cp35m-linux_armv7l.whl", hash = "sha256:e69ac6fc9096bbb43f5276655661db746233cd320808e0d302198eb43dc7bd04"},
    {file = "grpcio-1.34.0-cp35-cp35m-macosx_10_10_intel.whl", hash = "sha256:5b105adb44486fb594b8d8142b5d4fbe50cb125c77ac7d270f5d0277ce5c554a"},
    {file = "grpcio-1.34.0-cp35-cp35m-manylinux2010_i686.whl", hash = "sha256:923a3b18badc3749c4d715216934f62f46a818790e325ece6184d07e7d6c7f73"},
    {file = "grpcio-1.34.0-cp35-cp35m-manylinux2010_x86_64.whl", hash = "sha256:9579f22222ac89ceee64c1101cced6434d9f6b12078b43ece0f9d8ebdb657f73"},
    {file = "grpcio-1.34.0-cp35-cp35m-manylinux2014_i686.whl", hash = "sha256:dfa098a6ff8d1b68ed7bd655150ee91f57c29042c093ff51113176aded3f0071"},
    {file = "grpcio-1.34.0-cp35-cp35m-manylinux2014_x86_64.whl", hash = "sha256:32fbc78d558d9468a4b16f79f4130daec8e431bc7a3b1775b0e98f09a7ab45a2"},
    {file = "grpcio-1.34.0-cp35-cp35m-win32.whl", hash = "sha256:205eda06d8aeffc87a1e29ff1f090546adf0b6e766378cc4c13686534397fdb4"},
    {file = "grpcio-1.34.0-cp35-cp35m-win_amd64.whl", hash = "sha256:2ea864ae3d3abc99d3988d1d27dee3f6350b60149ccf810a89cd9a9d02a675d6"},
    {file = "grpcio-1.34.0-cp36-cp36m-linux_armv7l.whl", hash = "sha256:5d8108b240fd5b8a0483f95ab2651fe2d633311faae93a12938ea06cf61a5efd"},
    {file = "grpcio-1.34.0-cp36-cp36m-macosx_10_10_x86_64.whl", hash = "sha256:bda0f52eb1279a7119526df2ef33ea2808691120daf9effaf60ca0c07f76058a"},
    {file = "grpcio-1.34.0-cp36-cp36m-manylinux2010_i686.whl", hash = "sha256:c89b6a3eca8eae10eea78896ccfdc9d04aa2f7b2ee96de20246e5c96494c68f5"},
    {file = "grpcio-1.34.0-cp36-cp36m-manylinux2010_x86_64.whl", hash = "sha256:fa834f4c70b9df83d5af610097747c224513d59af1f03e8c06bca9a7d81fd1a3"},
    {file = "grpcio-1.34.0-cp36-cp36m-manylinux2014_i686.whl", hash = "sha256:20606ec7c265f81c5a0226f69842dc8dde66d921968ab9448e59d440cf98bebf"},
    {file = "grpcio-1.34.0-cp36-cp36m-manylinux2014_x86_64.whl", hash = "sha256:72b6a89aabf937d706946230f5aa13bdf7d2a42874810fa54436c647577b543e"},
    {file = "grpcio-1.34.0-cp36-cp36m-win32.whl", hash = "sha256:49da07ae43c552280b8b4c70617f9b589588404c2545d6eba2c55179b3d836af"},
    {file = "grpcio-1.34.0-cp36-cp36m-win_amd64.whl", hash = "sha256:beef6be49ada569edf3b73fd4eb57d6c2af7e10c0c82a210dbe51de7c4a1ed53"},
    {file = "grpcio-1.34.0-cp37-cp37m-macosx_10_10_x86_64.whl", hash = "sha256:8d92e884f6d67b9a2a4514631d3c9836281044caedb5fd34d4ce2bbec138c87d"},
    {file = "grpcio-1.34.0-cp37-cp37m-manylinux2010_i686.whl", hash = "sha256:e238a554f29d90b0e7fca15e8119b9a7c5f88faacbf9b982751ad54d639b57f8"},
    {file = "grpcio-1.34.0-cp37-cp37m-manylinux2010_x86_64.whl", hash = "sha256:98b0b6e44c451093354a38b620e6e0df958b0710abd6a0ddd84da84424bce003"},
    {file = "grpcio-1.34.0-cp37-cp37m-manylinux2014_i686.whl", hash = "sha256:bbd3522f821fb5d01049db214fb9f949a8b2d92761c2780a20ff73818efd5360"},
    {file = "grpcio-1.34.0-cp37-cp37m-manylinux2014_x86_64.whl", hash = "sha256:2f54046ca2a81ff45ec8f6d3d7447ad562adb067c3640c35354e440fd771b625"},
    {file = "grpcio-1.34.0-cp37-cp37m-win32.whl", hash = "sha256:50c4f10e7deff96d197bc6d1988c2a5a0bc6252bbd31d7fb374ce8923f937e7a"},
    {file = "grpcio-1.34.0-cp37-cp37m-win_amd64.whl", hash = "sha256:6fafdba42c26bbdf78948c09a93a8b3a8a509c66c6b4324bc1fb360bf4e82b9d"},
    {file = "grpcio-1.34.0-cp38-cp38-macosx_10_10_x86_64.whl", hash = "sha256:bd7634f8c49c8467fec5fd9e0d1abb205b0aa61670ff0113ef835ca6548aad3d"},
    {file = "grpcio-1.34.0-cp38-cp38-manylinux2010_i686.whl", hash = "sha256:69127393fc3513da228bc3908914df2284923e0eacf8d73f21ad387317450317"},
    {file = "grpcio-1.34.0-cp38-cp38-manylinux2010_x86_64.whl", hash = "sha256:5e8e6035d4f9ab856ab437e381e652b31dfd42443d2243d45bdf4b90adaf3559"},
    {file = "grpcio-1.34.0-cp38-cp38-manylinux2014_i686.whl", hash = "sha256:95de4ad9ae39590668e3330d414253f672aedd46cc107d7f71b4a2268f3d6066"},
    {file = "grpcio-1.34.0-cp38-cp38-manylinux2014_x86_64.whl", hash = "sha256:a1024006fe61ee7e43e7099faf08f4508ea0c944a1558e8d715a5b4556937ace"},
    {file = "grpcio-1.34.0-cp38-cp38-win32.whl", hash = "sha256:dea35dcf09aee91552cb4b3e250efdbcb79564b5b5517246bcbead8d5871e291"},
    {file = "grpcio-1.34.0-cp38-cp38-win_amd64.whl", hash = "sha256:e95bda60c584b3deb5c37babb44d4300cf4bf3a6c43198a244ddcaddca3fde3a"},
    {file = "grpcio-1.34.0-cp39-cp39-macosx_10_10_x86_64.whl", hash = "sha256:c88ce184973fe2035ffa176eb08cd492db090505e6b1ddc68b5cc1e0b01a07a0"},
    {file = "grpcio-1.34.0-cp39-cp39-manylinux2010_i686.whl", hash = "sha256:57a30f9df0f5342e4dad384e7023b9f88742c325838da977828c37f49eb8940a"},
    {file = "grpcio-1.34.0-cp39-cp39-manylinux2010_x86_64.whl", hash = "sha256:924d5e8b18942ebea1260e60be7e2bde2a3587ea386190b442790f84180bf372"},
    {file = "grpcio-1.34.0-cp39-cp39-manylinux2014_i686.whl", hash = "sha256:43fafebcc2e81d012f7147a0ddf9be69864c40fc4edd9844937eba0020508297"},
    {file = "grpcio-1.34.0-cp39-cp39-manylinux2014_x86_64.whl", hash = "sha256:9550b7c9d2f11579b484accc6183e02ebe33ce80a0ff15f5c28895df6b3d3108"},
    {file = "grpcio-1.34.0-cp39-cp39-win32.whl", hash = "sha256:d16f7f5a10bf24640fa639974d409c220e587b3e2fa2620af00d43ba36dafc2c"},
    {file = "grpcio-1.34.0-cp39-cp39-win_amd64.whl", hash = "sha256:25958bd7c6773e6de79781cc0d6f19d0c82332984dd07ef238889e93485d5afc"},
    {file = "grpcio-1.34.0.tar.gz", hash = "sha256:f98f746cacbaa681de0bcd90d7aa77b440e3e1327a9988f6a2b580d54e27d4c3"},
]
h11 = [
    {file = "h11-0.9.0-py2.py3-none-any.whl", hash = "sha256:4bc6d6a1238b7615b266ada57e0618568066f57dd6fa967d1290ec9309b2f2f1"},
    {file = "h11-0.9.0.tar.gz", hash = "sha256:33d4bca7be0fa039f4e84d50ab00531047e53d6ee8ffbc83501ea602c169cae1"},
]
h2 = [
    {file = "h2-3.2.0-py2.py3-none-any.whl", hash = "sha256:61e0f6601fa709f35cdb730863b4e5ec7ad449792add80d1410d4174ed139af5"},
    {file = "h2-3.2.0.tar.gz", hash = "sha256:875f41ebd6f2c44781259005b157faed1a5031df3ae5aa7bcb4628a6c0782f14"},
]
h5py = [
    {file = "h5py-2.10.0-cp27-cp27m-macosx_10_6_intel.whl", hash = "sha256:ecf4d0b56ee394a0984de15bceeb97cbe1fe485f1ac205121293fc44dcf3f31f"},
    {file = "h5py-2.10.0-cp27-cp27m-manylinux1_i686.whl", hash = "sha256:86868dc07b9cc8cb7627372a2e6636cdc7a53b7e2854ad020c9e9d8a4d3fd0f5"},
    {file = "h5py-2.10.0-cp27-cp27m-manylinux1_x86_64.whl", hash = "sha256:aac4b57097ac29089f179bbc2a6e14102dd210618e94d77ee4831c65f82f17c0"},
    {file = "h5py-2.10.0-cp27-cp27m-win32.whl", hash = "sha256:7be5754a159236e95bd196419485343e2b5875e806fe68919e087b6351f40a70"},
    {file = "h5py-2.10.0-cp27-cp27m-win_amd64.whl", hash = "sha256:13c87efa24768a5e24e360a40e0bc4c49bcb7ce1bb13a3a7f9902cec302ccd36"},
    {file = "h5py-2.10.0-cp27-cp27mu-manylinux1_i686.whl", hash = "sha256:79b23f47c6524d61f899254f5cd5e486e19868f1823298bc0c29d345c2447172"},
    {file = "h5py-2.10.0-cp27-cp27mu-manylinux1_x86_64.whl", hash = "sha256:cbf28ae4b5af0f05aa6e7551cee304f1d317dbed1eb7ac1d827cee2f1ef97a99"},
    {file = "h5py-2.10.0-cp34-cp34m-manylinux1_i686.whl", hash = "sha256:c0d4b04bbf96c47b6d360cd06939e72def512b20a18a8547fa4af810258355d5"},
    {file = "h5py-2.10.0-cp34-cp34m-manylinux1_x86_64.whl", hash = "sha256:549ad124df27c056b2e255ea1c44d30fb7a17d17676d03096ad5cd85edb32dc1"},
    {file = "h5py-2.10.0-cp35-cp35m-macosx_10_6_intel.whl", hash = "sha256:a5f82cd4938ff8761d9760af3274acf55afc3c91c649c50ab18fcff5510a14a5"},
    {file = "h5py-2.10.0-cp35-cp35m-manylinux1_i686.whl", hash = "sha256:3dad1730b6470fad853ef56d755d06bb916ee68a3d8272b3bab0c1ddf83bb99e"},
    {file = "h5py-2.10.0-cp35-cp35m-manylinux1_x86_64.whl", hash = "sha256:063947eaed5f271679ed4ffa36bb96f57bc14f44dd4336a827d9a02702e6ce6b"},
    {file = "h5py-2.10.0-cp35-cp35m-win32.whl", hash = "sha256:c54a2c0dd4957776ace7f95879d81582298c5daf89e77fb8bee7378f132951de"},
    {file = "h5py-2.10.0-cp35-cp35m-win_amd64.whl", hash = "sha256:6998be619c695910cb0effe5eb15d3a511d3d1a5d217d4bd0bebad1151ec2262"},
    {file = "h5py-2.10.0-cp36-cp36m-macosx_10_6_intel.whl", hash = "sha256:ff7d241f866b718e4584fa95f520cb19405220c501bd3a53ee11871ba5166ea2"},
    {file = "h5py-2.10.0-cp36-cp36m-manylinux1_i686.whl", hash = "sha256:54817b696e87eb9e403e42643305f142cd8b940fe9b3b490bbf98c3b8a894cf4"},
    {file = "h5py-2.10.0-cp36-cp36m-manylinux1_x86_64.whl", hash = "sha256:d3c59549f90a891691991c17f8e58c8544060fdf3ccdea267100fa5f561ff62f"},
    {file = "h5py-2.10.0-cp36-cp36m-win32.whl", hash = "sha256:d7ae7a0576b06cb8e8a1c265a8bc4b73d05fdee6429bffc9a26a6eb531e79d72"},
    {file = "h5py-2.10.0-cp36-cp36m-win_amd64.whl", hash = "sha256:bffbc48331b4a801d2f4b7dac8a72609f0b10e6e516e5c480a3e3241e091c878"},
    {file = "h5py-2.10.0-cp37-cp37m-macosx_10_6_intel.whl", hash = "sha256:51ae56894c6c93159086ffa2c94b5b3388c0400548ab26555c143e7cfa05b8e5"},
    {file = "h5py-2.10.0-cp37-cp37m-manylinux1_i686.whl", hash = "sha256:16ead3c57141101e3296ebeed79c9c143c32bdd0e82a61a2fc67e8e6d493e9d1"},
    {file = "h5py-2.10.0-cp37-cp37m-manylinux1_x86_64.whl", hash = "sha256:f0e25bb91e7a02efccb50aba6591d3fe2c725479e34769802fcdd4076abfa917"},
    {file = "h5py-2.10.0-cp37-cp37m-win32.whl", hash = "sha256:f23951a53d18398ef1344c186fb04b26163ca6ce449ebd23404b153fd111ded9"},
    {file = "h5py-2.10.0-cp37-cp37m-win_amd64.whl", hash = "sha256:8bb1d2de101f39743f91512a9750fb6c351c032e5cd3204b4487383e34da7f75"},
    {file = "h5py-2.10.0-cp38-cp38-macosx_10_9_x86_64.whl", hash = "sha256:64f74da4a1dd0d2042e7d04cf8294e04ddad686f8eba9bb79e517ae582f6668d"},
    {file = "h5py-2.10.0-cp38-cp38-manylinux1_x86_64.whl", hash = "sha256:d35f7a3a6cefec82bfdad2785e78359a0e6a5fbb3f605dd5623ce88082ccd681"},
    {file = "h5py-2.10.0-cp38-cp38-win32.whl", hash = "sha256:6ef7ab1089e3ef53ca099038f3c0a94d03e3560e6aff0e9d6c64c55fb13fc681"},
    {file = "h5py-2.10.0-cp38-cp38-win_amd64.whl", hash = "sha256:769e141512b54dee14ec76ed354fcacfc7d97fea5a7646b709f7400cf1838630"},
    {file = "h5py-2.10.0.tar.gz", hash = "sha256:84412798925dc870ffd7107f045d7659e60f5d46d1c70c700375248bf6bf512d"},
]
hpack = [
    {file = "hpack-3.0.0-py2.py3-none-any.whl", hash = "sha256:0edd79eda27a53ba5be2dfabf3b15780928a0dff6eb0c60a3d6767720e970c89"},
    {file = "hpack-3.0.0.tar.gz", hash = "sha256:8eec9c1f4bfae3408a3f30500261f7e6a65912dc138526ea054f9ad98892e9d2"},
]
hstspreload = [
    {file = "hstspreload-2020.11.21-py3-none-any.whl", hash = "sha256:7bf30f772ebc5ef3b1261d44636d5892f153393b34e51f365357e6c38d38a572"},
    {file = "hstspreload-2020.11.21.tar.gz", hash = "sha256:a0c2ce53e4e065a830995db5bb4e5c1991ec4c277ba1868d4eb5f88301b920b3"},
]
httplib2 = [
    {file = "httplib2-0.18.1-py3-none-any.whl", hash = "sha256:ca2914b015b6247791c4866782fa6042f495b94401a0f0bd3e1d6e0ba2236782"},
    {file = "httplib2-0.18.1.tar.gz", hash = "sha256:8af66c1c52c7ffe1aa5dc4bcd7c769885254b0756e6e69f953c7f0ab49a70ba3"},
]
httptools = [
    {file = "httptools-0.1.1-cp35-cp35m-macosx_10_13_x86_64.whl", hash = "sha256:a2719e1d7a84bb131c4f1e0cb79705034b48de6ae486eb5297a139d6a3296dce"},
    {file = "httptools-0.1.1-cp35-cp35m-manylinux1_x86_64.whl", hash = "sha256:fa3cd71e31436911a44620473e873a256851e1f53dee56669dae403ba41756a4"},
    {file = "httptools-0.1.1-cp36-cp36m-macosx_10_13_x86_64.whl", hash = "sha256:86c6acd66765a934e8730bf0e9dfaac6fdcf2a4334212bd4a0a1c78f16475ca6"},
    {file = "httptools-0.1.1-cp36-cp36m-manylinux1_x86_64.whl", hash = "sha256:bc3114b9edbca5a1eb7ae7db698c669eb53eb8afbbebdde116c174925260849c"},
    {file = "httptools-0.1.1-cp36-cp36m-win_amd64.whl", hash = "sha256:ac0aa11e99454b6a66989aa2d44bca41d4e0f968e395a0a8f164b401fefe359a"},
    {file = "httptools-0.1.1-cp37-cp37m-macosx_10_13_x86_64.whl", hash = "sha256:96da81e1992be8ac2fd5597bf0283d832287e20cb3cfde8996d2b00356d4e17f"},
    {file = "httptools-0.1.1-cp37-cp37m-manylinux1_x86_64.whl", hash = "sha256:56b6393c6ac7abe632f2294da53f30d279130a92e8ae39d8d14ee2e1b05ad1f2"},
    {file = "httptools-0.1.1-cp37-cp37m-win_amd64.whl", hash = "sha256:96eb359252aeed57ea5c7b3d79839aaa0382c9d3149f7d24dd7172b1bcecb009"},
    {file = "httptools-0.1.1-cp38-cp38-macosx_10_13_x86_64.whl", hash = "sha256:fea04e126014169384dee76a153d4573d90d0cbd1d12185da089f73c78390437"},
    {file = "httptools-0.1.1-cp38-cp38-manylinux1_x86_64.whl", hash = "sha256:3592e854424ec94bd17dc3e0c96a64e459ec4147e6d53c0a42d0ebcef9cb9c5d"},
    {file = "httptools-0.1.1-cp38-cp38-win_amd64.whl", hash = "sha256:0a4b1b2012b28e68306575ad14ad5e9120b34fccd02a81eb08838d7e3bbb48be"},
    {file = "httptools-0.1.1.tar.gz", hash = "sha256:41b573cf33f64a8f8f3400d0a7faf48e1888582b6f6e02b82b9bd4f0bf7497ce"},
]
httpx = [
    {file = "httpx-0.11.1-py2.py3-none-any.whl", hash = "sha256:1d3893d3e4244c569764a6bae5c5a9fbbc4a6ec3825450b5696602af7a275576"},
    {file = "httpx-0.11.1.tar.gz", hash = "sha256:7d2bfb726eeed717953d15dddb22da9c2fcf48a4d70ba1456aa0a7faeda33cf7"},
]
humanfriendly = [
    {file = "humanfriendly-9.1-py2.py3-none-any.whl", hash = "sha256:d5c731705114b9ad673754f3317d9fa4c23212f36b29bdc4272a892eafc9bc72"},
    {file = "humanfriendly-9.1.tar.gz", hash = "sha256:066562956639ab21ff2676d1fda0b5987e985c534fc76700a19bd54bcb81121d"},
]
hyperframe = [
    {file = "hyperframe-5.2.0-py2.py3-none-any.whl", hash = "sha256:5187962cb16dcc078f23cb5a4b110098d546c3f41ff2d4038a9896893bbd0b40"},
    {file = "hyperframe-5.2.0.tar.gz", hash = "sha256:a9f5c17f2cc3c719b917c4f33ed1c61bd1f8dfac4b1bd23b7c80b3400971b41f"},
]
idna = [
    {file = "idna-2.10-py2.py3-none-any.whl", hash = "sha256:b97d804b1e9b523befed77c48dacec60e6dcb0b5391d57af6a65a312a90648c0"},
    {file = "idna-2.10.tar.gz", hash = "sha256:b307872f855b18632ce0c21c5e45be78c0ea7ae4c15c828c20788b26921eb3f6"},
]
idna-ssl = [
    {file = "idna-ssl-1.1.0.tar.gz", hash = "sha256:a933e3bb13da54383f9e8f35dc4f9cb9eb9b3b78c6b36f311254d6d0d92c6c7c"},
]
immutables = [
    {file = "immutables-0.14-cp35-cp35m-macosx_10_14_x86_64.whl", hash = "sha256:860666fab142401a5535bf65cbd607b46bc5ed25b9d1eb053ca8ed9a1a1a80d6"},
    {file = "immutables-0.14-cp35-cp35m-manylinux1_x86_64.whl", hash = "sha256:ce01788878827c3f0331c254a4ad8d9721489a5e65cc43e19c80040b46e0d297"},
    {file = "immutables-0.14-cp36-cp36m-macosx_10_14_x86_64.whl", hash = "sha256:8797eed4042f4626b0bc04d9cf134208918eb0c937a8193a2c66df5041e62d2e"},
    {file = "immutables-0.14-cp36-cp36m-manylinux1_x86_64.whl", hash = "sha256:33ce2f977da7b5e0dddd93744862404bdb316ffe5853ec853e53141508fa2e6a"},
    {file = "immutables-0.14-cp36-cp36m-win_amd64.whl", hash = "sha256:6c8eace4d98988c72bcb37c05e79aae756832738305ae9497670482a82db08bc"},
    {file = "immutables-0.14-cp37-cp37m-macosx_10_14_x86_64.whl", hash = "sha256:ab6c18b7b2b2abc83e0edc57b0a38bf0915b271582a1eb8c7bed1c20398f8040"},
    {file = "immutables-0.14-cp37-cp37m-manylinux1_x86_64.whl", hash = "sha256:c099212fd6504513a50e7369fe281007c820cf9d7bb22a336486c63d77d6f0b2"},
    {file = "immutables-0.14-cp37-cp37m-win_amd64.whl", hash = "sha256:714aedbdeba4439d91cb5e5735cb10631fc47a7a69ea9cc8ecbac90322d50a4a"},
    {file = "immutables-0.14-cp38-cp38-macosx_10_14_x86_64.whl", hash = "sha256:1c11050c49e193a1ec9dda1747285333f6ba6a30bbeb2929000b9b1192097ec0"},
    {file = "immutables-0.14-cp38-cp38-manylinux1_x86_64.whl", hash = "sha256:c453e12b95e1d6bb4909e8743f88b7f5c0c97b86a8bc0d73507091cb644e3c1e"},
    {file = "immutables-0.14-cp38-cp38-win_amd64.whl", hash = "sha256:ef9da20ec0f1c5853b5c8f8e3d9e1e15b8d98c259de4b7515d789a606af8745e"},
    {file = "immutables-0.14.tar.gz", hash = "sha256:a0a1cc238b678455145bae291d8426f732f5255537ed6a5b7645949704c70a78"},
]
importlib-metadata = [
    {file = "importlib_metadata-3.3.0-py3-none-any.whl", hash = "sha256:bf792d480abbd5eda85794e4afb09dd538393f7d6e6ffef6e9f03d2014cf9450"},
    {file = "importlib_metadata-3.3.0.tar.gz", hash = "sha256:5c5a2720817414a6c41f0a49993908068243ae02c1635a228126519b509c8aed"},
]
importlib-resources = [
    {file = "importlib_resources-3.3.0-py2.py3-none-any.whl", hash = "sha256:a3d34a8464ce1d5d7c92b0ea4e921e696d86f2aa212e684451cb1482c8d84ed5"},
    {file = "importlib_resources-3.3.0.tar.gz", hash = "sha256:7b51f0106c8ec564b1bef3d9c588bc694ce2b92125bbb6278f4f2f5b54ec3592"},
]
incremental = [
    {file = "incremental-17.5.0-py2.py3-none-any.whl", hash = "sha256:717e12246dddf231a349175f48d74d93e2897244939173b01974ab6661406b9f"},
    {file = "incremental-17.5.0.tar.gz", hash = "sha256:7b751696aaf36eebfab537e458929e194460051ccad279c72b755a167eebd4b3"},
]
ipaddress = [
    {file = "ipaddress-1.0.23-py2.py3-none-any.whl", hash = "sha256:6e0f4a39e66cb5bb9a137b00276a2eff74f93b71dcbdad6f10ff7df9d3557fcc"},
    {file = "ipaddress-1.0.23.tar.gz", hash = "sha256:b7f8e0369580bb4a24d5ba1d7cc29660a4a6987763faf1d8a8046830e020e7e2"},
]
isodate = [
    {file = "isodate-0.6.0-py2.py3-none-any.whl", hash = "sha256:aa4d33c06640f5352aca96e4b81afd8ab3b47337cc12089822d6f322ac772c81"},
    {file = "isodate-0.6.0.tar.gz", hash = "sha256:2e364a3d5759479cdb2d37cce6b9376ea504db2ff90252a2e5b7cc89cc9ff2d8"},
]
jieba = [
    {file = "jieba-0.42.1.tar.gz", hash = "sha256:055ca12f62674fafed09427f176506079bc135638a14e23e25be909131928db2"},
]
jinja2 = [
    {file = "Jinja2-2.11.2-py2.py3-none-any.whl", hash = "sha256:f0a4641d3cf955324a89c04f3d94663aa4d638abe8f733ecd3582848e1c37035"},
    {file = "Jinja2-2.11.2.tar.gz", hash = "sha256:89aab215427ef59c34ad58735269eb58b1a5808103067f7bb9d5836c651b3bb0"},
]
jmespath = [
    {file = "jmespath-0.10.0-py2.py3-none-any.whl", hash = "sha256:cdf6525904cc597730141d61b36f2e4b8ecc257c420fa2f4549bac2c2d0cb72f"},
    {file = "jmespath-0.10.0.tar.gz", hash = "sha256:b85d0567b8666149a93172712e68920734333c0ce7e89b78b3e987f71e5ed4f9"},
]
joblib = [
    {file = "joblib-0.15.1-py3-none-any.whl", hash = "sha256:6825784ffda353cc8a1be573118085789e5b5d29401856b35b756645ab5aecb5"},
    {file = "joblib-0.15.1.tar.gz", hash = "sha256:61e49189c84b3c5d99a969d314853f4d1d263316cc694bec17548ebaa9c47b6e"},
]
jsondiff = [
    {file = "jsondiff-1.2.0.tar.gz", hash = "sha256:34941bc431d10aa15828afe1cbb644977a114e75eef6cc74fb58951312326303"},
]
jsonpatch = [
    {file = "jsonpatch-1.28-py2.py3-none-any.whl", hash = "sha256:da3831be60919e8c98564acfc1fa918cb96e7c9750b0428388483f04d0d1c5a7"},
    {file = "jsonpatch-1.28.tar.gz", hash = "sha256:e930adc932e4d36087dbbf0f22e1ded32185dfb20662f2e3dd848677a5295a14"},
]
jsonpickle = [
    {file = "jsonpickle-1.4.2-py2.py3-none-any.whl", hash = "sha256:2ac5863099864c63d7f0c367af5e512c94f3384977dd367f2eae5f2303f7b92c"},
    {file = "jsonpickle-1.4.2.tar.gz", hash = "sha256:c9b99b28a9e6a3043ec993552db79f4389da11afcb1d0246d93c79f4b5e64062"},
]
jsonpointer = [
    {file = "jsonpointer-2.0-py2.py3-none-any.whl", hash = "sha256:ff379fa021d1b81ab539f5ec467c7745beb1a5671463f9dcc2b2d458bd361c1e"},
    {file = "jsonpointer-2.0.tar.gz", hash = "sha256:c192ba86648e05fdae4f08a17ec25180a9aef5008d973407b581798a83975362"},
]
jsonschema = [
    {file = "jsonschema-3.2.0-py2.py3-none-any.whl", hash = "sha256:4e5b3cf8216f577bee9ce139cbe72eca3ea4f292ec60928ff24758ce626cd163"},
    {file = "jsonschema-3.2.0.tar.gz", hash = "sha256:c8a85b28d377cc7737e46e2d9f2b4f44ee3c0e1deac6bf46ddefc7187d30797a"},
]
junit-xml = [
    {file = "junit_xml-1.9-py2.py3-none-any.whl", hash = "sha256:ec5ca1a55aefdd76d28fcc0b135251d156c7106fa979686a4b48d62b761b4732"},
]
jwcrypto = [
    {file = "jwcrypto-0.8-py2.py3-none-any.whl", hash = "sha256:16e17faa4dce36551ade3a3ccb06236a61e5924ea1db163c9be9827acf935a82"},
    {file = "jwcrypto-0.8.tar.gz", hash = "sha256:b7fee2635bbefdf145399392f5be26ad54161c8271c66b5fe107b4b452f06c24"},
]
kafka-python = [
    {file = "kafka-python-2.0.2.tar.gz", hash = "sha256:04dfe7fea2b63726cd6f3e79a2d86e709d608d74406638c5da33a01d45a9d7e3"},
    {file = "kafka_python-2.0.2-py2.py3-none-any.whl", hash = "sha256:2d92418c7cb1c298fa6c7f0fb3519b520d0d7526ac6cb7ae2a4fc65a51a94b6e"},
]
keras-preprocessing = [
    {file = "Keras_Preprocessing-1.1.2-py2.py3-none-any.whl", hash = "sha256:7b82029b130ff61cc99b55f3bd27427df4838576838c5b2f65940e4fcec99a7b"},
    {file = "Keras_Preprocessing-1.1.2.tar.gz", hash = "sha256:add82567c50c8bc648c14195bf544a5ce7c1f76761536956c3d2978970179ef3"},
]
kiwisolver = [
    {file = "kiwisolver-1.3.1-cp36-cp36m-macosx_10_9_x86_64.whl", hash = "sha256:fd34fbbfbc40628200730bc1febe30631347103fc8d3d4fa012c21ab9c11eca9"},
    {file = "kiwisolver-1.3.1-cp36-cp36m-manylinux1_i686.whl", hash = "sha256:d3155d828dec1d43283bd24d3d3e0d9c7c350cdfcc0bd06c0ad1209c1bbc36d0"},
    {file = "kiwisolver-1.3.1-cp36-cp36m-manylinux1_x86_64.whl", hash = "sha256:5a7a7dbff17e66fac9142ae2ecafb719393aaee6a3768c9de2fd425c63b53e21"},
    {file = "kiwisolver-1.3.1-cp36-cp36m-manylinux2014_aarch64.whl", hash = "sha256:f8d6f8db88049a699817fd9178782867bf22283e3813064302ac59f61d95be05"},
    {file = "kiwisolver-1.3.1-cp36-cp36m-manylinux2014_ppc64le.whl", hash = "sha256:5f6ccd3dd0b9739edcf407514016108e2280769c73a85b9e59aa390046dbf08b"},
    {file = "kiwisolver-1.3.1-cp36-cp36m-win32.whl", hash = "sha256:225e2e18f271e0ed8157d7f4518ffbf99b9450fca398d561eb5c4a87d0986dd9"},
    {file = "kiwisolver-1.3.1-cp36-cp36m-win_amd64.whl", hash = "sha256:cf8b574c7b9aa060c62116d4181f3a1a4e821b2ec5cbfe3775809474113748d4"},
    {file = "kiwisolver-1.3.1-cp37-cp37m-macosx_10_9_x86_64.whl", hash = "sha256:232c9e11fd7ac3a470d65cd67e4359eee155ec57e822e5220322d7b2ac84fbf0"},
    {file = "kiwisolver-1.3.1-cp37-cp37m-manylinux1_i686.whl", hash = "sha256:b38694dcdac990a743aa654037ff1188c7a9801ac3ccc548d3341014bc5ca278"},
    {file = "kiwisolver-1.3.1-cp37-cp37m-manylinux1_x86_64.whl", hash = "sha256:ca3820eb7f7faf7f0aa88de0e54681bddcb46e485beb844fcecbcd1c8bd01689"},
    {file = "kiwisolver-1.3.1-cp37-cp37m-manylinux2014_aarch64.whl", hash = "sha256:c8fd0f1ae9d92b42854b2979024d7597685ce4ada367172ed7c09edf2cef9cb8"},
    {file = "kiwisolver-1.3.1-cp37-cp37m-manylinux2014_ppc64le.whl", hash = "sha256:1e1bc12fb773a7b2ffdeb8380609f4f8064777877b2225dec3da711b421fda31"},
    {file = "kiwisolver-1.3.1-cp37-cp37m-win32.whl", hash = "sha256:72c99e39d005b793fb7d3d4e660aed6b6281b502e8c1eaf8ee8346023c8e03bc"},
    {file = "kiwisolver-1.3.1-cp37-cp37m-win_amd64.whl", hash = "sha256:8be8d84b7d4f2ba4ffff3665bcd0211318aa632395a1a41553250484a871d454"},
    {file = "kiwisolver-1.3.1-cp38-cp38-macosx_10_9_x86_64.whl", hash = "sha256:31dfd2ac56edc0ff9ac295193eeaea1c0c923c0355bf948fbd99ed6018010b72"},
    {file = "kiwisolver-1.3.1-cp38-cp38-manylinux1_i686.whl", hash = "sha256:563c649cfdef27d081c84e72a03b48ea9408c16657500c312575ae9d9f7bc1c3"},
    {file = "kiwisolver-1.3.1-cp38-cp38-manylinux1_x86_64.whl", hash = "sha256:78751b33595f7f9511952e7e60ce858c6d64db2e062afb325985ddbd34b5c131"},
    {file = "kiwisolver-1.3.1-cp38-cp38-manylinux2014_aarch64.whl", hash = "sha256:a357fd4f15ee49b4a98b44ec23a34a95f1e00292a139d6015c11f55774ef10de"},
    {file = "kiwisolver-1.3.1-cp38-cp38-manylinux2014_ppc64le.whl", hash = "sha256:5989db3b3b34b76c09253deeaf7fbc2707616f130e166996606c284395da3f18"},
    {file = "kiwisolver-1.3.1-cp38-cp38-win32.whl", hash = "sha256:c08e95114951dc2090c4a630c2385bef681cacf12636fb0241accdc6b303fd81"},
    {file = "kiwisolver-1.3.1-cp38-cp38-win_amd64.whl", hash = "sha256:44a62e24d9b01ba94ae7a4a6c3fb215dc4af1dde817e7498d901e229aaf50e4e"},
    {file = "kiwisolver-1.3.1-cp39-cp39-macosx_10_9_x86_64.whl", hash = "sha256:50af681a36b2a1dee1d3c169ade9fdc59207d3c31e522519181e12f1b3ba7000"},
    {file = "kiwisolver-1.3.1-cp39-cp39-manylinux1_i686.whl", hash = "sha256:a53d27d0c2a0ebd07e395e56a1fbdf75ffedc4a05943daf472af163413ce9598"},
    {file = "kiwisolver-1.3.1-cp39-cp39-manylinux1_x86_64.whl", hash = "sha256:834ee27348c4aefc20b479335fd422a2c69db55f7d9ab61721ac8cd83eb78882"},
    {file = "kiwisolver-1.3.1-cp39-cp39-manylinux2014_aarch64.whl", hash = "sha256:5c3e6455341008a054cccee8c5d24481bcfe1acdbc9add30aa95798e95c65621"},
    {file = "kiwisolver-1.3.1-cp39-cp39-manylinux2014_ppc64le.whl", hash = "sha256:acef3d59d47dd85ecf909c359d0fd2c81ed33bdff70216d3956b463e12c38a54"},
    {file = "kiwisolver-1.3.1-cp39-cp39-win32.whl", hash = "sha256:c5518d51a0735b1e6cee1fdce66359f8d2b59c3ca85dc2b0813a8aa86818a030"},
    {file = "kiwisolver-1.3.1-cp39-cp39-win_amd64.whl", hash = "sha256:b9edd0110a77fc321ab090aaa1cfcaba1d8499850a12848b81be2222eab648f6"},
    {file = "kiwisolver-1.3.1-pp36-pypy36_pp73-macosx_10_9_x86_64.whl", hash = "sha256:0cd53f403202159b44528498de18f9285b04482bab2a6fc3f5dd8dbb9352e30d"},
    {file = "kiwisolver-1.3.1-pp36-pypy36_pp73-manylinux2010_x86_64.whl", hash = "sha256:33449715e0101e4d34f64990352bce4095c8bf13bed1b390773fc0a7295967b3"},
    {file = "kiwisolver-1.3.1-pp36-pypy36_pp73-win32.whl", hash = "sha256:401a2e9afa8588589775fe34fc22d918ae839aaaf0c0e96441c0fdbce6d8ebe6"},
    {file = "kiwisolver-1.3.1.tar.gz", hash = "sha256:950a199911a8d94683a6b10321f9345d5a3a8433ec58b217ace979e18f16e248"},
]
markdown = [
    {file = "Markdown-3.3.3-py3-none-any.whl", hash = "sha256:c109c15b7dc20a9ac454c9e6025927d44460b85bd039da028d85e2b6d0bcc328"},
    {file = "Markdown-3.3.3.tar.gz", hash = "sha256:5d9f2b5ca24bc4c7a390d22323ca4bad200368612b5aaa7796babf971d2b2f18"},
]
markupsafe = [
    {file = "MarkupSafe-1.1.1-cp27-cp27m-macosx_10_6_intel.whl", hash = "sha256:09027a7803a62ca78792ad89403b1b7a73a01c8cb65909cd876f7fcebd79b161"},
    {file = "MarkupSafe-1.1.1-cp27-cp27m-manylinux1_i686.whl", hash = "sha256:e249096428b3ae81b08327a63a485ad0878de3fb939049038579ac0ef61e17e7"},
    {file = "MarkupSafe-1.1.1-cp27-cp27m-manylinux1_x86_64.whl", hash = "sha256:500d4957e52ddc3351cabf489e79c91c17f6e0899158447047588650b5e69183"},
    {file = "MarkupSafe-1.1.1-cp27-cp27m-win32.whl", hash = "sha256:b2051432115498d3562c084a49bba65d97cf251f5a331c64a12ee7e04dacc51b"},
    {file = "MarkupSafe-1.1.1-cp27-cp27m-win_amd64.whl", hash = "sha256:98c7086708b163d425c67c7a91bad6e466bb99d797aa64f965e9d25c12111a5e"},
    {file = "MarkupSafe-1.1.1-cp27-cp27mu-manylinux1_i686.whl", hash = "sha256:cd5df75523866410809ca100dc9681e301e3c27567cf498077e8551b6d20e42f"},
    {file = "MarkupSafe-1.1.1-cp27-cp27mu-manylinux1_x86_64.whl", hash = "sha256:43a55c2930bbc139570ac2452adf3d70cdbb3cfe5912c71cdce1c2c6bbd9c5d1"},
    {file = "MarkupSafe-1.1.1-cp34-cp34m-macosx_10_6_intel.whl", hash = "sha256:1027c282dad077d0bae18be6794e6b6b8c91d58ed8a8d89a89d59693b9131db5"},
    {file = "MarkupSafe-1.1.1-cp34-cp34m-manylinux1_i686.whl", hash = "sha256:62fe6c95e3ec8a7fad637b7f3d372c15ec1caa01ab47926cfdf7a75b40e0eac1"},
    {file = "MarkupSafe-1.1.1-cp34-cp34m-manylinux1_x86_64.whl", hash = "sha256:88e5fcfb52ee7b911e8bb6d6aa2fd21fbecc674eadd44118a9cc3863f938e735"},
    {file = "MarkupSafe-1.1.1-cp34-cp34m-win32.whl", hash = "sha256:ade5e387d2ad0d7ebf59146cc00c8044acbd863725f887353a10df825fc8ae21"},
    {file = "MarkupSafe-1.1.1-cp34-cp34m-win_amd64.whl", hash = "sha256:09c4b7f37d6c648cb13f9230d847adf22f8171b1ccc4d5682398e77f40309235"},
    {file = "MarkupSafe-1.1.1-cp35-cp35m-macosx_10_6_intel.whl", hash = "sha256:79855e1c5b8da654cf486b830bd42c06e8780cea587384cf6545b7d9ac013a0b"},
    {file = "MarkupSafe-1.1.1-cp35-cp35m-manylinux1_i686.whl", hash = "sha256:c8716a48d94b06bb3b2524c2b77e055fb313aeb4ea620c8dd03a105574ba704f"},
    {file = "MarkupSafe-1.1.1-cp35-cp35m-manylinux1_x86_64.whl", hash = "sha256:7c1699dfe0cf8ff607dbdcc1e9b9af1755371f92a68f706051cc8c37d447c905"},
    {file = "MarkupSafe-1.1.1-cp35-cp35m-win32.whl", hash = "sha256:6dd73240d2af64df90aa7c4e7481e23825ea70af4b4922f8ede5b9e35f78a3b1"},
    {file = "MarkupSafe-1.1.1-cp35-cp35m-win_amd64.whl", hash = "sha256:9add70b36c5666a2ed02b43b335fe19002ee5235efd4b8a89bfcf9005bebac0d"},
    {file = "MarkupSafe-1.1.1-cp36-cp36m-macosx_10_6_intel.whl", hash = "sha256:24982cc2533820871eba85ba648cd53d8623687ff11cbb805be4ff7b4c971aff"},
    {file = "MarkupSafe-1.1.1-cp36-cp36m-manylinux1_i686.whl", hash = "sha256:00bc623926325b26bb9605ae9eae8a215691f33cae5df11ca5424f06f2d1f473"},
    {file = "MarkupSafe-1.1.1-cp36-cp36m-manylinux1_x86_64.whl", hash = "sha256:717ba8fe3ae9cc0006d7c451f0bb265ee07739daf76355d06366154ee68d221e"},
    {file = "MarkupSafe-1.1.1-cp36-cp36m-win32.whl", hash = "sha256:535f6fc4d397c1563d08b88e485c3496cf5784e927af890fb3c3aac7f933ec66"},
    {file = "MarkupSafe-1.1.1-cp36-cp36m-win_amd64.whl", hash = "sha256:b1282f8c00509d99fef04d8ba936b156d419be841854fe901d8ae224c59f0be5"},
    {file = "MarkupSafe-1.1.1-cp37-cp37m-macosx_10_6_intel.whl", hash = "sha256:8defac2f2ccd6805ebf65f5eeb132adcf2ab57aa11fdf4c0dd5169a004710e7d"},
    {file = "MarkupSafe-1.1.1-cp37-cp37m-manylinux1_i686.whl", hash = "sha256:46c99d2de99945ec5cb54f23c8cd5689f6d7177305ebff350a58ce5f8de1669e"},
    {file = "MarkupSafe-1.1.1-cp37-cp37m-manylinux1_x86_64.whl", hash = "sha256:ba59edeaa2fc6114428f1637ffff42da1e311e29382d81b339c1817d37ec93c6"},
    {file = "MarkupSafe-1.1.1-cp37-cp37m-win32.whl", hash = "sha256:b00c1de48212e4cc9603895652c5c410df699856a2853135b3967591e4beebc2"},
    {file = "MarkupSafe-1.1.1-cp37-cp37m-win_amd64.whl", hash = "sha256:9bf40443012702a1d2070043cb6291650a0841ece432556f784f004937f0f32c"},
    {file = "MarkupSafe-1.1.1-cp38-cp38-macosx_10_9_x86_64.whl", hash = "sha256:6788b695d50a51edb699cb55e35487e430fa21f1ed838122d722e0ff0ac5ba15"},
    {file = "MarkupSafe-1.1.1-cp38-cp38-manylinux1_i686.whl", hash = "sha256:cdb132fc825c38e1aeec2c8aa9338310d29d337bebbd7baa06889d09a60a1fa2"},
    {file = "MarkupSafe-1.1.1-cp38-cp38-manylinux1_x86_64.whl", hash = "sha256:13d3144e1e340870b25e7b10b98d779608c02016d5184cfb9927a9f10c689f42"},
    {file = "MarkupSafe-1.1.1-cp38-cp38-win32.whl", hash = "sha256:596510de112c685489095da617b5bcbbac7dd6384aeebeda4df6025d0256a81b"},
    {file = "MarkupSafe-1.1.1-cp38-cp38-win_amd64.whl", hash = "sha256:e8313f01ba26fbbe36c7be1966a7b7424942f670f38e666995b88d012765b9be"},
    {file = "MarkupSafe-1.1.1.tar.gz", hash = "sha256:29872e92839765e546828bb7754a68c418d927cd064fd4708fab9fe9c8bb116b"},
]
matplotlib = [
    {file = "matplotlib-3.3.3-cp36-cp36m-macosx_10_9_x86_64.whl", hash = "sha256:b2a5e1f637a92bb6f3526cc54cc8af0401112e81ce5cba6368a1b7908f9e18bc"},
    {file = "matplotlib-3.3.3-cp36-cp36m-manylinux1_i686.whl", hash = "sha256:c586ac1d64432f92857c3cf4478cfb0ece1ae18b740593f8a39f2f0b27c7fda5"},
    {file = "matplotlib-3.3.3-cp36-cp36m-manylinux1_x86_64.whl", hash = "sha256:9b03722c89a43a61d4d148acfc89ec5bb54cd0fd1539df25b10eb9c5fa6c393a"},
    {file = "matplotlib-3.3.3-cp36-cp36m-win32.whl", hash = "sha256:2c2c5041608cb75c39cbd0ed05256f8a563e144234a524c59d091abbfa7a868f"},
    {file = "matplotlib-3.3.3-cp36-cp36m-win_amd64.whl", hash = "sha256:c092fc4673260b1446b8578015321081d5db73b94533fe4bf9b69f44e948d174"},
    {file = "matplotlib-3.3.3-cp37-cp37m-macosx_10_9_x86_64.whl", hash = "sha256:27c9393fada62bd0ad7c730562a0fecbd3d5aaa8d9ed80ba7d3ebb8abc4f0453"},
    {file = "matplotlib-3.3.3-cp37-cp37m-manylinux1_i686.whl", hash = "sha256:b8ba2a1dbb4660cb469fe8e1febb5119506059e675180c51396e1723ff9b79d9"},
    {file = "matplotlib-3.3.3-cp37-cp37m-manylinux1_x86_64.whl", hash = "sha256:0caa687fce6174fef9b27d45f8cc57cbc572e04e98c81db8e628b12b563d59a2"},
    {file = "matplotlib-3.3.3-cp37-cp37m-win32.whl", hash = "sha256:b7b09c61a91b742cb5460b72efd1fe26ef83c1c704f666e0af0df156b046aada"},
    {file = "matplotlib-3.3.3-cp37-cp37m-win_amd64.whl", hash = "sha256:6ffd2d80d76df2e5f9f0c0140b5af97e3b87dd29852dcdb103ec177d853ec06b"},
    {file = "matplotlib-3.3.3-cp38-cp38-macosx_10_9_x86_64.whl", hash = "sha256:5111d6d47a0f5b8f3e10af7a79d5e7eb7e73a22825391834734274c4f312a8a0"},
    {file = "matplotlib-3.3.3-cp38-cp38-manylinux1_i686.whl", hash = "sha256:a4fe54eab2c7129add75154823e6543b10261f9b65b2abe692d68743a4999f8c"},
    {file = "matplotlib-3.3.3-cp38-cp38-manylinux1_x86_64.whl", hash = "sha256:83e6c895d93fdf93eeff1a21ee96778ba65ef258e5d284160f7c628fee40c38f"},
    {file = "matplotlib-3.3.3-cp38-cp38-win32.whl", hash = "sha256:b26c472847911f5a7eb49e1c888c31c77c4ddf8023c1545e0e8e0367ba74fb15"},
    {file = "matplotlib-3.3.3-cp38-cp38-win_amd64.whl", hash = "sha256:09225edca87a79815822eb7d3be63a83ebd4d9d98d5aa3a15a94f4eee2435954"},
    {file = "matplotlib-3.3.3-cp39-cp39-macosx_10_9_x86_64.whl", hash = "sha256:eb6b6700ea454bb88333d98601e74928e06f9669c1ea231b4c4c666c1d7701b4"},
    {file = "matplotlib-3.3.3-cp39-cp39-manylinux1_i686.whl", hash = "sha256:2d31aff0c8184b05006ad756b9a4dc2a0805e94d28f3abc3187e881b6673b302"},
    {file = "matplotlib-3.3.3-cp39-cp39-manylinux1_x86_64.whl", hash = "sha256:d082f77b4ed876ae94a9373f0db96bf8768a7cca6c58fc3038f94e30ffde1880"},
    {file = "matplotlib-3.3.3-cp39-cp39-win32.whl", hash = "sha256:e71cdd402047e657c1662073e9361106c6981e9621ab8c249388dfc3ec1de07b"},
    {file = "matplotlib-3.3.3-cp39-cp39-win_amd64.whl", hash = "sha256:756ee498b9ba35460e4cbbd73f09018e906daa8537fff61da5b5bf8d5e9de5c7"},
    {file = "matplotlib-3.3.3-pp36-pypy36_pp73-macosx_10_9_x86_64.whl", hash = "sha256:7ad44f2c74c50567c694ee91c6fa16d67e7c8af6f22c656b80469ad927688457"},
    {file = "matplotlib-3.3.3-pp36-pypy36_pp73-manylinux2010_x86_64.whl", hash = "sha256:3a4c3e9be63adf8e9b305aa58fb3ec40ecc61fd0f8fd3328ce55bc30e7a2aeb0"},
    {file = "matplotlib-3.3.3-pp37-pypy37_pp73-macosx_10_9_x86_64.whl", hash = "sha256:746897fbd72bd462b888c74ed35d812ca76006b04f717cd44698cdfc99aca70d"},
    {file = "matplotlib-3.3.3-pp37-pypy37_pp73-manylinux2010_x86_64.whl", hash = "sha256:5ed3d3342698c2b1f3651f8ea6c099b0f196d16ee00e33dc3a6fee8cb01d530a"},
    {file = "matplotlib-3.3.3.tar.gz", hash = "sha256:b1b60c6476c4cfe9e5cf8ab0d3127476fd3d5f05de0f343a452badaad0e4bdec"},
]
mattermostwrapper = [
    {file = "mattermostwrapper-2.2.tar.gz", hash = "sha256:df17c4224b15c54d959addb12e83e3f1ada34bdb1fbed1048b7b9900d9cff53e"},
]
mccabe = [
    {file = "mccabe-0.6.1-py2.py3-none-any.whl", hash = "sha256:ab8a6258860da4b6677da4bd2fe5dc2c659cff31b3ee4f7f5d64e79735b80d42"},
    {file = "mccabe-0.6.1.tar.gz", hash = "sha256:dd8d182285a0fe56bace7f45b5e7d1a6ebcbf524e8f3bd87eb0f125271b8831f"},
]
mock = [
    {file = "mock-4.0.3-py3-none-any.whl", hash = "sha256:122fcb64ee37cfad5b3f48d7a7d51875d7031aaf3d8be7c42e2bee25044eee62"},
    {file = "mock-4.0.3.tar.gz", hash = "sha256:7d3fbbde18228f4ff2f1f119a45cdffa458b4c0dee32eb4d2bb2f82554bac7bc"},
]
mongomock = [
    {file = "mongomock-3.21.0-py2.py3-none-any.whl", hash = "sha256:0a5d273c46c8bebf1241146d9f4fa3c95f6f0bdddae4e1d8be922340918b972b"},
    {file = "mongomock-3.21.0.tar.gz", hash = "sha256:73e32408b828964c81660b3ed1fb9df236debc07d6eb60119753cef7b78781e3"},
]
more-itertools = [
    {file = "more-itertools-8.6.0.tar.gz", hash = "sha256:b3a9005928e5bed54076e6e549c792b306fddfe72b2d1d22dd63d42d5d3899cf"},
    {file = "more_itertools-8.6.0-py3-none-any.whl", hash = "sha256:8e1a2a43b2f2727425f2b5839587ae37093f19153dc26c0927d1048ff6557330"},
]
moto = [
    {file = "moto-1.3.16-py2.py3-none-any.whl", hash = "sha256:f51903b6b532f6c887b111b3343f6925b77eef0505a914138d98290cf3526df9"},
    {file = "moto-1.3.16.tar.gz", hash = "sha256:6c686b1f117563391957ce47c2106bc3868783d59d0e004d2446dce875bec07f"},
]
msrest = [
    {file = "msrest-0.6.19-py2.py3-none-any.whl", hash = "sha256:87aa64948c3ef3dbf6f6956d2240493e68d714e4621b92b65b3c4d5808297929"},
    {file = "msrest-0.6.19.tar.gz", hash = "sha256:55f8c3940bc5dc609f8cf9fcd639444716cc212a943606756272e0d0017bbb5b"},
]
multidict = [
    {file = "multidict-4.7.6-cp35-cp35m-macosx_10_14_x86_64.whl", hash = "sha256:275ca32383bc5d1894b6975bb4ca6a7ff16ab76fa622967625baeebcf8079000"},
    {file = "multidict-4.7.6-cp35-cp35m-manylinux1_x86_64.whl", hash = "sha256:1ece5a3369835c20ed57adadc663400b5525904e53bae59ec854a5d36b39b21a"},
    {file = "multidict-4.7.6-cp35-cp35m-win32.whl", hash = "sha256:5141c13374e6b25fe6bf092052ab55c0c03d21bd66c94a0e3ae371d3e4d865a5"},
    {file = "multidict-4.7.6-cp35-cp35m-win_amd64.whl", hash = "sha256:9456e90649005ad40558f4cf51dbb842e32807df75146c6d940b6f5abb4a78f3"},
    {file = "multidict-4.7.6-cp36-cp36m-macosx_10_14_x86_64.whl", hash = "sha256:e0d072ae0f2a179c375f67e3da300b47e1a83293c554450b29c900e50afaae87"},
    {file = "multidict-4.7.6-cp36-cp36m-manylinux1_x86_64.whl", hash = "sha256:3750f2205b800aac4bb03b5ae48025a64e474d2c6cc79547988ba1d4122a09e2"},
    {file = "multidict-4.7.6-cp36-cp36m-win32.whl", hash = "sha256:f07acae137b71af3bb548bd8da720956a3bc9f9a0b87733e0899226a2317aeb7"},
    {file = "multidict-4.7.6-cp36-cp36m-win_amd64.whl", hash = "sha256:6513728873f4326999429a8b00fc7ceddb2509b01d5fd3f3be7881a257b8d463"},
    {file = "multidict-4.7.6-cp37-cp37m-macosx_10_14_x86_64.whl", hash = "sha256:feed85993dbdb1dbc29102f50bca65bdc68f2c0c8d352468c25b54874f23c39d"},
    {file = "multidict-4.7.6-cp37-cp37m-manylinux1_x86_64.whl", hash = "sha256:fcfbb44c59af3f8ea984de67ec7c306f618a3ec771c2843804069917a8f2e255"},
    {file = "multidict-4.7.6-cp37-cp37m-win32.whl", hash = "sha256:4538273208e7294b2659b1602490f4ed3ab1c8cf9dbdd817e0e9db8e64be2507"},
    {file = "multidict-4.7.6-cp37-cp37m-win_amd64.whl", hash = "sha256:d14842362ed4cf63751648e7672f7174c9818459d169231d03c56e84daf90b7c"},
    {file = "multidict-4.7.6-cp38-cp38-macosx_10_14_x86_64.whl", hash = "sha256:c026fe9a05130e44157b98fea3ab12969e5b60691a276150db9eda71710cd10b"},
    {file = "multidict-4.7.6-cp38-cp38-manylinux1_x86_64.whl", hash = "sha256:51a4d210404ac61d32dada00a50ea7ba412e6ea945bbe992e4d7a595276d2ec7"},
    {file = "multidict-4.7.6-cp38-cp38-win32.whl", hash = "sha256:5cf311a0f5ef80fe73e4f4c0f0998ec08f954a6ec72b746f3c179e37de1d210d"},
    {file = "multidict-4.7.6-cp38-cp38-win_amd64.whl", hash = "sha256:7388d2ef3c55a8ba80da62ecfafa06a1c097c18032a501ffd4cabbc52d7f2b19"},
    {file = "multidict-4.7.6.tar.gz", hash = "sha256:fbb77a75e529021e7c4a8d4e823d88ef4d23674a202be4f5addffc72cbb91430"},
]
murmurhash = [
    {file = "murmurhash-1.0.5-cp36-cp36m-macosx_10_9_x86_64.whl", hash = "sha256:ef8819d15973e0d6f69688bafc097a1fae081675c1de39807028869a1320b1a9"},
    {file = "murmurhash-1.0.5-cp36-cp36m-manylinux1_x86_64.whl", hash = "sha256:76251513a2acad6c2e4b7aeffc5fcb807ee97a66cad5c2990557556555a6b7e9"},
    {file = "murmurhash-1.0.5-cp36-cp36m-manylinux2014_x86_64.whl", hash = "sha256:d58315961dc5a5e740f41f2ac5c3a0ebc61ef472f8afeb4db7eeb3b863243105"},
    {file = "murmurhash-1.0.5-cp36-cp36m-win_amd64.whl", hash = "sha256:23c56182822a1ed88e2a098ac56958dfec380696a9a943df203b9b41e4bcf5e4"},
    {file = "murmurhash-1.0.5-cp37-cp37m-macosx_10_9_x86_64.whl", hash = "sha256:023391cfefe584ac544c1ea0936976c0119b17dd27bb8280652cef1704f76428"},
    {file = "murmurhash-1.0.5-cp37-cp37m-manylinux1_x86_64.whl", hash = "sha256:f00321998f0a6bad3fd068babf448a296d4b0b1f4dd424cab863ebe5ed54182f"},
    {file = "murmurhash-1.0.5-cp37-cp37m-manylinux2014_x86_64.whl", hash = "sha256:8381172e03c5f6f947005fb146a53c5e5a9e0d630be4a40cbf8838e9324bfe1c"},
    {file = "murmurhash-1.0.5-cp37-cp37m-win_amd64.whl", hash = "sha256:fed7578fbaa6c301f27ed80834c1f7494ea7d335e269e98b9aee477cf0b3b487"},
    {file = "murmurhash-1.0.5-cp38-cp38-macosx_10_9_x86_64.whl", hash = "sha256:d4c3a0242014cf4c84e9ea0ba3f13b48f02a3992de3da7b1116d11b816451195"},
    {file = "murmurhash-1.0.5-cp38-cp38-manylinux1_x86_64.whl", hash = "sha256:99e55488476a5f70e8d305fd31258f140e52f724f788bcc50c31ec846a2b3766"},
    {file = "murmurhash-1.0.5-cp38-cp38-manylinux2014_x86_64.whl", hash = "sha256:b9292c532538cf47846ca81056cfeab08b877c35fe7521d6524aa92ddcd833e2"},
    {file = "murmurhash-1.0.5-cp38-cp38-win_amd64.whl", hash = "sha256:fd17973fd4554715efd8d86b3e9200358e49e437fdb92a897ca127aced48b61c"},
    {file = "murmurhash-1.0.5-cp39-cp39-macosx_10_9_x86_64.whl", hash = "sha256:81474a45c4074637a6dfc8fea4cdebf091ab5aa781c2cfcb94c43b16030badd7"},
    {file = "murmurhash-1.0.5-cp39-cp39-manylinux1_x86_64.whl", hash = "sha256:a9bd2312996e6e47605af305a1e5f091eba1bdd637cdd9986aec4885cb4c5530"},
    {file = "murmurhash-1.0.5-cp39-cp39-manylinux2014_x86_64.whl", hash = "sha256:892749023da26420d194f37bfa30df1368aaac0149cfa3b2105db36b66549e37"},
    {file = "murmurhash-1.0.5-cp39-cp39-win_amd64.whl", hash = "sha256:add366944eb8ec73013a4f36e166c5a4f0f7628ffe1746bc5fe031347489e5e8"},
    {file = "murmurhash-1.0.5.tar.gz", hash = "sha256:98ec9d727bd998a35385abd56b062cf0cca216725ea7ec5068604ab566f7e97f"},
]
mypy = [
    {file = "mypy-0.790-cp35-cp35m-macosx_10_6_x86_64.whl", hash = "sha256:bd03b3cf666bff8d710d633d1c56ab7facbdc204d567715cb3b9f85c6e94f669"},
    {file = "mypy-0.790-cp35-cp35m-manylinux1_x86_64.whl", hash = "sha256:2170492030f6faa537647d29945786d297e4862765f0b4ac5930ff62e300d802"},
    {file = "mypy-0.790-cp35-cp35m-win_amd64.whl", hash = "sha256:e86bdace26c5fe9cf8cb735e7cedfe7850ad92b327ac5d797c656717d2ca66de"},
    {file = "mypy-0.790-cp36-cp36m-macosx_10_9_x86_64.whl", hash = "sha256:e97e9c13d67fbe524be17e4d8025d51a7dca38f90de2e462243ab8ed8a9178d1"},
    {file = "mypy-0.790-cp36-cp36m-manylinux1_x86_64.whl", hash = "sha256:0d34d6b122597d48a36d6c59e35341f410d4abfa771d96d04ae2c468dd201abc"},
    {file = "mypy-0.790-cp36-cp36m-win_amd64.whl", hash = "sha256:72060bf64f290fb629bd4a67c707a66fd88ca26e413a91384b18db3876e57ed7"},
    {file = "mypy-0.790-cp37-cp37m-macosx_10_9_x86_64.whl", hash = "sha256:eea260feb1830a627fb526d22fbb426b750d9f5a47b624e8d5e7e004359b219c"},
    {file = "mypy-0.790-cp37-cp37m-manylinux1_x86_64.whl", hash = "sha256:c614194e01c85bb2e551c421397e49afb2872c88b5830e3554f0519f9fb1c178"},
    {file = "mypy-0.790-cp37-cp37m-win_amd64.whl", hash = "sha256:0a0d102247c16ce93c97066443d11e2d36e6cc2a32d8ccc1f705268970479324"},
    {file = "mypy-0.790-cp38-cp38-macosx_10_9_x86_64.whl", hash = "sha256:cf4e7bf7f1214826cf7333627cb2547c0db7e3078723227820d0a2490f117a01"},
    {file = "mypy-0.790-cp38-cp38-manylinux1_x86_64.whl", hash = "sha256:af4e9ff1834e565f1baa74ccf7ae2564ae38c8df2a85b057af1dbbc958eb6666"},
    {file = "mypy-0.790-cp38-cp38-win_amd64.whl", hash = "sha256:da56dedcd7cd502ccd3c5dddc656cb36113dd793ad466e894574125945653cea"},
    {file = "mypy-0.790-py3-none-any.whl", hash = "sha256:2842d4fbd1b12ab422346376aad03ff5d0805b706102e475e962370f874a5122"},
    {file = "mypy-0.790.tar.gz", hash = "sha256:2b21ba45ad9ef2e2eb88ce4aeadd0112d0f5026418324176fd494a6824b74975"},
]
mypy-extensions = [
    {file = "mypy_extensions-0.4.3-py2.py3-none-any.whl", hash = "sha256:090fedd75945a69ae91ce1303b5824f428daf5a028d2f6ab8a299250a846f15d"},
    {file = "mypy_extensions-0.4.3.tar.gz", hash = "sha256:2d82818f5bb3e369420cb3c4060a7970edba416647068eb4c5343488a6c604a8"},
]
networkx = [
    {file = "networkx-2.5-py3-none-any.whl", hash = "sha256:8c5812e9f798d37c50570d15c4a69d5710a18d77bafc903ee9c5fba7454c616c"},
    {file = "networkx-2.5.tar.gz", hash = "sha256:7978955423fbc9639c10498878be59caf99b44dc304c2286162fd24b458c1602"},
]
"nr.collections" = [
    {file = "nr.collections-0.0.1.tar.gz", hash = "sha256:ddf38cd6379cac546ce7abdadf024fc01cca75540e11b1d5f1aa701a33817f1c"},
]
"nr.databind.core" = [
    {file = "nr.databind.core-0.0.22-py2.py3-none-any.whl", hash = "sha256:854a0a0551a0aa5a5acedaa547af930bdaca331bc705b3f26732f6b913491572"},
    {file = "nr.databind.core-0.0.22.tar.gz", hash = "sha256:87fe32d7d8dd91b878a25cd144d056435107ca56a8db7be3030f765334075f77"},
]
"nr.databind.json" = [
    {file = "nr.databind.json-0.0.14-py2.py3-none-any.whl", hash = "sha256:3765fd581c2ca2ee249ccfd460be0f472cc2bc9e5305e2f415d587a5e27c3b86"},
    {file = "nr.databind.json-0.0.14.tar.gz", hash = "sha256:27c7a7a69f6f703a0c616b898950fdb53a51b39cf9874d412ebc12dea574f20e"},
]
"nr.fs" = [
    {file = "nr.fs-1.6.3-py2.py3-none-any.whl", hash = "sha256:64108c168ea2e8077fdf5f0c5417459d1a145fe34cb305fe90faeb75b4e8b421"},
    {file = "nr.fs-1.6.3.tar.gz", hash = "sha256:788aa0a04c4143f95c5245bc8ccc0c0872e932be533bd37780fbb55afcdf124a"},
]
"nr.interface" = [
    {file = "nr.interface-0.0.4-py2.py3-none-any.whl", hash = "sha256:5f88579643ea18e1d948d92a49b326aa4585516bf64eb529ae693c4c8bddcc6e"},
    {file = "nr.interface-0.0.4.tar.gz", hash = "sha256:285cd82b932427c9d5c21cdc02ad319f701c4eed201377e2b30485c91eac67a3"},
]
"nr.metaclass" = [
    {file = "nr.metaclass-0.0.6-py2.py3-none-any.whl", hash = "sha256:d458eb1bddd93373cc74e19981214e7d478c92c9b08fc9732bd430225698a8f0"},
    {file = "nr.metaclass-0.0.6.tar.gz", hash = "sha256:3d52f8e603e3c2944b9135e5a09593c3c36191f26cf1c29a7c71efb192552b10"},
]
"nr.parsing.date" = [
    {file = "nr.parsing.date-0.4.3-py3-none-any.whl", hash = "sha256:899ee068883ce43cd6502915121b6667470b9cad10d4753f74db6d7ca23ac5b3"},
    {file = "nr.parsing.date-0.4.3.tar.gz", hash = "sha256:540b926a6e9b5d0f2b042b614c094ca08d6445227e2769d0ca5581fb459b3cd3"},
]
"nr.pylang.utils" = [
    {file = "nr.pylang.utils-0.0.4-py3-none-any.whl", hash = "sha256:cf8c88b9e7821a256e31e83e16dcd506d1fb33ea3cf37578eb163526ab044a27"},
    {file = "nr.pylang.utils-0.0.4.tar.gz", hash = "sha256:48f81167a5f0a7376b0dd1b3db2b88ab1cfa815645a2d4048eb369564f4e2485"},
]
"nr.stream" = [
    {file = "nr.stream-0.0.5-py2.py3-none-any.whl", hash = "sha256:cf418a4de3cedb8622286d2baca6007a153c780af48362d1f2ef2c1993525615"},
    {file = "nr.stream-0.0.5.tar.gz", hash = "sha256:3489ce5e8174b70d194a6592248ba341fbbd5bf30c9ec5f1223a351df909f505"},
]
"nr.sumtype" = [
    {file = "nr.sumtype-0.0.4-py2.py3-none-any.whl", hash = "sha256:a1017468bbc3d187592c413892c19d0e9642bdeae0149fa0c122ca21dfb23132"},
    {file = "nr.sumtype-0.0.4.tar.gz", hash = "sha256:a224c7f70c212aebf3754cf941d94527e68f1afad8db0e224d9885eb113d797c"},
]
"nr.utils.re" = [
    {file = "nr.utils.re-0.1.1-py2.py3-none-any.whl", hash = "sha256:eb4e6c10b074e8b296c4e2a83d0299e9a162524fb3e5e6b916dfd194688dbd06"},
    {file = "nr.utils.re-0.1.1.tar.gz", hash = "sha256:71e21300dbf890d914841f1e6d66eb4e7d6a9f01c9a20d8e83e5242c8d3140aa"},
]
numpy = [
    {file = "numpy-1.18.5-cp35-cp35m-macosx_10_9_intel.whl", hash = "sha256:e91d31b34fc7c2c8f756b4e902f901f856ae53a93399368d9a0dc7be17ed2ca0"},
    {file = "numpy-1.18.5-cp35-cp35m-manylinux1_i686.whl", hash = "sha256:7d42ab8cedd175b5ebcb39b5208b25ba104842489ed59fbb29356f671ac93583"},
    {file = "numpy-1.18.5-cp35-cp35m-manylinux1_x86_64.whl", hash = "sha256:a78e438db8ec26d5d9d0e584b27ef25c7afa5a182d1bf4d05e313d2d6d515271"},
    {file = "numpy-1.18.5-cp35-cp35m-win32.whl", hash = "sha256:a87f59508c2b7ceb8631c20630118cc546f1f815e034193dc72390db038a5cb3"},
    {file = "numpy-1.18.5-cp35-cp35m-win_amd64.whl", hash = "sha256:965df25449305092b23d5145b9bdaeb0149b6e41a77a7d728b1644b3c99277c1"},
    {file = "numpy-1.18.5-cp36-cp36m-macosx_10_9_x86_64.whl", hash = "sha256:ac792b385d81151bae2a5a8adb2b88261ceb4976dbfaaad9ce3a200e036753dc"},
    {file = "numpy-1.18.5-cp36-cp36m-manylinux1_i686.whl", hash = "sha256:ef627986941b5edd1ed74ba89ca43196ed197f1a206a3f18cc9faf2fb84fd675"},
    {file = "numpy-1.18.5-cp36-cp36m-manylinux1_x86_64.whl", hash = "sha256:f718a7949d1c4f622ff548c572e0c03440b49b9531ff00e4ed5738b459f011e8"},
    {file = "numpy-1.18.5-cp36-cp36m-win32.whl", hash = "sha256:4064f53d4cce69e9ac613256dc2162e56f20a4e2d2086b1956dd2fcf77b7fac5"},
    {file = "numpy-1.18.5-cp36-cp36m-win_amd64.whl", hash = "sha256:b03b2c0badeb606d1232e5f78852c102c0a7989d3a534b3129e7856a52f3d161"},
    {file = "numpy-1.18.5-cp37-cp37m-macosx_10_9_x86_64.whl", hash = "sha256:a7acefddf994af1aeba05bbbafe4ba983a187079f125146dc5859e6d817df824"},
    {file = "numpy-1.18.5-cp37-cp37m-manylinux1_i686.whl", hash = "sha256:cd49930af1d1e49a812d987c2620ee63965b619257bd76eaaa95870ca08837cf"},
    {file = "numpy-1.18.5-cp37-cp37m-manylinux1_x86_64.whl", hash = "sha256:b39321f1a74d1f9183bf1638a745b4fd6fe80efbb1f6b32b932a588b4bc7695f"},
    {file = "numpy-1.18.5-cp37-cp37m-win32.whl", hash = "sha256:cae14a01a159b1ed91a324722d746523ec757357260c6804d11d6147a9e53e3f"},
    {file = "numpy-1.18.5-cp37-cp37m-win_amd64.whl", hash = "sha256:0172304e7d8d40e9e49553901903dc5f5a49a703363ed756796f5808a06fc233"},
    {file = "numpy-1.18.5-cp38-cp38-macosx_10_9_x86_64.whl", hash = "sha256:e15b382603c58f24265c9c931c9a45eebf44fe2e6b4eaedbb0d025ab3255228b"},
    {file = "numpy-1.18.5-cp38-cp38-manylinux1_i686.whl", hash = "sha256:3676abe3d621fc467c4c1469ee11e395c82b2d6b5463a9454e37fe9da07cd0d7"},
    {file = "numpy-1.18.5-cp38-cp38-manylinux1_x86_64.whl", hash = "sha256:4674f7d27a6c1c52a4d1aa5f0881f1eff840d2206989bae6acb1c7668c02ebfb"},
    {file = "numpy-1.18.5-cp38-cp38-win32.whl", hash = "sha256:9c9d6531bc1886454f44aa8f809268bc481295cf9740827254f53c30104f074a"},
    {file = "numpy-1.18.5-cp38-cp38-win_amd64.whl", hash = "sha256:3dd6823d3e04b5f223e3e265b4a1eae15f104f4366edd409e5a5e413a98f911f"},
    {file = "numpy-1.18.5.zip", hash = "sha256:34e96e9dae65c4839bd80012023aadd6ee2ccb73ce7fdf3074c62f301e63120b"},
]
oauth2client = [
    {file = "oauth2client-4.1.3-py2.py3-none-any.whl", hash = "sha256:b8a81cc5d60e2d364f0b1b98f958dbd472887acaf1a5b05e21c28c31a2d6d3ac"},
    {file = "oauth2client-4.1.3.tar.gz", hash = "sha256:d486741e451287f69568a4d26d70d9acd73a2bbfa275746c535b4209891cccc6"},
]
oauthlib = [
    {file = "oauthlib-3.1.0-py2.py3-none-any.whl", hash = "sha256:df884cd6cbe20e32633f1db1072e9356f53638e4361bef4e8b03c9127c9328ea"},
    {file = "oauthlib-3.1.0.tar.gz", hash = "sha256:bee41cc35fcca6e988463cacc3bcb8a96224f470ca547e697b604cc697b2f889"},
]
opentelemetry-api = [
    {file = "opentelemetry-api-0.15b0.tar.gz", hash = "sha256:936fb836f47d876a9534939b49094a4d190bba98f3e6474c75f329e301af4c1e"},
    {file = "opentelemetry_api-0.15b0-py3-none-any.whl", hash = "sha256:eee7da8a40bb9bd5ad557d084f5e2972372035de4b094d660dae309e24d15d10"},
]
opentelemetry-exporter-jaeger = [
    {file = "opentelemetry-exporter-jaeger-0.15b0.tar.gz", hash = "sha256:2054829be2089a937370cbb2232b10c81c5e084eb68d58588a5ce3e0031c343a"},
    {file = "opentelemetry_exporter_jaeger-0.15b0-py3-none-any.whl", hash = "sha256:613417a8ee8dfa273822f27162df7d222b2bf717f80804c5c0bf5140c532c761"},
]
opentelemetry-exporter-otlp = [
    {file = "opentelemetry-exporter-otlp-0.15b0.tar.gz", hash = "sha256:6af584bc831e6632ded83ecade1bda0718ea82639dd323805e2e5ac169acd665"},
    {file = "opentelemetry_exporter_otlp-0.15b0-py3-none-any.whl", hash = "sha256:2c1bf148c2763702bc60f0471eac1f59ffc25b9da5592659aa119b67b07b006a"},
]
opentelemetry-instrumentation = [
    {file = "opentelemetry-instrumentation-0.15b0.tar.gz", hash = "sha256:60481e278d777299a40d834360c586dfc7e129ed968f26cfdc7b46fa5e007eaf"},
    {file = "opentelemetry_instrumentation-0.15b0-py3-none-any.whl", hash = "sha256:4888a0724a0af97a611d12e1f9b9f2a58ce69cd0a08c8c2380b4090d38a617b0"},
]
opentelemetry-instrumentation-boto = [
    {file = "opentelemetry-instrumentation-boto-0.15b0.tar.gz", hash = "sha256:3a29df43c49f017ae37d953a1d8488cb67ce7e8057c8f35a53ea162818dd36cf"},
    {file = "opentelemetry_instrumentation_boto-0.15b0-py3-none-any.whl", hash = "sha256:aa7c24965e4fd9c8f337ffecc05b45272768b313cac1e2561a06863d02972778"},
]
opentelemetry-instrumentation-botocore = [
    {file = "opentelemetry-instrumentation-botocore-0.15b0.tar.gz", hash = "sha256:019153f9c0a35fa25453aba34181fc34dd8599643a8b4d098a482433f5d8526d"},
    {file = "opentelemetry_instrumentation_botocore-0.15b0-py3-none-any.whl", hash = "sha256:043ed3fd638ed16d4f8186623dd1727e60678ac94db6ba47a184712ab0504d93"},
]
opentelemetry-instrumentation-dbapi = [
    {file = "opentelemetry-instrumentation-dbapi-0.15b0.tar.gz", hash = "sha256:b5c2e4b8fcf133cc43041387c8aa288a15e4447ceeaddcf45c573feec008570d"},
    {file = "opentelemetry_instrumentation_dbapi-0.15b0-py3-none-any.whl", hash = "sha256:4211c349d8f31434922bbc3c2125fefa9553effd51fd5dc10b183b29de80df1b"},
]
opentelemetry-instrumentation-grpc = [
    {file = "opentelemetry-instrumentation-grpc-0.15b0.tar.gz", hash = "sha256:70479bdb9e58e9a0e06c972e160fc81aaa899f39212216262b8492a63b9631ac"},
    {file = "opentelemetry_instrumentation_grpc-0.15b0-py3-none-any.whl", hash = "sha256:59b0098f06d99788d8fe4ed01fdcc6802315aeaf3494ac7d7169a536d8caade4"},
]
opentelemetry-instrumentation-jinja2 = [
    {file = "opentelemetry-instrumentation-jinja2-0.15b0.tar.gz", hash = "sha256:57cbb996728e1227307c3d20dd50f04997fedfde6919129dd7337c616bbc898c"},
    {file = "opentelemetry_instrumentation_jinja2-0.15b0-py3-none-any.whl", hash = "sha256:567a641ff9e790c138bc76ee11cb734af834befe2bd94ff617ce50990e95cd71"},
]
opentelemetry-instrumentation-psycopg2 = [
    {file = "opentelemetry-instrumentation-psycopg2-0.15b0.tar.gz", hash = "sha256:af826b48e5e2f2c3410a20de08a08adfca33e85874491e2b2c4d9d08ede8691e"},
    {file = "opentelemetry_instrumentation_psycopg2-0.15b0-py3-none-any.whl", hash = "sha256:f410e817d761b119cc2ff6fa061811594ad22122d2822e9a8eea9419c16104d4"},
]
opentelemetry-instrumentation-pymongo = [
    {file = "opentelemetry-instrumentation-pymongo-0.15b0.tar.gz", hash = "sha256:5fabe1a9a13c78f57c3d90355985d4f6aff57246bc3f38b37b57264d1a80442c"},
    {file = "opentelemetry_instrumentation_pymongo-0.15b0-py3-none-any.whl", hash = "sha256:495c0d55b97e09fb3cde5197752f26e8056def8a74619eb00f1b50302b542582"},
]
opentelemetry-instrumentation-redis = [
    {file = "opentelemetry-instrumentation-redis-0.15b0.tar.gz", hash = "sha256:713ec7d3aed941af7254dbb8c5910c671044502634a215a8ad1c3664f5102006"},
    {file = "opentelemetry_instrumentation_redis-0.15b0-py3-none-any.whl", hash = "sha256:034013ef429d37abc60510dc227bc4f26e2f4bb436957ccb81ab523c15230b46"},
]
opentelemetry-instrumentation-requests = [
    {file = "opentelemetry-instrumentation-requests-0.15b0.tar.gz", hash = "sha256:41545ac23b4f59aecf9f03ee63776d4c6b9f2b86c50c2b175b119ce263cf9e07"},
    {file = "opentelemetry_instrumentation_requests-0.15b0-py3-none-any.whl", hash = "sha256:99608a59c3d2bea3b24cb09ab1bb11baa6423a8fa96a2692e4345e01884917d6"},
]
opentelemetry-instrumentation-sqlalchemy = [
    {file = "opentelemetry-instrumentation-sqlalchemy-0.15b0.tar.gz", hash = "sha256:7191d8f8f1ba3eb9734c953209b8e4f7306c544cf8f3b0d1ea4aef8c18349452"},
    {file = "opentelemetry_instrumentation_sqlalchemy-0.15b0-py3-none-any.whl", hash = "sha256:fbe993e7c1ff8093d44a1114dc5a76c50d22ce73d23b6e07a965abd1d0864111"},
]
opentelemetry-instrumentation-sqlite3 = [
    {file = "opentelemetry-instrumentation-sqlite3-0.15b0.tar.gz", hash = "sha256:7c672c0ed1f9b776245671b4b83b3eda2eebb9a6f912cb1b9ba6ec056e1c1ed0"},
    {file = "opentelemetry_instrumentation_sqlite3-0.15b0-py3-none-any.whl", hash = "sha256:5d4baf449419aedb14ef12947dcfd4faf05dbe3c07e442cd20f52659c1787742"},
]
opentelemetry-instrumentation-system-metrics = [
    {file = "opentelemetry-instrumentation-system-metrics-0.15b0.tar.gz", hash = "sha256:2b22b0be12b521f52864a0f542fca54ea9e18cdd426b72bbc6c1a4417655eac9"},
    {file = "opentelemetry_instrumentation_system_metrics-0.15b0-py3-none-any.whl", hash = "sha256:6918d2dde20a8745ac779dbb3c56d34e4f61cff25151e740171de94bf591c9e2"},
]
opentelemetry-instrumentation-tornado = [
    {file = "opentelemetry-instrumentation-tornado-0.15b0.tar.gz", hash = "sha256:701257e154905cd7bff6819f78b3c1021cac7dc6b40a98f6a90b84f643347fb9"},
    {file = "opentelemetry_instrumentation_tornado-0.15b0-py3-none-any.whl", hash = "sha256:6d78d7f1bfa1bee7e851bf26d1d8ced8941d7cea401c1f839a96d5c4ce9cd4e1"},
]
opentelemetry-proto = [
    {file = "opentelemetry-proto-0.15b0.tar.gz", hash = "sha256:4124a7e748c2f61f48a4a22fb073602c8eefa259f82a6b126b083221845e7865"},
    {file = "opentelemetry_proto-0.15b0-py3-none-any.whl", hash = "sha256:30cf8aeec2a54853f9ed7724edfbd665acc138e7089e39982d1c71b28247dc77"},
]
opentelemetry-sdk = [
    {file = "opentelemetry-sdk-0.15b0.tar.gz", hash = "sha256:bbb6fb75d86473b4bb274c6ccb8768b8a9aa37446cbb62683cf8e65be079ac80"},
    {file = "opentelemetry_sdk-0.15b0-py3-none-any.whl", hash = "sha256:60b1870081d3fbe005c1fee566f06dce118c4ba7c12d7bc480ad1a2b1f8152f3"},
]
opt-einsum = [
    {file = "opt_einsum-3.3.0-py3-none-any.whl", hash = "sha256:2455e59e3947d3c275477df7f5205b30635e266fe6dc300e3d9f9646bfcea147"},
    {file = "opt_einsum-3.3.0.tar.gz", hash = "sha256:59f6475f77bbc37dcf7cd748519c0ec60722e91e63ca114e68821c0c54a46549"},
]
packaging = [
    {file = "packaging-20.8-py2.py3-none-any.whl", hash = "sha256:24e0da08660a87484d1602c30bb4902d74816b6985b93de36926f5bc95741858"},
    {file = "packaging-20.8.tar.gz", hash = "sha256:78598185a7008a470d64526a8059de9aaa449238f280fc9eb6b13ba6c4109093"},
]
pamqp = [
    {file = "pamqp-2.3.0-py2.py3-none-any.whl", hash = "sha256:2f81b5c186f668a67f165193925b6bfd83db4363a6222f599517f29ecee60b02"},
    {file = "pamqp-2.3.0.tar.gz", hash = "sha256:5cd0f5a85e89f20d5f8e19285a1507788031cfca4a9ea6f067e3cf18f5e294e8"},
]
pathspec = [
    {file = "pathspec-0.8.1-py2.py3-none-any.whl", hash = "sha256:aa0cb481c4041bf52ffa7b0d8fa6cd3e88a2ca4879c533c9153882ee2556790d"},
    {file = "pathspec-0.8.1.tar.gz", hash = "sha256:86379d6b86d75816baba717e64b1a3a3469deb93bb76d613c9ce79edc5cb68fd"},
]
pbr = [
    {file = "pbr-5.5.1-py2.py3-none-any.whl", hash = "sha256:b236cde0ac9a6aedd5e3c34517b423cd4fd97ef723849da6b0d2231142d89c00"},
    {file = "pbr-5.5.1.tar.gz", hash = "sha256:5fad80b613c402d5b7df7bd84812548b2a61e9977387a80a5fc5c396492b13c9"},
]
pep440-version-utils = [
    {file = "pep440-version-utils-0.3.0.tar.gz", hash = "sha256:ceb8c8da63b54cc555946d91829f72fe323f8d635b22fa54ef0a9800c37f50df"},
    {file = "pep440_version_utils-0.3.0-py3-none-any.whl", hash = "sha256:73780b2c31adad5ca35c89eb008f51c2a47aee0318debe31391b673b90577e1b"},
]
pillow = [
    {file = "Pillow-8.0.1-cp36-cp36m-macosx_10_10_x86_64.whl", hash = "sha256:b63d4ff734263ae4ce6593798bcfee6dbfb00523c82753a3a03cbc05555a9cc3"},
    {file = "Pillow-8.0.1-cp36-cp36m-manylinux1_i686.whl", hash = "sha256:5f9403af9c790cc18411ea398a6950ee2def2a830ad0cfe6dc9122e6d528b302"},
    {file = "Pillow-8.0.1-cp36-cp36m-manylinux1_x86_64.whl", hash = "sha256:6b4a8fd632b4ebee28282a9fef4c341835a1aa8671e2770b6f89adc8e8c2703c"},
    {file = "Pillow-8.0.1-cp36-cp36m-manylinux2014_aarch64.whl", hash = "sha256:cc3ea6b23954da84dbee8025c616040d9aa5eaf34ea6895a0a762ee9d3e12e11"},
    {file = "Pillow-8.0.1-cp36-cp36m-win32.whl", hash = "sha256:d8a96747df78cda35980905bf26e72960cba6d355ace4780d4bdde3b217cdf1e"},
    {file = "Pillow-8.0.1-cp36-cp36m-win_amd64.whl", hash = "sha256:7ba0ba61252ab23052e642abdb17fd08fdcfdbbf3b74c969a30c58ac1ade7cd3"},
    {file = "Pillow-8.0.1-cp37-cp37m-macosx_10_10_x86_64.whl", hash = "sha256:795e91a60f291e75de2e20e6bdd67770f793c8605b553cb6e4387ce0cb302e09"},
    {file = "Pillow-8.0.1-cp37-cp37m-manylinux1_i686.whl", hash = "sha256:0a2e8d03787ec7ad71dc18aec9367c946ef8ef50e1e78c71f743bc3a770f9fae"},
    {file = "Pillow-8.0.1-cp37-cp37m-manylinux1_x86_64.whl", hash = "sha256:006de60d7580d81f4a1a7e9f0173dc90a932e3905cc4d47ea909bc946302311a"},
    {file = "Pillow-8.0.1-cp37-cp37m-manylinux2014_aarch64.whl", hash = "sha256:bd7bf289e05470b1bc74889d1466d9ad4a56d201f24397557b6f65c24a6844b8"},
    {file = "Pillow-8.0.1-cp37-cp37m-win32.whl", hash = "sha256:95edb1ed513e68bddc2aee3de66ceaf743590bf16c023fb9977adc4be15bd3f0"},
    {file = "Pillow-8.0.1-cp37-cp37m-win_amd64.whl", hash = "sha256:e38d58d9138ef972fceb7aeec4be02e3f01d383723965bfcef14d174c8ccd039"},
    {file = "Pillow-8.0.1-cp38-cp38-macosx_10_10_x86_64.whl", hash = "sha256:d3d07c86d4efa1facdf32aa878bd508c0dc4f87c48125cc16b937baa4e5b5e11"},
    {file = "Pillow-8.0.1-cp38-cp38-manylinux1_i686.whl", hash = "sha256:fbd922f702582cb0d71ef94442bfca57624352622d75e3be7a1e7e9360b07e72"},
    {file = "Pillow-8.0.1-cp38-cp38-manylinux1_x86_64.whl", hash = "sha256:92c882b70a40c79de9f5294dc99390671e07fc0b0113d472cbea3fde15db1792"},
    {file = "Pillow-8.0.1-cp38-cp38-manylinux2014_aarch64.whl", hash = "sha256:7c9401e68730d6c4245b8e361d3d13e1035cbc94db86b49dc7da8bec235d0015"},
    {file = "Pillow-8.0.1-cp38-cp38-win32.whl", hash = "sha256:6c1aca8231625115104a06e4389fcd9ec88f0c9befbabd80dc206c35561be271"},
    {file = "Pillow-8.0.1-cp38-cp38-win_amd64.whl", hash = "sha256:cc9ec588c6ef3a1325fa032ec14d97b7309db493782ea8c304666fb10c3bd9a7"},
    {file = "Pillow-8.0.1-cp39-cp39-macosx_10_10_x86_64.whl", hash = "sha256:eb472586374dc66b31e36e14720747595c2b265ae962987261f044e5cce644b5"},
    {file = "Pillow-8.0.1-cp39-cp39-manylinux1_i686.whl", hash = "sha256:0eeeae397e5a79dc088d8297a4c2c6f901f8fb30db47795113a4a605d0f1e5ce"},
    {file = "Pillow-8.0.1-cp39-cp39-manylinux1_x86_64.whl", hash = "sha256:81f812d8f5e8a09b246515fac141e9d10113229bc33ea073fec11403b016bcf3"},
    {file = "Pillow-8.0.1-cp39-cp39-manylinux2014_aarch64.whl", hash = "sha256:895d54c0ddc78a478c80f9c438579ac15f3e27bf442c2a9aa74d41d0e4d12544"},
    {file = "Pillow-8.0.1-cp39-cp39-win32.whl", hash = "sha256:2fb113757a369a6cdb189f8df3226e995acfed0a8919a72416626af1a0a71140"},
    {file = "Pillow-8.0.1-cp39-cp39-win_amd64.whl", hash = "sha256:59e903ca800c8cfd1ebe482349ec7c35687b95e98cefae213e271c8c7fffa021"},
    {file = "Pillow-8.0.1-pp36-pypy36_pp73-macosx_10_10_x86_64.whl", hash = "sha256:5abd653a23c35d980b332bc0431d39663b1709d64142e3652890df4c9b6970f6"},
    {file = "Pillow-8.0.1-pp36-pypy36_pp73-manylinux2010_x86_64.whl", hash = "sha256:4b0ef2470c4979e345e4e0cc1bbac65fda11d0d7b789dbac035e4c6ce3f98adb"},
    {file = "Pillow-8.0.1-pp37-pypy37_pp73-win32.whl", hash = "sha256:8de332053707c80963b589b22f8e0229f1be1f3ca862a932c1bcd48dafb18dd8"},
    {file = "Pillow-8.0.1.tar.gz", hash = "sha256:11c5c6e9b02c9dac08af04f093eb5a2f84857df70a7d4a6a6ad461aca803fb9e"},
]
plac = [
    {file = "plac-1.1.3-py2.py3-none-any.whl", hash = "sha256:487e553017d419f35add346c4c09707e52fa53f7e7181ce1098ca27620e9ceee"},
    {file = "plac-1.1.3.tar.gz", hash = "sha256:398cb947c60c4c25e275e1f1dadf027e7096858fb260b8ece3b33bcff90d985f"},
]
pluggy = [
    {file = "pluggy-0.13.1-py2.py3-none-any.whl", hash = "sha256:966c145cd83c96502c3c3868f50408687b38434af77734af1e9ca461a4081d2d"},
    {file = "pluggy-0.13.1.tar.gz", hash = "sha256:15b2acde666561e1298d71b523007ed7364de07029219b604cf808bfa1c765b0"},
]
preshed = [
    {file = "preshed-3.0.5-cp36-cp36m-macosx_10_9_x86_64.whl", hash = "sha256:572899224578d30f6a67fadecb3d62b824866b4d2b6bad73f71abf7585db1389"},
    {file = "preshed-3.0.5-cp36-cp36m-manylinux1_x86_64.whl", hash = "sha256:67c11e384ce4c008bc487ba3a29bafdfe038b9a2546ccfe0fe2160480b356fed"},
    {file = "preshed-3.0.5-cp36-cp36m-manylinux2014_x86_64.whl", hash = "sha256:6e833f1632a1d0232bdc6df6c3542fb130ef044d8656b24576d9fd19e5f1e0d1"},
    {file = "preshed-3.0.5-cp36-cp36m-win_amd64.whl", hash = "sha256:1ce0846cb7ebb2ea913d44ec2e296098c285443ecdea80ddf02656bbef4deacb"},
    {file = "preshed-3.0.5-cp37-cp37m-macosx_10_9_x86_64.whl", hash = "sha256:8a560850b8c53c1487ba51c2b0f5769535512b36d3b129ad5796b64653abe2f9"},
    {file = "preshed-3.0.5-cp37-cp37m-manylinux1_x86_64.whl", hash = "sha256:6f126bcc414a0304b54956f9dac2628a0f9bef1657d1b3a3837fc82b791aa2a1"},
    {file = "preshed-3.0.5-cp37-cp37m-manylinux2014_x86_64.whl", hash = "sha256:1bdededa7fd81f26a42bc9d11d542657c74746b7ea7fc2b2ca6d0ddbf1f93792"},
    {file = "preshed-3.0.5-cp37-cp37m-win_amd64.whl", hash = "sha256:9ebf444f8487782c84d7b5acb1d7195e603155882fafc4697344199eeeafbe5f"},
    {file = "preshed-3.0.5-cp38-cp38-macosx_10_9_x86_64.whl", hash = "sha256:8a3adffde3126c2a0ab7d57cab1d605cb5f63da1ba88088ad3cf8debfd9aa4dc"},
    {file = "preshed-3.0.5-cp38-cp38-manylinux1_x86_64.whl", hash = "sha256:56b9603517bb2a364418163236d6a147a1d722ff7546cbe085e76e25ae118e89"},
    {file = "preshed-3.0.5-cp38-cp38-manylinux2014_x86_64.whl", hash = "sha256:5e06a49477bd257eea02bf823b5d3e201d00a19d6976523a58da8606b2358481"},
    {file = "preshed-3.0.5-cp38-cp38-win_amd64.whl", hash = "sha256:ca4a7681b643b8356e7dfdab9cf668b2b34bd07ef4b09ebed44c8aeb3b1626ee"},
    {file = "preshed-3.0.5-cp39-cp39-macosx_10_9_x86_64.whl", hash = "sha256:85074eebf90a858a6b68242f1ae265ca99e1af45bf9dafcb9a83d49b0815a2e1"},
    {file = "preshed-3.0.5-cp39-cp39-manylinux1_x86_64.whl", hash = "sha256:12cbe1e378b4f1c6b06f5e4130408befe916e55ea1616e6aa63c5cd0ccd9c927"},
    {file = "preshed-3.0.5-cp39-cp39-manylinux2014_x86_64.whl", hash = "sha256:30f0c8ea85113d0565a1e3eb6222d00513ec39b56f3f9a2615e304575e65422e"},
    {file = "preshed-3.0.5-cp39-cp39-win_amd64.whl", hash = "sha256:fb4d2e82add82d63b2c97802b759a58ff200d06b632e2edc48a9ced1e6472faf"},
    {file = "preshed-3.0.5.tar.gz", hash = "sha256:c6d3dba39ed5059aaf99767017b9568c75b2d0780c3481e204b1daecde00360e"},
]
prompt-toolkit = [
    {file = "prompt_toolkit-2.0.10-py2-none-any.whl", hash = "sha256:e7f8af9e3d70f514373bf41aa51bc33af12a6db3f71461ea47fea985defb2c31"},
    {file = "prompt_toolkit-2.0.10-py3-none-any.whl", hash = "sha256:46642344ce457641f28fc9d1c9ca939b63dadf8df128b86f1b9860e59c73a5e4"},
    {file = "prompt_toolkit-2.0.10.tar.gz", hash = "sha256:f15af68f66e664eaa559d4ac8a928111eebd5feda0c11738b5998045224829db"},
]
protobuf = [
    {file = "protobuf-3.14.0-cp27-cp27m-macosx_10_9_x86_64.whl", hash = "sha256:629b03fd3caae7f815b0c66b41273f6b1900a579e2ccb41ef4493a4f5fb84f3a"},
    {file = "protobuf-3.14.0-cp27-cp27mu-manylinux1_x86_64.whl", hash = "sha256:5b7a637212cc9b2bcf85dd828b1178d19efdf74dbfe1ddf8cd1b8e01fdaaa7f5"},
    {file = "protobuf-3.14.0-cp35-cp35m-macosx_10_9_intel.whl", hash = "sha256:43b554b9e73a07ba84ed6cf25db0ff88b1e06be610b37656e292e3cbb5437472"},
    {file = "protobuf-3.14.0-cp35-cp35m-manylinux1_x86_64.whl", hash = "sha256:5e9806a43232a1fa0c9cf5da8dc06f6910d53e4390be1fa06f06454d888a9142"},
    {file = "protobuf-3.14.0-cp35-cp35m-win32.whl", hash = "sha256:1c51fda1bbc9634246e7be6016d860be01747354ed7015ebe38acf4452f470d2"},
    {file = "protobuf-3.14.0-cp35-cp35m-win_amd64.whl", hash = "sha256:4b74301b30513b1a7494d3055d95c714b560fbb630d8fb9956b6f27992c9f980"},
    {file = "protobuf-3.14.0-cp36-cp36m-macosx_10_9_x86_64.whl", hash = "sha256:86a75477addde4918e9a1904e5c6af8d7b691f2a3f65587d73b16100fbe4c3b2"},
    {file = "protobuf-3.14.0-cp36-cp36m-manylinux1_x86_64.whl", hash = "sha256:ecc33531a213eee22ad60e0e2aaea6c8ba0021f0cce35dbf0ab03dee6e2a23a1"},
    {file = "protobuf-3.14.0-cp36-cp36m-win32.whl", hash = "sha256:72230ed56f026dd664c21d73c5db73ebba50d924d7ba6b7c0d81a121e390406e"},
    {file = "protobuf-3.14.0-cp36-cp36m-win_amd64.whl", hash = "sha256:0fc96785262042e4863b3f3b5c429d4636f10d90061e1840fce1baaf59b1a836"},
    {file = "protobuf-3.14.0-cp37-cp37m-macosx_10_9_x86_64.whl", hash = "sha256:4e75105c9dfe13719b7293f75bd53033108f4ba03d44e71db0ec2a0e8401eafd"},
    {file = "protobuf-3.14.0-cp37-cp37m-manylinux1_x86_64.whl", hash = "sha256:2a7e2fe101a7ace75e9327b9c946d247749e564a267b0515cf41dfe450b69bac"},
    {file = "protobuf-3.14.0-cp37-cp37m-win32.whl", hash = "sha256:b0d5d35faeb07e22a1ddf8dce620860c8fe145426c02d1a0ae2688c6e8ede36d"},
    {file = "protobuf-3.14.0-cp37-cp37m-win_amd64.whl", hash = "sha256:8971c421dbd7aad930c9bd2694122f332350b6ccb5202a8b7b06f3f1a5c41ed5"},
    {file = "protobuf-3.14.0-cp38-cp38-macosx_10_9_x86_64.whl", hash = "sha256:9616f0b65a30851e62f1713336c931fcd32c057202b7ff2cfbfca0fc7d5e3043"},
    {file = "protobuf-3.14.0-cp38-cp38-manylinux1_x86_64.whl", hash = "sha256:22bcd2e284b3b1d969c12e84dc9b9a71701ec82d8ce975fdda19712e1cfd4e00"},
    {file = "protobuf-3.14.0-py2.py3-none-any.whl", hash = "sha256:0e247612fadda953047f53301a7b0407cb0c3cb4ae25a6fde661597a04039b3c"},
    {file = "protobuf-3.14.0.tar.gz", hash = "sha256:1d63eb389347293d8915fb47bee0951c7b5dab522a4a60118b9a18f33e21f8ce"},
]
psycopg2-binary = [
    {file = "psycopg2-binary-2.8.6.tar.gz", hash = "sha256:11b9c0ebce097180129e422379b824ae21c8f2a6596b159c7659e2e5a00e1aa0"},
    {file = "psycopg2_binary-2.8.6-cp27-cp27m-macosx_10_6_intel.macosx_10_9_intel.macosx_10_9_x86_64.macosx_10_10_intel.macosx_10_10_x86_64.whl", hash = "sha256:d14b140a4439d816e3b1229a4a525df917d6ea22a0771a2a78332273fd9528a4"},
    {file = "psycopg2_binary-2.8.6-cp27-cp27m-manylinux1_i686.whl", hash = "sha256:1fabed9ea2acc4efe4671b92c669a213db744d2af8a9fc5d69a8e9bc14b7a9db"},
    {file = "psycopg2_binary-2.8.6-cp27-cp27m-manylinux1_x86_64.whl", hash = "sha256:f5ab93a2cb2d8338b1674be43b442a7f544a0971da062a5da774ed40587f18f5"},
    {file = "psycopg2_binary-2.8.6-cp27-cp27m-win32.whl", hash = "sha256:b4afc542c0ac0db720cf516dd20c0846f71c248d2b3d21013aa0d4ef9c71ca25"},
    {file = "psycopg2_binary-2.8.6-cp27-cp27m-win_amd64.whl", hash = "sha256:e74a55f6bad0e7d3968399deb50f61f4db1926acf4a6d83beaaa7df986f48b1c"},
    {file = "psycopg2_binary-2.8.6-cp27-cp27mu-manylinux1_i686.whl", hash = "sha256:0deac2af1a587ae12836aa07970f5cb91964f05a7c6cdb69d8425ff4c15d4e2c"},
    {file = "psycopg2_binary-2.8.6-cp27-cp27mu-manylinux1_x86_64.whl", hash = "sha256:ad20d2eb875aaa1ea6d0f2916949f5c08a19c74d05b16ce6ebf6d24f2c9f75d1"},
    {file = "psycopg2_binary-2.8.6-cp34-cp34m-win32.whl", hash = "sha256:950bc22bb56ee6ff142a2cb9ee980b571dd0912b0334aa3fe0fe3788d860bea2"},
    {file = "psycopg2_binary-2.8.6-cp34-cp34m-win_amd64.whl", hash = "sha256:b8a3715b3c4e604bcc94c90a825cd7f5635417453b253499664f784fc4da0152"},
    {file = "psycopg2_binary-2.8.6-cp35-cp35m-macosx_10_6_intel.macosx_10_9_intel.macosx_10_9_x86_64.macosx_10_10_intel.macosx_10_10_x86_64.whl", hash = "sha256:d1b4ab59e02d9008efe10ceabd0b31e79519da6fb67f7d8e8977118832d0f449"},
    {file = "psycopg2_binary-2.8.6-cp35-cp35m-manylinux1_i686.whl", hash = "sha256:ac0c682111fbf404525dfc0f18a8b5f11be52657d4f96e9fcb75daf4f3984859"},
    {file = "psycopg2_binary-2.8.6-cp35-cp35m-manylinux1_x86_64.whl", hash = "sha256:7d92a09b788cbb1aec325af5fcba9fed7203897bbd9269d5691bb1e3bce29550"},
    {file = "psycopg2_binary-2.8.6-cp35-cp35m-win32.whl", hash = "sha256:aaa4213c862f0ef00022751161df35804127b78adf4a2755b9f991a507e425fd"},
    {file = "psycopg2_binary-2.8.6-cp35-cp35m-win_amd64.whl", hash = "sha256:c2507d796fca339c8fb03216364cca68d87e037c1f774977c8fc377627d01c71"},
    {file = "psycopg2_binary-2.8.6-cp36-cp36m-macosx_10_6_intel.macosx_10_9_intel.macosx_10_9_x86_64.macosx_10_10_intel.macosx_10_10_x86_64.whl", hash = "sha256:ee69dad2c7155756ad114c02db06002f4cded41132cc51378e57aad79cc8e4f4"},
    {file = "psycopg2_binary-2.8.6-cp36-cp36m-manylinux1_i686.whl", hash = "sha256:e82aba2188b9ba309fd8e271702bd0d0fc9148ae3150532bbb474f4590039ffb"},
    {file = "psycopg2_binary-2.8.6-cp36-cp36m-manylinux1_x86_64.whl", hash = "sha256:d5227b229005a696cc67676e24c214740efd90b148de5733419ac9aaba3773da"},
    {file = "psycopg2_binary-2.8.6-cp36-cp36m-win32.whl", hash = "sha256:a0eb43a07386c3f1f1ebb4dc7aafb13f67188eab896e7397aa1ee95a9c884eb2"},
    {file = "psycopg2_binary-2.8.6-cp36-cp36m-win_amd64.whl", hash = "sha256:e1f57aa70d3f7cc6947fd88636a481638263ba04a742b4a37dd25c373e41491a"},
    {file = "psycopg2_binary-2.8.6-cp37-cp37m-macosx_10_6_intel.macosx_10_9_intel.macosx_10_9_x86_64.macosx_10_10_intel.macosx_10_10_x86_64.whl", hash = "sha256:833709a5c66ca52f1d21d41865a637223b368c0ee76ea54ca5bad6f2526c7679"},
    {file = "psycopg2_binary-2.8.6-cp37-cp37m-manylinux1_i686.whl", hash = "sha256:ba28584e6bca48c59eecbf7efb1576ca214b47f05194646b081717fa628dfddf"},
    {file = "psycopg2_binary-2.8.6-cp37-cp37m-manylinux1_x86_64.whl", hash = "sha256:6a32f3a4cb2f6e1a0b15215f448e8ce2da192fd4ff35084d80d5e39da683e79b"},
    {file = "psycopg2_binary-2.8.6-cp37-cp37m-win32.whl", hash = "sha256:0e4dc3d5996760104746e6cfcdb519d9d2cd27c738296525d5867ea695774e67"},
    {file = "psycopg2_binary-2.8.6-cp37-cp37m-win_amd64.whl", hash = "sha256:cec7e622ebc545dbb4564e483dd20e4e404da17ae07e06f3e780b2dacd5cee66"},
    {file = "psycopg2_binary-2.8.6-cp38-cp38-macosx_10_9_x86_64.macosx_10_9_intel.macosx_10_10_intel.macosx_10_10_x86_64.whl", hash = "sha256:ba381aec3a5dc29634f20692349d73f2d21f17653bda1decf0b52b11d694541f"},
    {file = "psycopg2_binary-2.8.6-cp38-cp38-manylinux1_i686.whl", hash = "sha256:a0c50db33c32594305b0ef9abc0cb7db13de7621d2cadf8392a1d9b3c437ef77"},
    {file = "psycopg2_binary-2.8.6-cp38-cp38-manylinux1_x86_64.whl", hash = "sha256:2dac98e85565d5688e8ab7bdea5446674a83a3945a8f416ad0110018d1501b94"},
    {file = "psycopg2_binary-2.8.6-cp38-cp38-win32.whl", hash = "sha256:bd1be66dde2b82f80afb9459fc618216753f67109b859a361cf7def5c7968729"},
    {file = "psycopg2_binary-2.8.6-cp38-cp38-win_amd64.whl", hash = "sha256:8cd0fb36c7412996859cb4606a35969dd01f4ea34d9812a141cd920c3b18be77"},
    {file = "psycopg2_binary-2.8.6-cp39-cp39-manylinux1_i686.whl", hash = "sha256:42ec1035841b389e8cc3692277a0bd81cdfe0b65d575a2c8862cec7a80e62e52"},
    {file = "psycopg2_binary-2.8.6-cp39-cp39-manylinux1_x86_64.whl", hash = "sha256:7312e931b90fe14f925729cde58022f5d034241918a5c4f9797cac62f6b3a9dd"},
]
py = [
    {file = "py-1.10.0-py2.py3-none-any.whl", hash = "sha256:3b80836aa6d1feeaa108e046da6423ab8f6ceda6468545ae8d02d9d58d18818a"},
    {file = "py-1.10.0.tar.gz", hash = "sha256:21b81bda15b66ef5e1a777a21c4dcd9c20ad3efd0b3f817e7a809035269e1bd3"},
]
pyasn1 = [
    {file = "pyasn1-0.4.8-py2.4.egg", hash = "sha256:fec3e9d8e36808a28efb59b489e4528c10ad0f480e57dcc32b4de5c9d8c9fdf3"},
    {file = "pyasn1-0.4.8-py2.5.egg", hash = "sha256:0458773cfe65b153891ac249bcf1b5f8f320b7c2ce462151f8fa74de8934becf"},
    {file = "pyasn1-0.4.8-py2.6.egg", hash = "sha256:5c9414dcfede6e441f7e8f81b43b34e834731003427e5b09e4e00e3172a10f00"},
    {file = "pyasn1-0.4.8-py2.7.egg", hash = "sha256:6e7545f1a61025a4e58bb336952c5061697da694db1cae97b116e9c46abcf7c8"},
    {file = "pyasn1-0.4.8-py2.py3-none-any.whl", hash = "sha256:39c7e2ec30515947ff4e87fb6f456dfc6e84857d34be479c9d4a4ba4bf46aa5d"},
    {file = "pyasn1-0.4.8-py3.1.egg", hash = "sha256:78fa6da68ed2727915c4767bb386ab32cdba863caa7dbe473eaae45f9959da86"},
    {file = "pyasn1-0.4.8-py3.2.egg", hash = "sha256:08c3c53b75eaa48d71cf8c710312316392ed40899cb34710d092e96745a358b7"},
    {file = "pyasn1-0.4.8-py3.3.egg", hash = "sha256:03840c999ba71680a131cfaee6fab142e1ed9bbd9c693e285cc6aca0d555e576"},
    {file = "pyasn1-0.4.8-py3.4.egg", hash = "sha256:7ab8a544af125fb704feadb008c99a88805126fb525280b2270bb25cc1d78a12"},
    {file = "pyasn1-0.4.8-py3.5.egg", hash = "sha256:e89bf84b5437b532b0803ba5c9a5e054d21fec423a89952a74f87fa2c9b7bce2"},
    {file = "pyasn1-0.4.8-py3.6.egg", hash = "sha256:014c0e9976956a08139dc0712ae195324a75e142284d5f87f1a87ee1b068a359"},
    {file = "pyasn1-0.4.8-py3.7.egg", hash = "sha256:99fcc3c8d804d1bc6d9a099921e39d827026409a58f2a720dcdb89374ea0c776"},
    {file = "pyasn1-0.4.8.tar.gz", hash = "sha256:aef77c9fb94a3ac588e87841208bdec464471d9871bd5050a287cc9a475cd0ba"},
]
pyasn1-modules = [
    {file = "pyasn1-modules-0.2.8.tar.gz", hash = "sha256:905f84c712230b2c592c19470d3ca8d552de726050d1d1716282a1f6146be65e"},
    {file = "pyasn1_modules-0.2.8-py2.4.egg", hash = "sha256:0fe1b68d1e486a1ed5473f1302bd991c1611d319bba158e98b106ff86e1d7199"},
    {file = "pyasn1_modules-0.2.8-py2.5.egg", hash = "sha256:fe0644d9ab041506b62782e92b06b8c68cca799e1a9636ec398675459e031405"},
    {file = "pyasn1_modules-0.2.8-py2.6.egg", hash = "sha256:a99324196732f53093a84c4369c996713eb8c89d360a496b599fb1a9c47fc3eb"},
    {file = "pyasn1_modules-0.2.8-py2.7.egg", hash = "sha256:0845a5582f6a02bb3e1bde9ecfc4bfcae6ec3210dd270522fee602365430c3f8"},
    {file = "pyasn1_modules-0.2.8-py2.py3-none-any.whl", hash = "sha256:a50b808ffeb97cb3601dd25981f6b016cbb3d31fbf57a8b8a87428e6158d0c74"},
    {file = "pyasn1_modules-0.2.8-py3.1.egg", hash = "sha256:f39edd8c4ecaa4556e989147ebf219227e2cd2e8a43c7e7fcb1f1c18c5fd6a3d"},
    {file = "pyasn1_modules-0.2.8-py3.2.egg", hash = "sha256:b80486a6c77252ea3a3e9b1e360bc9cf28eaac41263d173c032581ad2f20fe45"},
    {file = "pyasn1_modules-0.2.8-py3.3.egg", hash = "sha256:65cebbaffc913f4fe9e4808735c95ea22d7a7775646ab690518c056784bc21b4"},
    {file = "pyasn1_modules-0.2.8-py3.4.egg", hash = "sha256:15b7c67fabc7fc240d87fb9aabf999cf82311a6d6fb2c70d00d3d0604878c811"},
    {file = "pyasn1_modules-0.2.8-py3.5.egg", hash = "sha256:426edb7a5e8879f1ec54a1864f16b882c2837bfd06eee62f2c982315ee2473ed"},
    {file = "pyasn1_modules-0.2.8-py3.6.egg", hash = "sha256:cbac4bc38d117f2a49aeedec4407d23e8866ea4ac27ff2cf7fb3e5b570df19e0"},
    {file = "pyasn1_modules-0.2.8-py3.7.egg", hash = "sha256:c29a5e5cc7a3f05926aff34e097e84f8589cd790ce0ed41b67aed6857b26aafd"},
]
pycodestyle = [
    {file = "pycodestyle-2.6.0-py2.py3-none-any.whl", hash = "sha256:2295e7b2f6b5bd100585ebcb1f616591b652db8a741695b3d8f5d28bdc934367"},
    {file = "pycodestyle-2.6.0.tar.gz", hash = "sha256:c58a7d2815e0e8d7972bf1803331fb0152f867bd89adf8a01dfd55085434192e"},
]
pycparser = [
    {file = "pycparser-2.20-py2.py3-none-any.whl", hash = "sha256:7582ad22678f0fcd81102833f60ef8d0e57288b6b5fb00323d101be910e35705"},
    {file = "pycparser-2.20.tar.gz", hash = "sha256:2d475327684562c3a96cc71adf7dc8c4f0565175cf86b6d7a404ff4c771f15f0"},
]
pydoc-markdown = [
    {file = "pydoc-markdown-3.9.0.tar.gz", hash = "sha256:2ec697561d89338fcc5f706c5b3812fc0ee90c3a189d5b9e84d78ef65b8e986a"},
    {file = "pydoc_markdown-3.9.0-py3-none-any.whl", hash = "sha256:67501d0dbd1539b7d5119306a57db77362dc862dca46f9758be69b8409edba24"},
]
pydocstyle = [
    {file = "pydocstyle-5.1.1-py3-none-any.whl", hash = "sha256:aca749e190a01726a4fb472dd4ef23b5c9da7b9205c0a7857c06533de13fd678"},
    {file = "pydocstyle-5.1.1.tar.gz", hash = "sha256:19b86fa8617ed916776a11cd8bc0197e5b9856d5433b777f51a3defe13075325"},
]
pydot = [
    {file = "pydot-1.4.1-py2.py3-none-any.whl", hash = "sha256:67be714300c78fda5fd52f79ec994039e3f76f074948c67b5ff539b433ad354f"},
    {file = "pydot-1.4.1.tar.gz", hash = "sha256:d49c9d4dd1913beec2a997f831543c8cbd53e535b1a739e921642fe416235f01"},
]
pyflakes = [
    {file = "pyflakes-2.2.0-py2.py3-none-any.whl", hash = "sha256:0d94e0e05a19e57a99444b6ddcf9a6eb2e5c68d3ca1e98e90707af8152c90a92"},
    {file = "pyflakes-2.2.0.tar.gz", hash = "sha256:35b2d75ee967ea93b55750aa9edbbf72813e06a66ba54438df2cfac9e3c27fc8"},
]
pyjwt = [
    {file = "PyJWT-1.7.1-py2.py3-none-any.whl", hash = "sha256:5c6eca3c2940464d106b99ba83b00c6add741c9becaec087fb7ccdefea71350e"},
    {file = "PyJWT-1.7.1.tar.gz", hash = "sha256:8d59a976fb773f3e6a39c85636357c4f0e242707394cadadd9814f5cbaa20e96"},
]
pykwalify = [
    {file = "pykwalify-1.7.0-py2.py3-none-any.whl", hash = "sha256:428733907fe5c458fbea5de63a755f938edccd622c7a1d0b597806141976f00e"},
    {file = "pykwalify-1.7.0.tar.gz", hash = "sha256:7e8b39c5a3a10bc176682b3bd9a7422c39ca247482df198b402e8015defcceb2"},
]
pymongo = [
    {file = "pymongo-3.10.1-cp27-cp27m-macosx_10_14_intel.whl", hash = "sha256:a732838c78554c1257ff2492f5c8c4c7312d0aecd7f732149e255f3749edd5ee"},
    {file = "pymongo-3.10.1-cp27-cp27m-manylinux1_i686.whl", hash = "sha256:358ba4693c01022d507b96a980ded855a32dbdccc3c9331d0667be5e967f30ed"},
    {file = "pymongo-3.10.1-cp27-cp27m-manylinux1_x86_64.whl", hash = "sha256:334ef3ffd0df87ea83a0054454336159f8ad9c1b389e19c0032d9cb8410660e6"},
    {file = "pymongo-3.10.1-cp27-cp27m-win32.whl", hash = "sha256:e5c54f04ca42bbb5153aec5d4f2e3d9f81e316945220ac318abd4083308143f5"},
    {file = "pymongo-3.10.1-cp27-cp27m-win_amd64.whl", hash = "sha256:e334c4f39a2863a239d38b5829e442a87f241a92da9941861ee6ec5d6380b7fe"},
    {file = "pymongo-3.10.1-cp27-cp27mu-manylinux1_i686.whl", hash = "sha256:a0794e987d55d2f719cc95fcf980fc62d12b80e287e6a761c4be14c60bd9fecc"},
    {file = "pymongo-3.10.1-cp27-cp27mu-manylinux1_x86_64.whl", hash = "sha256:bbf47110765b2a999803a7de457567389253f8670f7daafb98e059c899ce9764"},
    {file = "pymongo-3.10.1-cp34-cp34m-macosx_10_6_intel.whl", hash = "sha256:56fa55032782b7f8e0bf6956420d11e2d4e9860598dfe9c504edec53af0fc372"},
    {file = "pymongo-3.10.1-cp34-cp34m-manylinux1_i686.whl", hash = "sha256:da2c3220eb55c4239dd8b982e213da0b79023cac59fe54ca09365f2bc7e4ad32"},
    {file = "pymongo-3.10.1-cp34-cp34m-manylinux1_x86_64.whl", hash = "sha256:0fc5aa1b1acf7f61af46fe0414e6a4d0c234b339db4c03a63da48599acf1cbfc"},
    {file = "pymongo-3.10.1-cp34-cp34m-win32.whl", hash = "sha256:2f07b27dbf303ea53f4147a7922ce91a26b34a0011131471d8aaf73151fdee9a"},
    {file = "pymongo-3.10.1-cp34-cp34m-win_amd64.whl", hash = "sha256:7aef381bb9ae8a3821abd7f9d4d93978dbd99072b48522e181baeffcd95b56ae"},
    {file = "pymongo-3.10.1-cp35-cp35m-macosx_10_6_intel.whl", hash = "sha256:47a00b22c52ee59dffc2aad02d0bbfb20c26ec5b8de8900492bf13ad6901cf35"},
    {file = "pymongo-3.10.1-cp35-cp35m-manylinux1_i686.whl", hash = "sha256:7abc3a6825a346fa4621a6f63e3b662bbb9e0f6ffc32d30a459d695f20fb1a8b"},
    {file = "pymongo-3.10.1-cp35-cp35m-manylinux1_x86_64.whl", hash = "sha256:9c0a57390549affc2b5dda24a38de03a5c7cbc58750cd161ff5d106c3c6eec80"},
    {file = "pymongo-3.10.1-cp35-cp35m-manylinux2014_aarch64.whl", hash = "sha256:e2b46e092ea54b732d98c476720386ff2ccd126de1e52076b470b117bff7e409"},
    {file = "pymongo-3.10.1-cp35-cp35m-manylinux2014_i686.whl", hash = "sha256:63752a72ca4d4e1386278bd43d14232f51718b409e7ac86bcf8810826b531113"},
    {file = "pymongo-3.10.1-cp35-cp35m-manylinux2014_ppc64le.whl", hash = "sha256:b070a4f064a9edb70f921bfdc270725cff7a78c22036dd37a767c51393fb956f"},
    {file = "pymongo-3.10.1-cp35-cp35m-manylinux2014_s390x.whl", hash = "sha256:6fdc5ccb43864065d40dd838437952e9e3da9821b7eac605ba46ada77f846bdf"},
    {file = "pymongo-3.10.1-cp35-cp35m-manylinux2014_x86_64.whl", hash = "sha256:a676bd2fbc2309092b9bbb0083d35718b5420af3a42135ebb1e4c3633f56604d"},
    {file = "pymongo-3.10.1-cp35-cp35m-win32.whl", hash = "sha256:c9ca545e93a9c2a3bdaa2e6e21f7a43267ff0813e8055adf2b591c13164c0c57"},
    {file = "pymongo-3.10.1-cp35-cp35m-win_amd64.whl", hash = "sha256:316f0cf543013d0c085e15a2c8abe0db70f93c9722c0f99b6f3318ff69477d70"},
    {file = "pymongo-3.10.1-cp36-cp36m-macosx_10_9_x86_64.whl", hash = "sha256:2a3c7ad01553b27ec553688a1e6445e7f40355fb37d925c11fcb50b504e367f8"},
    {file = "pymongo-3.10.1-cp36-cp36m-manylinux1_i686.whl", hash = "sha256:444bf2f44264578c4085bb04493bfed0e5c1b4fe7c2704504d769f955cc78fe4"},
    {file = "pymongo-3.10.1-cp36-cp36m-manylinux1_x86_64.whl", hash = "sha256:f96333f9d2517c752c20a35ff95de5fc2763ac8cdb1653df0f6f45d281620606"},
    {file = "pymongo-3.10.1-cp36-cp36m-manylinux2014_aarch64.whl", hash = "sha256:a60756d55f0887023b3899e6c2923ba5f0042fb11b1d17810b4e07395404f33e"},
    {file = "pymongo-3.10.1-cp36-cp36m-manylinux2014_i686.whl", hash = "sha256:95f970f34b59987dee6f360d2e7d30e181d58957b85dff929eee4423739bd151"},
    {file = "pymongo-3.10.1-cp36-cp36m-manylinux2014_ppc64le.whl", hash = "sha256:619ac9aaf681434b4d4718d1b31aa2f0fce64f2b3f8435688fcbdc0c818b6c54"},
    {file = "pymongo-3.10.1-cp36-cp36m-manylinux2014_s390x.whl", hash = "sha256:19adf2848b80cb349b9891cc854581bbf24c338be9a3260e73159bdeb2264464"},
    {file = "pymongo-3.10.1-cp36-cp36m-manylinux2014_x86_64.whl", hash = "sha256:26e707a4eb851ec27bb969b5f1413b9b2eac28fe34271fa72329100317ea7c73"},
    {file = "pymongo-3.10.1-cp36-cp36m-win32.whl", hash = "sha256:18e84a3ec5e73adcb4187b8e5541b2ad61d716026ed9863267e650300d8bea33"},
    {file = "pymongo-3.10.1-cp36-cp36m-win_amd64.whl", hash = "sha256:568d6bee70652d8a5af1cd3eec48b4ca1696fb1773b80719ebbd2925b72cb8f6"},
    {file = "pymongo-3.10.1-cp37-cp37m-macosx_10_9_x86_64.whl", hash = "sha256:b6da85949aa91e9f8c521681344bd2e163de894a5492337fba8b05c409225a4f"},
    {file = "pymongo-3.10.1-cp37-cp37m-manylinux1_i686.whl", hash = "sha256:01b4e10027aef5bb9ecefbc26f5df3368ce34aef81df43850f701e716e3fe16d"},
    {file = "pymongo-3.10.1-cp37-cp37m-manylinux1_x86_64.whl", hash = "sha256:26798795097bdeb571f13942beef7e0b60125397811c75b7aa9214d89880dd1d"},
    {file = "pymongo-3.10.1-cp37-cp37m-manylinux2014_aarch64.whl", hash = "sha256:3a6568bc53103df260f5c7d2da36dffc5202b9a36c85540bba1836a774943794"},
    {file = "pymongo-3.10.1-cp37-cp37m-manylinux2014_i686.whl", hash = "sha256:c4aef42e5fa4c9d5a99f751fb79caa880dac7eaf8a65121549318b984676a1b7"},
    {file = "pymongo-3.10.1-cp37-cp37m-manylinux2014_ppc64le.whl", hash = "sha256:61235cc39b5b2f593086d1d38f3fc130b2d125bd8fc8621d35bc5b6bdeb92bd2"},
    {file = "pymongo-3.10.1-cp37-cp37m-manylinux2014_s390x.whl", hash = "sha256:c06b3f998d2d7160db58db69adfb807d2ec307e883e2f17f6b87a1ef6c723f11"},
    {file = "pymongo-3.10.1-cp37-cp37m-manylinux2014_x86_64.whl", hash = "sha256:4c067db43b331fc709080d441cb2e157114fec60749667d12186cc3fc8e7a951"},
    {file = "pymongo-3.10.1-cp37-cp37m-win32.whl", hash = "sha256:c318fb70542be16d3d4063cde6010b1e4d328993a793529c15a619251f517c39"},
    {file = "pymongo-3.10.1-cp37-cp37m-win_amd64.whl", hash = "sha256:4c092310f804a5d45a1bcaa4191d6d016c457b6ed3982a622c35f729ff1c7f6b"},
    {file = "pymongo-3.10.1-cp38-cp38-macosx_10_9_x86_64.whl", hash = "sha256:dd8055da300535eefd446b30995c0813cc4394873c9509323762a93e97c04c03"},
    {file = "pymongo-3.10.1-cp38-cp38-manylinux1_i686.whl", hash = "sha256:6238ac1f483494011abde5286282afdfacd8926659e222ba9b74c67008d3a58c"},
    {file = "pymongo-3.10.1-cp38-cp38-manylinux1_x86_64.whl", hash = "sha256:53b711b33134e292ef8499835a3df10909c58df53a2a0308f598c432e9a62892"},
    {file = "pymongo-3.10.1-cp38-cp38-manylinux2014_aarch64.whl", hash = "sha256:20ee0475aa2ba437b0a14806f125d696f90a8433d820fb558fdd6f052acde103"},
    {file = "pymongo-3.10.1-cp38-cp38-manylinux2014_i686.whl", hash = "sha256:80df3caf251fe61a3f0c9614adc6e2bfcffd1cd3345280896766712fb4b4d6d7"},
    {file = "pymongo-3.10.1-cp38-cp38-manylinux2014_ppc64le.whl", hash = "sha256:a3b98121e68bf370dd8ea09df67e916f93ea95b52fc010902312168c4d1aff5d"},
    {file = "pymongo-3.10.1-cp38-cp38-manylinux2014_s390x.whl", hash = "sha256:1396eb7151e0558b1f817e4b9d7697d5599e5c40d839a9f7270bd90af994ad82"},
    {file = "pymongo-3.10.1-cp38-cp38-manylinux2014_x86_64.whl", hash = "sha256:ae65d65fde4135ef423a2608587c9ef585a3551fc2e4e431e7c7e527047581be"},
    {file = "pymongo-3.10.1-cp38-cp38-win32.whl", hash = "sha256:31d11a600eea0c60de22c8bdcb58cda63c762891facdcb74248c36713240987f"},
    {file = "pymongo-3.10.1-cp38-cp38-win_amd64.whl", hash = "sha256:5a2c492680c61b440272341294172fa3b3751797b1ab983533a770e4fb0a67ac"},
    {file = "pymongo-3.10.1-py2.7-macosx-10.14-intel.egg", hash = "sha256:bd9c1e6f92b4888ae3ef7ae23262c513b962f09f3fb3b48581dde5df7d7a860a"},
    {file = "pymongo-3.10.1-py2.7-win-amd64.egg", hash = "sha256:ad3dc88dfe61f0f1f9b99c6bc833ea2f45203a937a18f0d2faa57c6952656012"},
    {file = "pymongo-3.10.1-py2.7-win32.egg", hash = "sha256:f4d06764a06b137e48db6d569dc95614d9d225c89842c885669ee8abc9f28c7a"},
    {file = "pymongo-3.10.1.tar.gz", hash = "sha256:993257f6ca3cde55332af1f62af3e04ca89ce63c08b56a387cdd46136c72f2fa"},
]
pyparsing = [
    {file = "pyparsing-2.4.7-py2.py3-none-any.whl", hash = "sha256:ef9d7589ef3c200abe66653d3f1ab1033c3c419ae9b9bdb1240a85b024efc88b"},
    {file = "pyparsing-2.4.7.tar.gz", hash = "sha256:c203ec8783bf771a155b207279b9bccb8dea02d8f0c9e5f8ead507bc3246ecc1"},
]
pyreadline = [
    {file = "pyreadline-2.1.win-amd64.exe", hash = "sha256:9ce5fa65b8992dfa373bddc5b6e0864ead8f291c94fbfec05fbd5c836162e67b"},
    {file = "pyreadline-2.1.win32.exe", hash = "sha256:65540c21bfe14405a3a77e4c085ecfce88724743a4ead47c66b84defcf82c32e"},
    {file = "pyreadline-2.1.zip", hash = "sha256:4530592fc2e85b25b1a9f79664433da09237c1a270e4d78ea5aa3a2c7229e2d1"},
]
pyrsistent = [
    {file = "pyrsistent-0.17.3.tar.gz", hash = "sha256:2e636185d9eb976a18a8a8e96efce62f2905fea90041958d8cc2a189756ebf3e"},
]
pytelegrambotapi = [
    {file = "pyTelegramBotAPI-3.7.4.tar.gz", hash = "sha256:9b95f441c390fd30a4452a984406310f60a7f4803df57860ccb6a79881506c46"},
]
pytest = [
    {file = "pytest-5.4.3-py3-none-any.whl", hash = "sha256:5c0db86b698e8f170ba4582a492248919255fcd4c79b1ee64ace34301fb589a1"},
    {file = "pytest-5.4.3.tar.gz", hash = "sha256:7979331bfcba207414f5e1263b5a0f8f521d0f457318836a7355531ed1a4c7d8"},
]
pytest-asyncio = [
    {file = "pytest-asyncio-0.10.0.tar.gz", hash = "sha256:9fac5100fd716cbecf6ef89233e8590a4ad61d729d1732e0a96b84182df1daaf"},
    {file = "pytest_asyncio-0.10.0-py3-none-any.whl", hash = "sha256:d734718e25cfc32d2bf78d346e99d33724deeba774cc4afdf491530c6184b63b"},
]
pytest-cov = [
    {file = "pytest-cov-2.10.1.tar.gz", hash = "sha256:47bd0ce14056fdd79f93e1713f88fad7bdcc583dcd7783da86ef2f085a0bb88e"},
    {file = "pytest_cov-2.10.1-py2.py3-none-any.whl", hash = "sha256:45ec2d5182f89a81fc3eb29e3d1ed3113b9e9a873bcddb2a71faaab066110191"},
]
pytest-forked = [
    {file = "pytest-forked-1.3.0.tar.gz", hash = "sha256:6aa9ac7e00ad1a539c41bec6d21011332de671e938c7637378ec9710204e37ca"},
    {file = "pytest_forked-1.3.0-py2.py3-none-any.whl", hash = "sha256:dc4147784048e70ef5d437951728825a131b81714b398d5d52f17c7c144d8815"},
]
pytest-localserver = [
    {file = "pytest-localserver-0.5.0.tar.gz", hash = "sha256:3a5427909d1dfda10772c1bae4b9803679c0a8f04adb66c338ac607773bfefc2"},
]
pytest-sanic = [
    {file = "pytest-sanic-1.6.2.tar.gz", hash = "sha256:6428ed8cc2e6cfa05b92689a8589149aacdc1f0640fcf9673211aa733e6a5209"},
    {file = "pytest_sanic-1.6.2-py3-none-any.whl", hash = "sha256:982fa2ca879130fda9066b6051c7d232bf433dcc1bbac324e17ee49a8f7a92b1"},
]
pytest-timeout = [
    {file = "pytest-timeout-1.4.2.tar.gz", hash = "sha256:20b3113cf6e4e80ce2d403b6fb56e9e1b871b510259206d40ff8d609f48bda76"},
    {file = "pytest_timeout-1.4.2-py2.py3-none-any.whl", hash = "sha256:541d7aa19b9a6b4e475c759fd6073ef43d7cdc9a92d95644c260076eb257a063"},
]
pytest-xdist = [
    {file = "pytest-xdist-1.34.0.tar.gz", hash = "sha256:340e8e83e2a4c0d861bdd8d05c5d7b7143f6eea0aba902997db15c2a86be04ee"},
    {file = "pytest_xdist-1.34.0-py2.py3-none-any.whl", hash = "sha256:ba5d10729372d65df3ac150872f9df5d2ed004a3b0d499cc0164aafedd8c7b66"},
]
python-crfsuite = [
    {file = "python-crfsuite-0.9.7.tar.gz", hash = "sha256:3b4538d2ce5007e4e42005818247bf43ade89ef08a66d158462e2f7c5d63cee7"},
    {file = "python_crfsuite-0.9.7-cp27-cp27m-macosx_10_13_x86_64.whl", hash = "sha256:cd18b340c5a45ec200e8ce1167318dfc5d915ca9aad459dfa8675d014fd30650"},
    {file = "python_crfsuite-0.9.7-cp27-cp27m-manylinux1_x86_64.whl", hash = "sha256:d386d3a1e8d2065b4770c0dd06877ac28d7a94f61cd8447af3fa7a49551e98f9"},
    {file = "python_crfsuite-0.9.7-cp27-cp27m-win32.whl", hash = "sha256:2390c7cf62c72179b96c130048cec981173d3873ded532f739ba5ff770ed2d39"},
    {file = "python_crfsuite-0.9.7-cp27-cp27m-win_amd64.whl", hash = "sha256:bb57e551d86c83ec6a719c9884c571cb9a9b013a78fe0c317b0677c3c9542965"},
    {file = "python_crfsuite-0.9.7-cp27-cp27mu-manylinux1_x86_64.whl", hash = "sha256:b46811138745d9d62ff7674bc7a14a9cc974c065dadfc6f78e0dc19832066ec2"},
    {file = "python_crfsuite-0.9.7-cp35-cp35m-manylinux1_x86_64.whl", hash = "sha256:4c9effa3cf7087cfecaa91ccada1ff9998b276bbde285700ef405345890253b1"},
    {file = "python_crfsuite-0.9.7-cp35-cp35m-win32.whl", hash = "sha256:b3da774cedf542202533b014347b86fbc25191356f0d5568f9784f8eb77e7ef6"},
    {file = "python_crfsuite-0.9.7-cp35-cp35m-win_amd64.whl", hash = "sha256:5ebb57783a0723d46d82d462fbfd6111e62e48533bfe1fbcd5ffb8dc1ba7a573"},
    {file = "python_crfsuite-0.9.7-cp36-cp36m-macosx_10_13_x86_64.whl", hash = "sha256:9934e684ff89ae97be52971c4c127329b1e1604ada9f903c7427a7062f256fc6"},
    {file = "python_crfsuite-0.9.7-cp36-cp36m-manylinux1_x86_64.whl", hash = "sha256:c56f34b50049de3127353214af45bc9b437fd6c23202b83abb0b8052d86a248b"},
    {file = "python_crfsuite-0.9.7-cp36-cp36m-win32.whl", hash = "sha256:8704a6b7c7c64c4aa158125c89e9e08377a0169e83c75094aa65833b771d3078"},
    {file = "python_crfsuite-0.9.7-cp36-cp36m-win_amd64.whl", hash = "sha256:1d2faa31771df2370bcf15855aa403416d14f088d3e81b19de857ea013a697b0"},
    {file = "python_crfsuite-0.9.7-cp37-cp37m-macosx_10_13_x86_64.whl", hash = "sha256:d03ca82d34b45c6efa8f086eb05c7217e4a7fed34640e714775deaa08b61e6d2"},
    {file = "python_crfsuite-0.9.7-cp37-cp37m-manylinux1_x86_64.whl", hash = "sha256:0dc0149a62764e7d24d4f1a362f51b02e0283ac2b2469ce7f36666ece0b55855"},
    {file = "python_crfsuite-0.9.7-cp37-cp37m-win32.whl", hash = "sha256:b1568ab4c7a97f54b4d57f5b9795a4d6d841f7dc7923dd40414e34a93500cc42"},
    {file = "python_crfsuite-0.9.7-cp37-cp37m-win_amd64.whl", hash = "sha256:e905914a688138c29205a6752e768965ef3b0bfc46102b4a94316fd00dac7bc2"},
    {file = "python_crfsuite-0.9.7-cp38-cp38-macosx_10_13_x86_64.whl", hash = "sha256:397bac9cd4bae7a1b27d215c0119d33ff51c4ec5343d1f474867fd1a04c18a1d"},
    {file = "python_crfsuite-0.9.7-cp38-cp38-manylinux1_x86_64.whl", hash = "sha256:946ef3481c8dcd7c331123dd39b227cc52a386322967db78db650c58a6c972df"},
    {file = "python_crfsuite-0.9.7-cp38-cp38-win32.whl", hash = "sha256:df9edb37c90744c3aafd5d7dbf7c50fc486fe189e0e85a1deaf7af995ecac7b5"},
    {file = "python_crfsuite-0.9.7-cp38-cp38-win_amd64.whl", hash = "sha256:caa980287a90fd8c659c6d936f5f4a5b28d0157ce530ad90a6430faed1cf147f"},
    {file = "python_crfsuite-0.9.7-py2.7-win-amd64.egg", hash = "sha256:a14959d27475f379711798e1cbdad79ebcab07976ea52d5b4862c36132ae16f5"},
    {file = "python_crfsuite-0.9.7-py2.7-win32.egg", hash = "sha256:9e8b03b02866c23e9618245757cf70cbdef18b9ce0893121c23ccd114fb78508"},
    {file = "python_crfsuite-0.9.7-py3.5-win-amd64.egg", hash = "sha256:09faa4425b9d8c128946c68c58c8efd5f28908ddf6b941af97475e2072f61495"},
    {file = "python_crfsuite-0.9.7-py3.5-win32.egg", hash = "sha256:4753c42cdd6c7f48ea745943f641c23d87a9547d22a07ea45903702cea1c7be2"},
    {file = "python_crfsuite-0.9.7-py3.6-win-amd64.egg", hash = "sha256:9aede38a4c93c90b9fa1b291c2e12521bcf718d6900beae0f933667f184c68ba"},
    {file = "python_crfsuite-0.9.7-py3.6-win32.egg", hash = "sha256:dfbfbfc298057e56532151910f042bb4b579502037d9403627a72cc51d572961"},
    {file = "python_crfsuite-0.9.7-py3.7-win-amd64.egg", hash = "sha256:ac25832a8ab55f3a0a91c863e7f4f270ccac9d34b2bf1e2ac457fc8e97c81ba2"},
    {file = "python_crfsuite-0.9.7-py3.7-win32.egg", hash = "sha256:468bcb736a98627df89708f631cfd0e0c5c7825b545ea1a1e91d7db2bbad88a6"},
    {file = "python_crfsuite-0.9.7-py3.8-win-amd64.egg", hash = "sha256:5cff06b51c16594ab4132d72a8b4b381ff4351a1825e388e120739c223ca849e"},
    {file = "python_crfsuite-0.9.7-py3.8-win32.egg", hash = "sha256:263f29c656fbb63d8d198d30ec9bca5b6fc7fab61fd20dd2f7cab795a613a85a"},
]
python-dateutil = [
    {file = "python-dateutil-2.8.1.tar.gz", hash = "sha256:73ebfe9dbf22e832286dafa60473e4cd239f8592f699aa5adaf10050e6e1823c"},
    {file = "python_dateutil-2.8.1-py2.py3-none-any.whl", hash = "sha256:75bb3f31ea686f1197762692a9ee6a7550b59fc6ca3a1f4b5d7e32fb98e2da2a"},
]
python-engineio = [
    {file = "python-engineio-3.13.2.tar.gz", hash = "sha256:36b33c6aa702d9b6a7f527eec6387a2da1a9a24484ec2f086d76576413cef04b"},
    {file = "python_engineio-3.13.2-py2.py3-none-any.whl", hash = "sha256:cfded18156862f94544a9f8ef37f56727df731c8552d7023f5afee8369be2db6"},
]
python-jose = [
    {file = "python-jose-3.2.0.tar.gz", hash = "sha256:4e4192402e100b5fb09de5a8ea6bcc39c36ad4526341c123d401e2561720335b"},
    {file = "python_jose-3.2.0-py2.py3-none-any.whl", hash = "sha256:67d7dfff599df676b04a996520d9be90d6cdb7e6dd10b4c7cacc0c3e2e92f2be"},
]
python-socketio = [
    {file = "python-socketio-4.6.1.tar.gz", hash = "sha256:cd1f5aa492c1eb2be77838e837a495f117e17f686029ebc03d62c09e33f4fa10"},
    {file = "python_socketio-4.6.1-py2.py3-none-any.whl", hash = "sha256:5a21da53fdbdc6bb6c8071f40e13d100e0b279ad997681c2492478e06f370523"},
]
pytz = [
    {file = "pytz-2020.4-py2.py3-none-any.whl", hash = "sha256:5c55e189b682d420be27c6995ba6edce0c0a77dd67bfbe2ae6607134d5851ffd"},
    {file = "pytz-2020.4.tar.gz", hash = "sha256:3e6b7dd2d1e0a59084bcee14a17af60c5c562cdc16d828e8eba2e683d3a7e268"},
]
pywin32 = [
    {file = "pywin32-227-cp27-cp27m-win32.whl", hash = "sha256:371fcc39416d736401f0274dd64c2302728c9e034808e37381b5e1b22be4a6b0"},
    {file = "pywin32-227-cp27-cp27m-win_amd64.whl", hash = "sha256:4cdad3e84191194ea6d0dd1b1b9bdda574ff563177d2adf2b4efec2a244fa116"},
    {file = "pywin32-227-cp35-cp35m-win32.whl", hash = "sha256:f4c5be1a293bae0076d93c88f37ee8da68136744588bc5e2be2f299a34ceb7aa"},
    {file = "pywin32-227-cp35-cp35m-win_amd64.whl", hash = "sha256:a929a4af626e530383a579431b70e512e736e9588106715215bf685a3ea508d4"},
    {file = "pywin32-227-cp36-cp36m-win32.whl", hash = "sha256:300a2db938e98c3e7e2093e4491439e62287d0d493fe07cce110db070b54c0be"},
    {file = "pywin32-227-cp36-cp36m-win_amd64.whl", hash = "sha256:9b31e009564fb95db160f154e2aa195ed66bcc4c058ed72850d047141b36f3a2"},
    {file = "pywin32-227-cp37-cp37m-win32.whl", hash = "sha256:47a3c7551376a865dd8d095a98deba954a98f326c6fe3c72d8726ca6e6b15507"},
    {file = "pywin32-227-cp37-cp37m-win_amd64.whl", hash = "sha256:31f88a89139cb2adc40f8f0e65ee56a8c585f629974f9e07622ba80199057511"},
    {file = "pywin32-227-cp38-cp38-win32.whl", hash = "sha256:7f18199fbf29ca99dff10e1f09451582ae9e372a892ff03a28528a24d55875bc"},
    {file = "pywin32-227-cp38-cp38-win_amd64.whl", hash = "sha256:7c1ae32c489dc012930787f06244426f8356e129184a02c25aef163917ce158e"},
    {file = "pywin32-227-cp39-cp39-win32.whl", hash = "sha256:c054c52ba46e7eb6b7d7dfae4dbd987a1bb48ee86debe3f245a2884ece46e295"},
    {file = "pywin32-227-cp39-cp39-win_amd64.whl", hash = "sha256:f27cec5e7f588c3d1051651830ecc00294f90728d19c3bf6916e6dba93ea357c"},
]
pyyaml = [
    {file = "PyYAML-5.3.1-cp27-cp27m-win32.whl", hash = "sha256:74809a57b329d6cc0fdccee6318f44b9b8649961fa73144a98735b0aaf029f1f"},
    {file = "PyYAML-5.3.1-cp27-cp27m-win_amd64.whl", hash = "sha256:240097ff019d7c70a4922b6869d8a86407758333f02203e0fc6ff79c5dcede76"},
    {file = "PyYAML-5.3.1-cp35-cp35m-win32.whl", hash = "sha256:4f4b913ca1a7319b33cfb1369e91e50354d6f07a135f3b901aca02aa95940bd2"},
    {file = "PyYAML-5.3.1-cp35-cp35m-win_amd64.whl", hash = "sha256:cc8955cfbfc7a115fa81d85284ee61147059a753344bc51098f3ccd69b0d7e0c"},
    {file = "PyYAML-5.3.1-cp36-cp36m-win32.whl", hash = "sha256:7739fc0fa8205b3ee8808aea45e968bc90082c10aef6ea95e855e10abf4a37b2"},
    {file = "PyYAML-5.3.1-cp36-cp36m-win_amd64.whl", hash = "sha256:69f00dca373f240f842b2931fb2c7e14ddbacd1397d57157a9b005a6a9942648"},
    {file = "PyYAML-5.3.1-cp37-cp37m-win32.whl", hash = "sha256:d13155f591e6fcc1ec3b30685d50bf0711574e2c0dfffd7644babf8b5102ca1a"},
    {file = "PyYAML-5.3.1-cp37-cp37m-win_amd64.whl", hash = "sha256:73f099454b799e05e5ab51423c7bcf361c58d3206fa7b0d555426b1f4d9a3eaf"},
    {file = "PyYAML-5.3.1-cp38-cp38-win32.whl", hash = "sha256:06a0d7ba600ce0b2d2fe2e78453a470b5a6e000a985dd4a4e54e436cc36b0e97"},
    {file = "PyYAML-5.3.1-cp38-cp38-win_amd64.whl", hash = "sha256:95f71d2af0ff4227885f7a6605c37fd53d3a106fcab511b8860ecca9fcf400ee"},
    {file = "PyYAML-5.3.1.tar.gz", hash = "sha256:b8eac752c5e14d3eca0e6dd9199cd627518cb5ec06add0de9d32baeee6fe645d"},
]
questionary = [
    {file = "questionary-1.5.2-py3-none-any.whl", hash = "sha256:6998a1fe0639daec0da44e0a973f387e7c778bdc418d76ecfa45a7b3a0997049"},
    {file = "questionary-1.5.2.tar.gz", hash = "sha256:f6e41e36b6c86fe0c3ff12a30c6c6a4e80129efba5ad0a115d71fd5df119c726"},
]
rasa-sdk = [
    {file = "rasa-sdk-2.2.0.tar.gz", hash = "sha256:03f4742e46929552a71d172459ea78a020c17dc965d8eeea8231f32b4bca3294"},
    {file = "rasa_sdk-2.2.0-py3-none-any.whl", hash = "sha256:009a1a3cb6c15cd73ce814b5124b05001c81e916a0108c034f467e68e1296469"},
]
redis = [
    {file = "redis-3.5.3-py2.py3-none-any.whl", hash = "sha256:432b788c4530cfe16d8d943a09d40ca6c16149727e4afe8c2c9d5580c59d9f24"},
    {file = "redis-3.5.3.tar.gz", hash = "sha256:0e7e0cfca8660dea8b7d5cd8c4f6c5e29e11f31158c0b0ae91a397f00e5a05a2"},
]
regex = [
    {file = "regex-2020.9.27-cp27-cp27m-win32.whl", hash = "sha256:d23a18037313714fb3bb5a94434d3151ee4300bae631894b1ac08111abeaa4a3"},
    {file = "regex-2020.9.27-cp27-cp27m-win_amd64.whl", hash = "sha256:84e9407db1b2eb368b7ecc283121b5e592c9aaedbe8c78b1a2f1102eb2e21d19"},
    {file = "regex-2020.9.27-cp36-cp36m-manylinux1_i686.whl", hash = "sha256:5f18875ac23d9aa2f060838e8b79093e8bb2313dbaaa9f54c6d8e52a5df097be"},
    {file = "regex-2020.9.27-cp36-cp36m-manylinux1_x86_64.whl", hash = "sha256:ae91972f8ac958039920ef6e8769277c084971a142ce2b660691793ae44aae6b"},
    {file = "regex-2020.9.27-cp36-cp36m-manylinux2010_i686.whl", hash = "sha256:9a02d0ae31d35e1ec12a4ea4d4cca990800f66a917d0fb997b20fbc13f5321fc"},
    {file = "regex-2020.9.27-cp36-cp36m-manylinux2010_x86_64.whl", hash = "sha256:ebbe29186a3d9b0c591e71b7393f1ae08c83cb2d8e517d2a822b8f7ec99dfd8b"},
    {file = "regex-2020.9.27-cp36-cp36m-win32.whl", hash = "sha256:4707f3695b34335afdfb09be3802c87fa0bc27030471dbc082f815f23688bc63"},
    {file = "regex-2020.9.27-cp36-cp36m-win_amd64.whl", hash = "sha256:9bc13e0d20b97ffb07821aa3e113f9998e84994fe4d159ffa3d3a9d1b805043b"},
    {file = "regex-2020.9.27-cp37-cp37m-manylinux1_i686.whl", hash = "sha256:f1b3afc574a3db3b25c89161059d857bd4909a1269b0b3cb3c904677c8c4a3f7"},
    {file = "regex-2020.9.27-cp37-cp37m-manylinux1_x86_64.whl", hash = "sha256:5533a959a1748a5c042a6da71fe9267a908e21eded7a4f373efd23a2cbdb0ecc"},
    {file = "regex-2020.9.27-cp37-cp37m-manylinux2010_i686.whl", hash = "sha256:1fe0a41437bbd06063aa184c34804efa886bcc128222e9916310c92cd54c3b4c"},
    {file = "regex-2020.9.27-cp37-cp37m-manylinux2010_x86_64.whl", hash = "sha256:c570f6fa14b9c4c8a4924aaad354652366577b4f98213cf76305067144f7b100"},
    {file = "regex-2020.9.27-cp37-cp37m-win32.whl", hash = "sha256:eda4771e0ace7f67f58bc5b560e27fb20f32a148cbc993b0c3835970935c2707"},
    {file = "regex-2020.9.27-cp37-cp37m-win_amd64.whl", hash = "sha256:60b0e9e6dc45683e569ec37c55ac20c582973841927a85f2d8a7d20ee80216ab"},
    {file = "regex-2020.9.27-cp38-cp38-manylinux1_i686.whl", hash = "sha256:088afc8c63e7bd187a3c70a94b9e50ab3f17e1d3f52a32750b5b77dbe99ef5ef"},
    {file = "regex-2020.9.27-cp38-cp38-manylinux1_x86_64.whl", hash = "sha256:eaf548d117b6737df379fdd53bdde4f08870e66d7ea653e230477f071f861121"},
    {file = "regex-2020.9.27-cp38-cp38-manylinux2010_i686.whl", hash = "sha256:41bb65f54bba392643557e617316d0d899ed5b4946dccee1cb6696152b29844b"},
    {file = "regex-2020.9.27-cp38-cp38-manylinux2010_x86_64.whl", hash = "sha256:8d69cef61fa50c8133382e61fd97439de1ae623fe943578e477e76a9d9471637"},
    {file = "regex-2020.9.27-cp38-cp38-win32.whl", hash = "sha256:f2388013e68e750eaa16ccbea62d4130180c26abb1d8e5d584b9baf69672b30f"},
    {file = "regex-2020.9.27-cp38-cp38-win_amd64.whl", hash = "sha256:4318d56bccfe7d43e5addb272406ade7a2274da4b70eb15922a071c58ab0108c"},
    {file = "regex-2020.9.27-cp39-cp39-manylinux1_i686.whl", hash = "sha256:84cada8effefe9a9f53f9b0d2ba9b7b6f5edf8d2155f9fdbe34616e06ececf81"},
    {file = "regex-2020.9.27-cp39-cp39-manylinux1_x86_64.whl", hash = "sha256:816064fc915796ea1f26966163f6845de5af78923dfcecf6551e095f00983650"},
    {file = "regex-2020.9.27-cp39-cp39-manylinux2010_i686.whl", hash = "sha256:5d892a4f1c999834eaa3c32bc9e8b976c5825116cde553928c4c8e7e48ebda67"},
    {file = "regex-2020.9.27-cp39-cp39-manylinux2010_x86_64.whl", hash = "sha256:c9443124c67b1515e4fe0bb0aa18df640965e1030f468a2a5dc2589b26d130ad"},
    {file = "regex-2020.9.27-cp39-cp39-win32.whl", hash = "sha256:49f23ebd5ac073765ecbcf046edc10d63dcab2f4ae2bce160982cb30df0c0302"},
    {file = "regex-2020.9.27-cp39-cp39-win_amd64.whl", hash = "sha256:3d20024a70b97b4f9546696cbf2fd30bae5f42229fbddf8661261b1eaff0deb7"},
    {file = "regex-2020.9.27.tar.gz", hash = "sha256:a6f32aea4260dfe0e55dc9733ea162ea38f0ea86aa7d0f77b15beac5bf7b369d"},
]
requests = [
    {file = "requests-2.25.1-py2.py3-none-any.whl", hash = "sha256:c210084e36a42ae6b9219e00e48287def368a26d03a048ddad7bfee44f75871e"},
    {file = "requests-2.25.1.tar.gz", hash = "sha256:27973dd4a904a4f13b263a19c866c13b92a39ed1c964655f025f3f8d3d75b804"},
]
requests-oauthlib = [
    {file = "requests-oauthlib-1.3.0.tar.gz", hash = "sha256:b4261601a71fd721a8bd6d7aa1cc1d6a8a93b4a9f5e96626f8e4d91e8beeaa6a"},
    {file = "requests_oauthlib-1.3.0-py2.py3-none-any.whl", hash = "sha256:7f71572defaecd16372f9006f33c2ec8c077c3cfa6f5911a9a90202beb513f3d"},
    {file = "requests_oauthlib-1.3.0-py3.7.egg", hash = "sha256:fa6c47b933f01060936d87ae9327fead68768b69c6c9ea2109c48be30f2d4dbc"},
]
requests-toolbelt = [
    {file = "requests-toolbelt-0.9.1.tar.gz", hash = "sha256:968089d4584ad4ad7c171454f0a5c6dac23971e9472521ea3b6d49d610aa6fc0"},
    {file = "requests_toolbelt-0.9.1-py2.py3-none-any.whl", hash = "sha256:380606e1d10dc85c3bd47bf5a6095f815ec007be7a8b69c878507068df059e6f"},
]
responses = [
    {file = "responses-0.10.16-py2.py3-none-any.whl", hash = "sha256:cf55b7c89fc77b9ebbc5e5924210b6d0ef437061b80f1273d7e202069e43493c"},
    {file = "responses-0.10.16.tar.gz", hash = "sha256:fa125311607ab3e57d8fcc4da20587f041b4485bdfb06dd6bdf19d8b66f870c1"},
]
rfc3986 = [
    {file = "rfc3986-1.4.0-py2.py3-none-any.whl", hash = "sha256:af9147e9aceda37c91a05f4deb128d4b4b49d6b199775fd2d2927768abdc8f50"},
    {file = "rfc3986-1.4.0.tar.gz", hash = "sha256:112398da31a3344dc25dbf477d8df6cb34f9278a94fee2625d89e4514be8bb9d"},
]
rocketchat-api = [
    {file = "rocketchat_API-1.9.1-py3-none-any.whl", hash = "sha256:8bc8afa216691ff9a67140e4dfa0116ee70f2b2d393d7819a32f6154951f1780"},
]
rsa = [
    {file = "rsa-4.6-py3-none-any.whl", hash = "sha256:6166864e23d6b5195a5cfed6cd9fed0fe774e226d8f854fcb23b7bbef0350233"},
    {file = "rsa-4.6.tar.gz", hash = "sha256:109ea5a66744dd859bf16fe904b8d8b627adafb9408753161e766a92e7d681fa"},
]
"ruamel.yaml" = [
    {file = "ruamel.yaml-0.16.12-py2.py3-none-any.whl", hash = "sha256:012b9470a0ea06e4e44e99e7920277edf6b46eee0232a04487ea73a7386340a5"},
    {file = "ruamel.yaml-0.16.12.tar.gz", hash = "sha256:076cc0bc34f1966d920a49f18b52b6ad559fbe656a0748e3535cf7b3f29ebf9e"},
]
"ruamel.yaml.clib" = [
    {file = "ruamel.yaml.clib-0.2.2-cp27-cp27m-macosx_10_9_x86_64.whl", hash = "sha256:28116f204103cb3a108dfd37668f20abe6e3cafd0d3fd40dba126c732457b3cc"},
    {file = "ruamel.yaml.clib-0.2.2-cp27-cp27m-manylinux1_x86_64.whl", hash = "sha256:daf21aa33ee9b351f66deed30a3d450ab55c14242cfdfcd377798e2c0d25c9f1"},
    {file = "ruamel.yaml.clib-0.2.2-cp27-cp27m-win32.whl", hash = "sha256:30dca9bbcbb1cc858717438218d11eafb78666759e5094dd767468c0d577a7e7"},
    {file = "ruamel.yaml.clib-0.2.2-cp27-cp27m-win_amd64.whl", hash = "sha256:f6061a31880c1ed6b6ce341215336e2f3d0c1deccd84957b6fa8ca474b41e89f"},
    {file = "ruamel.yaml.clib-0.2.2-cp27-cp27mu-manylinux1_x86_64.whl", hash = "sha256:73b3d43e04cc4b228fa6fa5d796409ece6fcb53a6c270eb2048109cbcbc3b9c2"},
    {file = "ruamel.yaml.clib-0.2.2-cp35-cp35m-macosx_10_6_intel.whl", hash = "sha256:53b9dd1abd70e257a6e32f934ebc482dac5edb8c93e23deb663eac724c30b026"},
    {file = "ruamel.yaml.clib-0.2.2-cp35-cp35m-manylinux1_x86_64.whl", hash = "sha256:839dd72545ef7ba78fd2aa1a5dd07b33696adf3e68fae7f31327161c1093001b"},
    {file = "ruamel.yaml.clib-0.2.2-cp35-cp35m-win32.whl", hash = "sha256:b1e981fe1aff1fd11627f531524826a4dcc1f26c726235a52fcb62ded27d150f"},
    {file = "ruamel.yaml.clib-0.2.2-cp35-cp35m-win_amd64.whl", hash = "sha256:4e52c96ca66de04be42ea2278012a2342d89f5e82b4512fb6fb7134e377e2e62"},
    {file = "ruamel.yaml.clib-0.2.2-cp36-cp36m-macosx_10_9_x86_64.whl", hash = "sha256:a873e4d4954f865dcb60bdc4914af7eaae48fb56b60ed6daa1d6251c72f5337c"},
    {file = "ruamel.yaml.clib-0.2.2-cp36-cp36m-manylinux1_x86_64.whl", hash = "sha256:ab845f1f51f7eb750a78937be9f79baea4a42c7960f5a94dde34e69f3cce1988"},
    {file = "ruamel.yaml.clib-0.2.2-cp36-cp36m-win32.whl", hash = "sha256:e9f7d1d8c26a6a12c23421061f9022bb62704e38211fe375c645485f38df34a2"},
    {file = "ruamel.yaml.clib-0.2.2-cp36-cp36m-win_amd64.whl", hash = "sha256:2602e91bd5c1b874d6f93d3086f9830f3e907c543c7672cf293a97c3fabdcd91"},
    {file = "ruamel.yaml.clib-0.2.2-cp37-cp37m-macosx_10_9_x86_64.whl", hash = "sha256:44c7b0498c39f27795224438f1a6be6c5352f82cb887bc33d962c3a3acc00df6"},
    {file = "ruamel.yaml.clib-0.2.2-cp37-cp37m-manylinux1_x86_64.whl", hash = "sha256:8e8fd0a22c9d92af3a34f91e8a2594eeb35cba90ab643c5e0e643567dc8be43e"},
    {file = "ruamel.yaml.clib-0.2.2-cp37-cp37m-win32.whl", hash = "sha256:464e66a04e740d754170be5e740657a3b3b6d2bcc567f0c3437879a6e6087ff6"},
    {file = "ruamel.yaml.clib-0.2.2-cp37-cp37m-win_amd64.whl", hash = "sha256:52ae5739e4b5d6317b52f5b040b1b6639e8af68a5b8fd606a8b08658fbd0cab5"},
    {file = "ruamel.yaml.clib-0.2.2-cp38-cp38-macosx_10_9_x86_64.whl", hash = "sha256:4df5019e7783d14b79217ad9c56edf1ba7485d614ad5a385d1b3c768635c81c0"},
    {file = "ruamel.yaml.clib-0.2.2-cp38-cp38-manylinux1_x86_64.whl", hash = "sha256:5254af7d8bdf4d5484c089f929cb7f5bafa59b4f01d4f48adda4be41e6d29f99"},
    {file = "ruamel.yaml.clib-0.2.2-cp38-cp38-win32.whl", hash = "sha256:74161d827407f4db9072011adcfb825b5258a5ccb3d2cd518dd6c9edea9e30f1"},
    {file = "ruamel.yaml.clib-0.2.2-cp38-cp38-win_amd64.whl", hash = "sha256:058a1cc3df2a8aecc12f983a48bda99315cebf55a3b3a5463e37bb599b05727b"},
    {file = "ruamel.yaml.clib-0.2.2.tar.gz", hash = "sha256:2d24bd98af676f4990c4d715bcdc2a60b19c56a3fb3a763164d2d8ca0e806ba7"},
]
s3transfer = [
    {file = "s3transfer-0.3.3-py2.py3-none-any.whl", hash = "sha256:2482b4259524933a022d59da830f51bd746db62f047d6eb213f2f8855dcb8a13"},
    {file = "s3transfer-0.3.3.tar.gz", hash = "sha256:921a37e2aefc64145e7b73d50c71bb4f26f46e4c9f414dc648c6245ff92cf7db"},
]
sacremoses = [
    {file = "sacremoses-0.0.43.tar.gz", hash = "sha256:123c1bf2664351fb05e16f87d3786dbe44a050cfd7b85161c09ad9a63a8e2948"},
]
sanic = [
    {file = "sanic-20.3.0-py3-none-any.whl", hash = "sha256:7d05e82772bfbfa084b9c40197ef47e26dc1c0e352f8c34f637ef7c67585975f"},
    {file = "sanic-20.3.0.tar.gz", hash = "sha256:b4078fe0654d0304f2e86e4f35f3d2d0d5aff56cc0e6d8978838282dff645aff"},
]
sanic-cors = [
    {file = "Sanic-Cors-0.10.0.post3.tar.gz", hash = "sha256:abb0f8b17d2ecb12d62ecac42ca62bfed9b07fd00ffd83219ad23b99d4df3f23"},
    {file = "Sanic_Cors-0.10.0.post3-py2.py3-none-any.whl", hash = "sha256:b919d65643de810ed1ed15657b8bc75c310fa1ac8eb491d59deaa9404756b745"},
]
sanic-jwt = [
    {file = "sanic-jwt-1.4.1.tar.gz", hash = "sha256:f55b8c50735340cf943af642cbdfedcf774ca3f9028e60d6784d26cd9be9246b"},
]
sanic-plugins-framework = [
    {file = "Sanic-Plugins-Framework-0.9.4.post1.tar.gz", hash = "sha256:eea5b874c15255467c21acfb2e8b16b0e6bff5d11dffed698c63b2e759f3ec50"},
    {file = "Sanic_Plugins_Framework-0.9.4.post1-py2.py3-none-any.whl", hash = "sha256:958a648a891526022c33ef20f041782a211ad8bfe7efa21ec9626b9ac59ac6e8"},
]
scikit-learn = [
    {file = "scikit-learn-0.23.2.tar.gz", hash = "sha256:20766f515e6cd6f954554387dfae705d93c7b544ec0e6c6a5d8e006f6f7ef480"},
    {file = "scikit_learn-0.23.2-cp36-cp36m-macosx_10_9_x86_64.whl", hash = "sha256:98508723f44c61896a4e15894b2016762a55555fbf09365a0bb1870ecbd442de"},
    {file = "scikit_learn-0.23.2-cp36-cp36m-manylinux1_i686.whl", hash = "sha256:a64817b050efd50f9abcfd311870073e500ae11b299683a519fbb52d85e08d25"},
    {file = "scikit_learn-0.23.2-cp36-cp36m-manylinux1_x86_64.whl", hash = "sha256:daf276c465c38ef736a79bd79fc80a249f746bcbcae50c40945428f7ece074f8"},
    {file = "scikit_learn-0.23.2-cp36-cp36m-win32.whl", hash = "sha256:cb3e76380312e1f86abd20340ab1d5b3cc46a26f6593d3c33c9ea3e4c7134028"},
    {file = "scikit_learn-0.23.2-cp36-cp36m-win_amd64.whl", hash = "sha256:0a127cc70990d4c15b1019680bfedc7fec6c23d14d3719fdf9b64b22d37cdeca"},
    {file = "scikit_learn-0.23.2-cp37-cp37m-macosx_10_9_x86_64.whl", hash = "sha256:2aa95c2f17d2f80534156215c87bee72b6aa314a7f8b8fe92a2d71f47280570d"},
    {file = "scikit_learn-0.23.2-cp37-cp37m-manylinux1_i686.whl", hash = "sha256:6c28a1d00aae7c3c9568f61aafeaad813f0f01c729bee4fd9479e2132b215c1d"},
    {file = "scikit_learn-0.23.2-cp37-cp37m-manylinux1_x86_64.whl", hash = "sha256:da8e7c302003dd765d92a5616678e591f347460ac7b53e53d667be7dfe6d1b10"},
    {file = "scikit_learn-0.23.2-cp37-cp37m-win32.whl", hash = "sha256:d9a1ce5f099f29c7c33181cc4386660e0ba891b21a60dc036bf369e3a3ee3aec"},
    {file = "scikit_learn-0.23.2-cp37-cp37m-win_amd64.whl", hash = "sha256:914ac2b45a058d3f1338d7736200f7f3b094857758895f8667be8a81ff443b5b"},
    {file = "scikit_learn-0.23.2-cp38-cp38-macosx_10_9_x86_64.whl", hash = "sha256:7671bbeddd7f4f9a6968f3b5442dac5f22bf1ba06709ef888cc9132ad354a9ab"},
    {file = "scikit_learn-0.23.2-cp38-cp38-manylinux1_i686.whl", hash = "sha256:d0dcaa54263307075cb93d0bee3ceb02821093b1b3d25f66021987d305d01dce"},
    {file = "scikit_learn-0.23.2-cp38-cp38-manylinux1_x86_64.whl", hash = "sha256:5ce7a8021c9defc2b75620571b350acc4a7d9763c25b7593621ef50f3bd019a2"},
    {file = "scikit_learn-0.23.2-cp38-cp38-win32.whl", hash = "sha256:0d39748e7c9669ba648acf40fb3ce96b8a07b240db6888563a7cb76e05e0d9cc"},
    {file = "scikit_learn-0.23.2-cp38-cp38-win_amd64.whl", hash = "sha256:1b8a391de95f6285a2f9adffb7db0892718950954b7149a70c783dc848f104ea"},
]
scipy = [
    {file = "scipy-1.5.4-cp36-cp36m-macosx_10_9_x86_64.whl", hash = "sha256:4f12d13ffbc16e988fa40809cbbd7a8b45bc05ff6ea0ba8e3e41f6f4db3a9e47"},
    {file = "scipy-1.5.4-cp36-cp36m-manylinux1_i686.whl", hash = "sha256:a254b98dbcc744c723a838c03b74a8a34c0558c9ac5c86d5561703362231107d"},
    {file = "scipy-1.5.4-cp36-cp36m-manylinux1_x86_64.whl", hash = "sha256:368c0f69f93186309e1b4beb8e26d51dd6f5010b79264c0f1e9ca00cd92ea8c9"},
    {file = "scipy-1.5.4-cp36-cp36m-manylinux2014_aarch64.whl", hash = "sha256:4598cf03136067000855d6b44d7a1f4f46994164bcd450fb2c3d481afc25dd06"},
    {file = "scipy-1.5.4-cp36-cp36m-win32.whl", hash = "sha256:e98d49a5717369d8241d6cf33ecb0ca72deee392414118198a8e5b4c35c56340"},
    {file = "scipy-1.5.4-cp36-cp36m-win_amd64.whl", hash = "sha256:65923bc3809524e46fb7eb4d6346552cbb6a1ffc41be748535aa502a2e3d3389"},
    {file = "scipy-1.5.4-cp37-cp37m-macosx_10_9_x86_64.whl", hash = "sha256:9ad4fcddcbf5dc67619379782e6aeef41218a79e17979aaed01ed099876c0e62"},
    {file = "scipy-1.5.4-cp37-cp37m-manylinux1_i686.whl", hash = "sha256:f87b39f4d69cf7d7529d7b1098cb712033b17ea7714aed831b95628f483fd012"},
    {file = "scipy-1.5.4-cp37-cp37m-manylinux1_x86_64.whl", hash = "sha256:25b241034215247481f53355e05f9e25462682b13bd9191359075682adcd9554"},
    {file = "scipy-1.5.4-cp37-cp37m-manylinux2014_aarch64.whl", hash = "sha256:fa789583fc94a7689b45834453fec095245c7e69c58561dc159b5d5277057e4c"},
    {file = "scipy-1.5.4-cp37-cp37m-win32.whl", hash = "sha256:d6d25c41a009e3c6b7e757338948d0076ee1dd1770d1c09ec131f11946883c54"},
    {file = "scipy-1.5.4-cp37-cp37m-win_amd64.whl", hash = "sha256:2c872de0c69ed20fb1a9b9cf6f77298b04a26f0b8720a5457be08be254366c6e"},
    {file = "scipy-1.5.4-cp38-cp38-macosx_10_9_x86_64.whl", hash = "sha256:e360cb2299028d0b0d0f65a5c5e51fc16a335f1603aa2357c25766c8dab56938"},
    {file = "scipy-1.5.4-cp38-cp38-manylinux1_i686.whl", hash = "sha256:3397c129b479846d7eaa18f999369a24322d008fac0782e7828fa567358c36ce"},
    {file = "scipy-1.5.4-cp38-cp38-manylinux1_x86_64.whl", hash = "sha256:168c45c0c32e23f613db7c9e4e780bc61982d71dcd406ead746c7c7c2f2004ce"},
    {file = "scipy-1.5.4-cp38-cp38-manylinux2014_aarch64.whl", hash = "sha256:213bc59191da2f479984ad4ec39406bf949a99aba70e9237b916ce7547b6ef42"},
    {file = "scipy-1.5.4-cp38-cp38-win32.whl", hash = "sha256:634568a3018bc16a83cda28d4f7aed0d803dd5618facb36e977e53b2df868443"},
    {file = "scipy-1.5.4-cp38-cp38-win_amd64.whl", hash = "sha256:b03c4338d6d3d299e8ca494194c0ae4f611548da59e3c038813f1a43976cb437"},
    {file = "scipy-1.5.4-cp39-cp39-macosx_10_9_x86_64.whl", hash = "sha256:3d5db5d815370c28d938cf9b0809dade4acf7aba57eaf7ef733bfedc9b2474c4"},
    {file = "scipy-1.5.4-cp39-cp39-manylinux1_i686.whl", hash = "sha256:6b0ceb23560f46dd236a8ad4378fc40bad1783e997604ba845e131d6c680963e"},
    {file = "scipy-1.5.4-cp39-cp39-manylinux1_x86_64.whl", hash = "sha256:ed572470af2438b526ea574ff8f05e7f39b44ac37f712105e57fc4d53a6fb660"},
    {file = "scipy-1.5.4-cp39-cp39-manylinux2014_aarch64.whl", hash = "sha256:8c8d6ca19c8497344b810b0b0344f8375af5f6bb9c98bd42e33f747417ab3f57"},
    {file = "scipy-1.5.4-cp39-cp39-win32.whl", hash = "sha256:d84cadd7d7998433334c99fa55bcba0d8b4aeff0edb123b2a1dfcface538e474"},
    {file = "scipy-1.5.4-cp39-cp39-win_amd64.whl", hash = "sha256:cc1f78ebc982cd0602c9a7615d878396bec94908db67d4ecddca864d049112f2"},
    {file = "scipy-1.5.4.tar.gz", hash = "sha256:4a453d5e5689de62e5d38edf40af3f17560bfd63c9c5bd228c18c1f99afa155b"},
]
sentencepiece = [
    {file = "sentencepiece-0.1.94-cp35-cp35m-macosx_10_6_x86_64.whl", hash = "sha256:7b6c794d30272a5e635e958fdb4976dd991bf35eed90441104a042b2e51723c7"},
    {file = "sentencepiece-0.1.94-cp35-cp35m-manylinux2014_aarch64.whl", hash = "sha256:b5e3eedad0ef5b3a4ae1d201fc0edc7f4b4d567c016913d4b996ebf0ab66748b"},
    {file = "sentencepiece-0.1.94-cp35-cp35m-manylinux2014_i686.whl", hash = "sha256:58db565195ee31efbaca9d00937f9f73aa131cc820c2ad46a39ac62f8671866f"},
    {file = "sentencepiece-0.1.94-cp35-cp35m-manylinux2014_ppc64le.whl", hash = "sha256:cbde526df19d6bcfa2b8503b2a4bf6996dd3172f631fd2b7efd7b6435d96407c"},
    {file = "sentencepiece-0.1.94-cp35-cp35m-manylinux2014_s390x.whl", hash = "sha256:b01057743c2488c8d6e7b45b0732ee23976ac3d58d11cd90390cbc3221c07402"},
    {file = "sentencepiece-0.1.94-cp35-cp35m-manylinux2014_x86_64.whl", hash = "sha256:cd6434909e1c8494b3254bf3150420e45489214d9bc7ab6ad4d1804d75d6d58f"},
    {file = "sentencepiece-0.1.94-cp36-cp36m-macosx_10_6_x86_64.whl", hash = "sha256:7b4867845e6935c43e37042a451d2ce84d9d97365300151a8c1c1cc724acad32"},
    {file = "sentencepiece-0.1.94-cp36-cp36m-manylinux2014_aarch64.whl", hash = "sha256:4d7d0844a57156b630fb98e21203c2755b342824b8c5a445e4ac78612c291218"},
    {file = "sentencepiece-0.1.94-cp36-cp36m-manylinux2014_i686.whl", hash = "sha256:a75f418bd92c6c92e2ee0c95e89b45b76bc54e45ed7cf2b3b74d313b263d1baa"},
    {file = "sentencepiece-0.1.94-cp36-cp36m-manylinux2014_ppc64le.whl", hash = "sha256:995e645a94107e46317987d348216a0fb1ae3a8befec9c99cc506b8994aa133d"},
    {file = "sentencepiece-0.1.94-cp36-cp36m-manylinux2014_s390x.whl", hash = "sha256:232a882ebf074966e24943119ab83554642bd339bd5d6bd2641092133983bc6a"},
    {file = "sentencepiece-0.1.94-cp36-cp36m-manylinux2014_x86_64.whl", hash = "sha256:db744b73b5a5fd7adfa5cfc4eb4b7d0f408c2059783fd52c934b49743a0d2326"},
    {file = "sentencepiece-0.1.94-cp36-cp36m-win32.whl", hash = "sha256:1d7c9f52a2e32a7a2eb9685ddf74a86b5df94fcaccf37be661ac9bb5c9db4893"},
    {file = "sentencepiece-0.1.94-cp36-cp36m-win_amd64.whl", hash = "sha256:11bd70be4baf4e67b1714e43bcd1e7fed0ce04616a20388367299846fdaf712d"},
    {file = "sentencepiece-0.1.94-cp37-cp37m-macosx_10_6_x86_64.whl", hash = "sha256:9c8476febe8eb0a165cf04192ebd2b15124d83cfc44269e10d2a83ace677f109"},
    {file = "sentencepiece-0.1.94-cp37-cp37m-manylinux2014_aarch64.whl", hash = "sha256:9d2245d400424ab261e3253308001606668126a08efdc19ee2c348b0e228e1e1"},
    {file = "sentencepiece-0.1.94-cp37-cp37m-manylinux2014_i686.whl", hash = "sha256:e4aef0be184f3c5b72a1c3f7e01fbf245eb3b3c70365f823e24542008afe387f"},
    {file = "sentencepiece-0.1.94-cp37-cp37m-manylinux2014_ppc64le.whl", hash = "sha256:5c2969c4f62039d82f761c9548011bf39673a1eb8dc8f747943b88851523c943"},
    {file = "sentencepiece-0.1.94-cp37-cp37m-manylinux2014_s390x.whl", hash = "sha256:c9d440d9ecf8c8787b89bc8596f7a47c548a9968f802d654faaf5652598ffbb0"},
    {file = "sentencepiece-0.1.94-cp37-cp37m-manylinux2014_x86_64.whl", hash = "sha256:295ef1ccf570c33728040a461cf837611495e8a5bd954012a5784fb3529ff460"},
    {file = "sentencepiece-0.1.94-cp37-cp37m-win32.whl", hash = "sha256:9d446ad41744a898f34800ee492553b4a24255a0f922cb32fe33a3c0a865d153"},
    {file = "sentencepiece-0.1.94-cp37-cp37m-win_amd64.whl", hash = "sha256:fd12969cf8420870bee743398e2e60f722d1ffdf9d201dc1d6b09096c971bfd9"},
    {file = "sentencepiece-0.1.94-cp38-cp38-macosx_10_6_x86_64.whl", hash = "sha256:3f6c0b5c501053a2f9d99daccbf187f367ded5ae35e9e031feae56188b352433"},
    {file = "sentencepiece-0.1.94-cp38-cp38-manylinux2014_aarch64.whl", hash = "sha256:05e6ef6a669d2e2d3232d95acfb2a9d255272484b898ea0650659d95448bf93f"},
    {file = "sentencepiece-0.1.94-cp38-cp38-manylinux2014_i686.whl", hash = "sha256:1e6b711563163fc8cf2c873d08b4495244859e3f6d6c18859b524395d8550482"},
    {file = "sentencepiece-0.1.94-cp38-cp38-manylinux2014_ppc64le.whl", hash = "sha256:bf524fa6243cfd05a04f65a6b17516ddd58438adf3c35df02ca3ebb832270a47"},
    {file = "sentencepiece-0.1.94-cp38-cp38-manylinux2014_s390x.whl", hash = "sha256:ed49f1187a25db531e2ad95718a5640a3f7e0467bc82e4267cc6f7b6caa3054a"},
    {file = "sentencepiece-0.1.94-cp38-cp38-manylinux2014_x86_64.whl", hash = "sha256:fb31a1827da0de50dc8ca33d4e657121594092c7231a4fb2d6a86149dfd98bc5"},
    {file = "sentencepiece-0.1.94-cp38-cp38-win32.whl", hash = "sha256:9c87f759dddefff52c12d4a3500a00faf22ea476a004c33c78794699069d8fc9"},
    {file = "sentencepiece-0.1.94-cp38-cp38-win_amd64.whl", hash = "sha256:4c11b2fc89c71510a900e2dbd4d93fb18a867ce7160f298bb6bb8a581d646d63"},
    {file = "sentencepiece-0.1.94-cp39-cp39-macosx_10_6_x86_64.whl", hash = "sha256:88ef71e36b09ddd53498064efaec5470a09698df2427362cc4e86198d88aa01e"},
    {file = "sentencepiece-0.1.94-cp39-cp39-manylinux2014_aarch64.whl", hash = "sha256:a89d90b45ba5025fcd19cad685c7572624a036d883091af967a75f3793c2aee4"},
    {file = "sentencepiece-0.1.94-cp39-cp39-manylinux2014_i686.whl", hash = "sha256:c571b26017d8dd1c47dc2eeae09caa15cfe3d2f31fb01f004d463403a1f1349b"},
    {file = "sentencepiece-0.1.94-cp39-cp39-manylinux2014_ppc64le.whl", hash = "sha256:42d35adb51eb530d57c56c2cd445dbf9bd9db36bf82741aa5b42216f7f34c12d"},
    {file = "sentencepiece-0.1.94-cp39-cp39-manylinux2014_s390x.whl", hash = "sha256:fee3e6849b9e0cef774fb003ba2950b282b1910cdd761794bbf8dc0aa9d5f7d3"},
    {file = "sentencepiece-0.1.94-cp39-cp39-manylinux2014_x86_64.whl", hash = "sha256:e5074d8239dcc6130dce8ffd734ab797f86679fc75a4a1d96adc243293178c05"},
    {file = "sentencepiece-0.1.94.tar.gz", hash = "sha256:849d74885f6f7af03a5d354b919bf23c757f94257d7a068bc464efd70d651e3a"},
]
sentinels = [
    {file = "sentinels-1.0.0.tar.gz", hash = "sha256:7be0704d7fe1925e397e92d18669ace2f619c92b5d4eb21a89f31e026f9ff4b1"},
]
sentry-sdk = [
    {file = "sentry-sdk-0.19.5.tar.gz", hash = "sha256:737a094e49a529dd0fdcaafa9e97cf7c3d5eb964bd229821d640bc77f3502b3f"},
    {file = "sentry_sdk-0.19.5-py2.py3-none-any.whl", hash = "sha256:0a711ec952441c2ec89b8f5d226c33bc697914f46e876b44a4edd3e7864cf4d0"},
]
six = [
    {file = "six-1.15.0-py2.py3-none-any.whl", hash = "sha256:8b74bedcbbbaca38ff6d7491d76f2b06b3592611af620f8426e82dddb04a5ced"},
    {file = "six-1.15.0.tar.gz", hash = "sha256:30639c035cdb23534cd4aa2dd52c3bf48f06e5f4a941509c8bafd8ce11080259"},
]
sklearn-crfsuite = [
    {file = "sklearn-crfsuite-0.3.6.tar.gz", hash = "sha256:2f59aad3055e01a778a79a6352891cac04788e8b52688aa5bc8b11be7717861e"},
    {file = "sklearn_crfsuite-0.3.6-py2.py3-none-any.whl", hash = "sha256:6e9a42bc3de96941d5f7262335130955b8c380b1356147622368f385075705d9"},
]
slackclient = [
    {file = "slackclient-2.9.3-py2.py3-none-any.whl", hash = "sha256:2d68d668c02f4038299897e5c4723ab85dd40a3548354924b24f333a435856f8"},
    {file = "slackclient-2.9.3.tar.gz", hash = "sha256:07ec8fa76f6aa64852210ae235ff9e637ba78124e06c0b07a7eeea4abb955965"},
]
smmap = [
    {file = "smmap-3.0.4-py2.py3-none-any.whl", hash = "sha256:54c44c197c819d5ef1991799a7e30b662d1e520f2ac75c9efbeb54a742214cf4"},
    {file = "smmap-3.0.4.tar.gz", hash = "sha256:9c98bbd1f9786d22f14b3d4126894d56befb835ec90cef151af566c7e19b5d24"},
]
sniffio = [
    {file = "sniffio-1.2.0-py3-none-any.whl", hash = "sha256:471b71698eac1c2112a40ce2752bb2f4a4814c22a54a3eed3676bc0f5ca9f663"},
    {file = "sniffio-1.2.0.tar.gz", hash = "sha256:c4666eecec1d3f50960c6bdf61ab7bc350648da6c126e3cf6898d8cd4ddcd3de"},
]
snowballstemmer = [
    {file = "snowballstemmer-2.0.0-py2.py3-none-any.whl", hash = "sha256:209f257d7533fdb3cb73bdbd24f436239ca3b2fa67d56f6ff88e86be08cc5ef0"},
    {file = "snowballstemmer-2.0.0.tar.gz", hash = "sha256:df3bac3df4c2c01363f3dd2cfa78cce2840a79b9f1c2d2de9ce8d31683992f52"},
]
sortedcontainers = [
    {file = "sortedcontainers-2.3.0-py2.py3-none-any.whl", hash = "sha256:37257a32add0a3ee490bb170b599e93095eed89a55da91fa9f48753ea12fd73f"},
    {file = "sortedcontainers-2.3.0.tar.gz", hash = "sha256:59cc937650cf60d677c16775597c89a960658a09cf7c1a668f86e1e4464b10a1"},
]
spacy = [
    {file = "spacy-2.2.4-cp36-cp36m-macosx_10_9_x86_64.whl", hash = "sha256:fd740cb1b50cd86c648f64313be4734b0c2a2931d83761f46821061f42d791a3"},
    {file = "spacy-2.2.4-cp36-cp36m-manylinux1_x86_64.whl", hash = "sha256:01202066f75c7f2cfeb9c167c3184b5b0a9d465604b0ca553bd9e788353c5905"},
    {file = "spacy-2.2.4-cp36-cp36m-win_amd64.whl", hash = "sha256:f75ba238066455f5b5498a987b4e2c84705d92138e02e890e0b0a1d1eb2d9462"},
    {file = "spacy-2.2.4-cp37-cp37m-macosx_10_9_x86_64.whl", hash = "sha256:ce3886e9bfb9071d2708d2cd7157ada93ab378bbb38cf079842181cd671fc6f9"},
    {file = "spacy-2.2.4-cp37-cp37m-manylinux1_x86_64.whl", hash = "sha256:212314be762bd40dfbbeeba1c4742c242e4b6ea3f9340891f0ff282b2e723ed0"},
    {file = "spacy-2.2.4-cp37-cp37m-win_amd64.whl", hash = "sha256:c5e6f8155f6b54a8ef89637b3c7d553f0ddb5478c4dd568fde7392efbf8a26c8"},
    {file = "spacy-2.2.4-cp38-cp38-macosx_10_9_x86_64.whl", hash = "sha256:7313b4fa921ed997d9719f99f5a375d672d2f4a908c7750033c4b37d9fa8547a"},
    {file = "spacy-2.2.4-cp38-cp38-manylinux1_x86_64.whl", hash = "sha256:6c1618c05bf65ae4bc94608f2390130ca21112fb3d920d1a03727691e3e7fb1b"},
    {file = "spacy-2.2.4-cp38-cp38-win_amd64.whl", hash = "sha256:877d8e157a708c8b77c0dea61e526632f6d57f27be64087dac22a4581facea68"},
    {file = "spacy-2.2.4.tar.gz", hash = "sha256:f0f3a67c5841e6e35d62c98f40ebb3d132587d3aba4f4dccac5056c4e90ff5b9"},
]
sqlalchemy = [
    {file = "SQLAlchemy-1.3.21-cp27-cp27m-macosx_10_14_x86_64.whl", hash = "sha256:61bb5c71837845ee31c0cbe87b3c7f92652dbeafa10295f45610ea6bf349d887"},
    {file = "SQLAlchemy-1.3.21-cp27-cp27m-manylinux1_x86_64.whl", hash = "sha256:f84c06915c752e25068151b834b3470307317a73ddae8b9def034face0e7ef37"},
    {file = "SQLAlchemy-1.3.21-cp27-cp27m-manylinux2010_x86_64.whl", hash = "sha256:4329ca33a1c266ec9910ca697821f2a712d34089092fad9f9666ea193c5e02fa"},
    {file = "SQLAlchemy-1.3.21-cp27-cp27m-win32.whl", hash = "sha256:c3651d8023a9bba79c9d2c80c745237fd7ee77f001bd6c9aab9350024f0e8d01"},
    {file = "SQLAlchemy-1.3.21-cp27-cp27m-win_amd64.whl", hash = "sha256:20fd664489567d23eb049a0441ddc057cba46f704bb1980c2ac0c6a47a9c32c7"},
    {file = "SQLAlchemy-1.3.21-cp27-cp27mu-manylinux1_x86_64.whl", hash = "sha256:6b3e85d513a3d59437047c262ff99d801f5727f6a25497aa6880da44f33d0170"},
    {file = "SQLAlchemy-1.3.21-cp27-cp27mu-manylinux2010_x86_64.whl", hash = "sha256:d45170c234e0294a2a46cdc46b487ccb708aaf927f54da1862c75d723f494e5e"},
    {file = "SQLAlchemy-1.3.21-cp35-cp35m-macosx_10_14_x86_64.whl", hash = "sha256:d6090f68ba8db34864f9befd3aab60e60642443c57a65b781d43f4088514e4c6"},
    {file = "SQLAlchemy-1.3.21-cp35-cp35m-manylinux1_x86_64.whl", hash = "sha256:f462b59addafcf69570164bdfa1e7f44653653ae571b7964fad50132b8c1b608"},
    {file = "SQLAlchemy-1.3.21-cp35-cp35m-manylinux2010_x86_64.whl", hash = "sha256:0f851547a28a4c2bd5b7fc6d05a306b9460d6f7a256989af11d8ddcdc386cc46"},
    {file = "SQLAlchemy-1.3.21-cp35-cp35m-manylinux2014_aarch64.whl", hash = "sha256:b25856479c240e0ecf28562d3c4cf1b4786ad2c0a7825b9d67c1db6293156bae"},
    {file = "SQLAlchemy-1.3.21-cp35-cp35m-win32.whl", hash = "sha256:7a1387fe4cd491122b49af565fb833b90dd1ecf360dd76173b75253981bea5bb"},
    {file = "SQLAlchemy-1.3.21-cp35-cp35m-win_amd64.whl", hash = "sha256:3c024c191e019bd673fe48cdf3bca1215f971bfd189838841903fa12ef206fb4"},
    {file = "SQLAlchemy-1.3.21-cp36-cp36m-macosx_10_14_x86_64.whl", hash = "sha256:7478f45f9b3cf2a2cb8808fd8ffe436e92f7332d4da1f4e8c559d5602189ac4b"},
    {file = "SQLAlchemy-1.3.21-cp36-cp36m-manylinux1_x86_64.whl", hash = "sha256:00d377c3fc069ba615091dee73b90446388091123a8d976c24376eb1044cba6f"},
    {file = "SQLAlchemy-1.3.21-cp36-cp36m-manylinux2010_x86_64.whl", hash = "sha256:16de3aad992eddbce3204832947bafd92b5de50364aea353cd21127132cee2ca"},
    {file = "SQLAlchemy-1.3.21-cp36-cp36m-manylinux2014_aarch64.whl", hash = "sha256:dc87984befa099d42f1cd5ab9e298864af1acc568932716c33ba78dde8241a01"},
    {file = "SQLAlchemy-1.3.21-cp36-cp36m-win32.whl", hash = "sha256:8952188c690e521ee2a33a7ff2b878a5dc475e389d85085e585104d819f2d8b1"},
    {file = "SQLAlchemy-1.3.21-cp36-cp36m-win_amd64.whl", hash = "sha256:0f7b310fd84cf81d49c9aa1fb5eaeba2d16c490e8d3969586cd1eb8e4aedefbf"},
    {file = "SQLAlchemy-1.3.21-cp37-cp37m-macosx_10_14_x86_64.whl", hash = "sha256:de707a9aa9395d44d427793ea77403698f9193b9fc7d81139c03f7239d88c4ae"},
    {file = "SQLAlchemy-1.3.21-cp37-cp37m-manylinux1_x86_64.whl", hash = "sha256:8eef062f9dacc32b4d498a2822ce5a61badb041b202c448e829c253051d24ef0"},
    {file = "SQLAlchemy-1.3.21-cp37-cp37m-manylinux2010_x86_64.whl", hash = "sha256:c08baad28cb37dd35fa4c227fc4c312b1f65f7bb19a557995e160cce80b58b2c"},
    {file = "SQLAlchemy-1.3.21-cp37-cp37m-manylinux2014_aarch64.whl", hash = "sha256:4346ffc0a8756bfd8db4679c9bb52564f74fe1ffd60e6899db06823f111dbd9c"},
    {file = "SQLAlchemy-1.3.21-cp37-cp37m-win32.whl", hash = "sha256:4a128f45f404d78bbb0a629cc58dd090bdfded37e568c4016cf2252585eb018a"},
    {file = "SQLAlchemy-1.3.21-cp37-cp37m-win_amd64.whl", hash = "sha256:3f4c7463703030470f2af3e988681ab2fa08270282fc55ede448aed0854ca8ba"},
    {file = "SQLAlchemy-1.3.21-cp38-cp38-macosx_10_14_x86_64.whl", hash = "sha256:87b8314132081da1d3aa46dcd7b7a6ce7dc76cf7941471e659f740138a725a07"},
    {file = "SQLAlchemy-1.3.21-cp38-cp38-manylinux1_x86_64.whl", hash = "sha256:4d35478f0dd39eb3439f5970cc2c8396bb5c4881c4f8e3900ba041b4103ed86b"},
    {file = "SQLAlchemy-1.3.21-cp38-cp38-manylinux2010_x86_64.whl", hash = "sha256:bac445ed686fc0be02f6b4d64e5702ea5b4eef9849a7ad16522b2eea95d1dd3a"},
    {file = "SQLAlchemy-1.3.21-cp38-cp38-manylinux2014_aarch64.whl", hash = "sha256:d366bc4d0655a7926733e1b29258cc3c876b8520b61923e4838954eb0e3ec290"},
    {file = "SQLAlchemy-1.3.21-cp38-cp38-win32.whl", hash = "sha256:be4ac1036512db122964e4a41dc9bc08815ed772e37ac2a481fa825f58fcf5ee"},
    {file = "SQLAlchemy-1.3.21-cp38-cp38-win_amd64.whl", hash = "sha256:574e4da65e2f9cf083b24e34c10db2aeae8a7642628ef2c0e26ff202c1fd58f0"},
    {file = "SQLAlchemy-1.3.21-cp39-cp39-macosx_10_14_x86_64.whl", hash = "sha256:24c1dbc7089dc88fba12f1fdd0ea42f57d111a54a9071c745264c00e73152fe8"},
    {file = "SQLAlchemy-1.3.21-cp39-cp39-manylinux1_x86_64.whl", hash = "sha256:94dbaf31729e2108050351b830b9f304bfa4838f8c60981b0b46cf257e528f17"},
    {file = "SQLAlchemy-1.3.21-cp39-cp39-manylinux2010_x86_64.whl", hash = "sha256:561a6a3e799c59c6221e4e50deb18bc97434b480fb4a68da3623b609fb38f428"},
    {file = "SQLAlchemy-1.3.21-cp39-cp39-manylinux2014_aarch64.whl", hash = "sha256:dff61e81cbabdb4dd6dee421ae8842b3191468a602e909e23940890f553f7ac3"},
    {file = "SQLAlchemy-1.3.21-cp39-cp39-win32.whl", hash = "sha256:40c56eba051c504f85ea6cbc2cb4ec2bb83f06e8479041075a16b35f0bae3400"},
    {file = "SQLAlchemy-1.3.21-cp39-cp39-win_amd64.whl", hash = "sha256:cf4977686e92f59cb965959dd2076e1a4c06f37ebb263a9674721aaec02684d4"},
    {file = "SQLAlchemy-1.3.21.tar.gz", hash = "sha256:0bc49cba55b01b6827d1c303486da1afaaaf65a7a4d0e2be2cbc31c0f56752dc"},
]
srsly = [
    {file = "srsly-1.0.5-cp36-cp36m-macosx_10_9_x86_64.whl", hash = "sha256:a696e9c925e91f76ec53840c55483a4fbf76cb717424410a4f249d4805439038"},
    {file = "srsly-1.0.5-cp36-cp36m-manylinux2014_x86_64.whl", hash = "sha256:8fc4c0641537262e15c7b5b57edc47487b15ac47b696adcb81e0a770ef78e8f5"},
    {file = "srsly-1.0.5-cp36-cp36m-win_amd64.whl", hash = "sha256:11447f8e659e1f62f29302252fb057f179031457b36c83426027182f624fe565"},
    {file = "srsly-1.0.5-cp37-cp37m-macosx_10_9_x86_64.whl", hash = "sha256:a2746afccfd4f51f0793cccc2b6d5e8a564c962870feec5c77408244c1dbb3c5"},
    {file = "srsly-1.0.5-cp37-cp37m-manylinux2014_x86_64.whl", hash = "sha256:a1449da4195e30a3bd1fd3122e5b1a0c57703843c590643555c412fc87132aa0"},
    {file = "srsly-1.0.5-cp37-cp37m-win_amd64.whl", hash = "sha256:23c7205b8c1cac49a03521bee37f0afe3680d9f0ec18c75ab3ac39bd3e15272b"},
    {file = "srsly-1.0.5-cp38-cp38-macosx_10_9_x86_64.whl", hash = "sha256:2615b8713dfe793ca57925076b0869385d56754816b1eaee5490a6827a1cb5c7"},
    {file = "srsly-1.0.5-cp38-cp38-manylinux2014_x86_64.whl", hash = "sha256:b5b887328ac6e210842560fcf32a29c2a9c1ed38c6d47479cadc03d81940da8c"},
    {file = "srsly-1.0.5-cp38-cp38-win_amd64.whl", hash = "sha256:fd5e1e01f5fd0f532a6f3977bb74facc42f1b7155402ee3d06c07a73e83e3c47"},
    {file = "srsly-1.0.5-cp39-cp39-macosx_10_9_x86_64.whl", hash = "sha256:779ebfaa3cf1d5c0f1286ac1baf06af5f2a17bb103622992c71acc6ac20b2781"},
    {file = "srsly-1.0.5-cp39-cp39-manylinux2014_x86_64.whl", hash = "sha256:4c43a1f28e555891a1e65650adea2c5d0f0fe4b3d63821de65c8357f32c3a11c"},
    {file = "srsly-1.0.5-cp39-cp39-win_amd64.whl", hash = "sha256:334f29435099e644a8047b63d60b8386a98b5f7b4739f7efc86b46ca0200aa0e"},
    {file = "srsly-1.0.5.tar.gz", hash = "sha256:d3dd796372367c71946d0cd6f734e49db3d99dd13a57bdac937d9eb62689fc9e"},
]
stevedore = [
    {file = "stevedore-3.3.0-py3-none-any.whl", hash = "sha256:50d7b78fbaf0d04cd62411188fa7eedcb03eb7f4c4b37005615ceebe582aa82a"},
    {file = "stevedore-3.3.0.tar.gz", hash = "sha256:3a5bbd0652bf552748871eaa73a4a8dc2899786bc497a2aa1fcb4dcdb0debeee"},
]
tabulate = [
    {file = "tabulate-0.8.7-py3-none-any.whl", hash = "sha256:ac64cb76d53b1231d364babcd72abbb16855adac7de6665122f97b593f1eb2ba"},
    {file = "tabulate-0.8.7.tar.gz", hash = "sha256:db2723a20d04bcda8522165c73eea7c300eda74e0ce852d9022e0159d7895007"},
]
tensorboard = [
    {file = "tensorboard-2.4.0-py3-none-any.whl", hash = "sha256:cde0c663a85609441cb4d624e7255fd8e2b6b1d679645095aac8a234a2812738"},
]
tensorboard-plugin-wit = [
    {file = "tensorboard_plugin_wit-1.7.0-py3-none-any.whl", hash = "sha256:ee775f04821185c90d9a0e9c56970ee43d7c41403beb6629385b39517129685b"},
]
tensorflow = [
    {file = "tensorflow-2.3.1-cp35-cp35m-macosx_10_6_intel.whl", hash = "sha256:8490c06c72d6b2227f0bda4800bfbe9004ade3f25f5ccaac2581531bf2885ab5"},
    {file = "tensorflow-2.3.1-cp35-cp35m-manylinux2010_x86_64.whl", hash = "sha256:85c49c951d735c651ae989a6dd7a40ab8032317179d634f871e2e7556dc82a69"},
    {file = "tensorflow-2.3.1-cp35-cp35m-win_amd64.whl", hash = "sha256:94c7d1916844fd7db53dd8d9b2c88b48119d39992ae542ec8a076d6f806cc989"},
    {file = "tensorflow-2.3.1-cp36-cp36m-macosx_10_9_x86_64.whl", hash = "sha256:68afc5f01f32827a53c23a9aa8cd404cdcf308e90942d4a8023e7f9e669a330a"},
    {file = "tensorflow-2.3.1-cp36-cp36m-manylinux2010_x86_64.whl", hash = "sha256:f4aa1dd6e7a040c29b3567ad1f4537aebeb58fcb6bafbc11f11c2c461d6fda63"},
    {file = "tensorflow-2.3.1-cp36-cp36m-win_amd64.whl", hash = "sha256:4632c2c6c84ed3b5e29e4b292704a1a646e1aa06587b7a2404b6ecc99e07758a"},
    {file = "tensorflow-2.3.1-cp37-cp37m-macosx_10_9_x86_64.whl", hash = "sha256:1f72edee9d2e8861edbb9e082608fd21de7113580b3fdaa4e194b472c2e196d0"},
    {file = "tensorflow-2.3.1-cp37-cp37m-manylinux2010_x86_64.whl", hash = "sha256:859afb9166ace41ee71f62938fc645981113bb3227b847c8cd2875549c9fa1dc"},
    {file = "tensorflow-2.3.1-cp37-cp37m-win_amd64.whl", hash = "sha256:b69a6f0a8e7158c3bc14b22ec0d03bd303e196644d5428094bacea0ed8507af7"},
    {file = "tensorflow-2.3.1-cp38-cp38-macosx_10_14_x86_64.whl", hash = "sha256:cdce1f71f592d840dd3e05b67f1010f616311d9856250ff772db537f39ef2992"},
    {file = "tensorflow-2.3.1-cp38-cp38-manylinux2010_x86_64.whl", hash = "sha256:87750a476aa6f76b3aad5e6182faf2a3036a3d4c0db3b6d7463ebbaf4b184a23"},
    {file = "tensorflow-2.3.1-cp38-cp38-win_amd64.whl", hash = "sha256:87b62ab25816597a5e5352604b383b292eafd19a33ae7848b5275ea74fc4da1d"},
]
tensorflow-addons = [
    {file = "tensorflow_addons-0.11.2-cp35-cp35m-macosx_10_13_x86_64.whl", hash = "sha256:c3dcf5fd56aeacf13fd41b198eb6c11567b9cf86f516673b9766a1f97061bde2"},
    {file = "tensorflow_addons-0.11.2-cp35-cp35m-manylinux2010_x86_64.whl", hash = "sha256:adcfcddc62f879880f0e164344612198ea3b6de0f54978b9379cad5c350af5ff"},
    {file = "tensorflow_addons-0.11.2-cp35-cp35m-win_amd64.whl", hash = "sha256:16b3fc4258a0251401bb0ced75742c6c02d7c5dee0531df976499da8208b5bb4"},
    {file = "tensorflow_addons-0.11.2-cp36-cp36m-macosx_10_13_x86_64.whl", hash = "sha256:677bbe0714eb8286667d7ecf3a41e53234de72d93e67d23f63b6e55345da91b6"},
    {file = "tensorflow_addons-0.11.2-cp36-cp36m-manylinux2010_x86_64.whl", hash = "sha256:cfbd34c93327de78ef0dee14956fed19bac9ef039670869000b0a4405f539c4e"},
    {file = "tensorflow_addons-0.11.2-cp36-cp36m-win_amd64.whl", hash = "sha256:35ae042544b6f3334c2d05f111db7bc9692ac2a001078c20f4414d270c481832"},
    {file = "tensorflow_addons-0.11.2-cp37-cp37m-macosx_10_13_x86_64.whl", hash = "sha256:22177e036e17d057afeeea0327f045d2aeb84539db31c4d81dbb5e7942692ce5"},
    {file = "tensorflow_addons-0.11.2-cp37-cp37m-manylinux2010_x86_64.whl", hash = "sha256:76d7a1b99ddb69c3990581147fe751c9767f3b2555836f170c4a580525decdf9"},
    {file = "tensorflow_addons-0.11.2-cp37-cp37m-win_amd64.whl", hash = "sha256:8663048652b8b5f7fb09c58b1c166c001fdf6e704e4a132307daef08f1b7beab"},
    {file = "tensorflow_addons-0.11.2-cp38-cp38-macosx_10_13_x86_64.whl", hash = "sha256:e6b9acec0a8353b52854d7c7e422a1e96459c58c3307ee4c7ba7bf3afb035fb6"},
    {file = "tensorflow_addons-0.11.2-cp38-cp38-manylinux2010_x86_64.whl", hash = "sha256:e36dd53520989dbd2c6850ea92a23739bd90fb481d7076777d8d521dce47fcc8"},
    {file = "tensorflow_addons-0.11.2-cp38-cp38-win_amd64.whl", hash = "sha256:551b0097f28075c31dfebc3d8e717bc23bd8521ba03f2d69e2141c2bd687cd29"},
]
tensorflow-estimator = [
    {file = "tensorflow_estimator-2.3.0-py2.py3-none-any.whl", hash = "sha256:b75e034300ccb169403cf2695adf3368da68863aeb0c14c3760064c713d5c486"},
]
tensorflow-hub = [
    {file = "tensorflow_hub-0.9.0-py2.py3-none-any.whl", hash = "sha256:9f8820291397a17c67a93266ba8d5f53fce71339f10344eeb4fc484307137c88"},
]
tensorflow-probability = [
    {file = "tensorflow_probability-0.11.1-py2.py3-none-any.whl", hash = "sha256:e9ce5288ccdb80b6e311d1a2904b5af618a7cd5791d79d6fd051a628087ec0ae"},
]
tensorflow-text = [
    {file = "tensorflow_text-2.3.0-cp35-cp35m-macosx_10_9_x86_64.whl", hash = "sha256:beca0ca7b724a1c2d42190bf09364beefe3a49936ae39d953104940a6bea180f"},
    {file = "tensorflow_text-2.3.0-cp35-cp35m-manylinux1_x86_64.whl", hash = "sha256:2938a7493e6f3c304554327740699771c77e514222a23aab33b3a49a7f3e94a4"},
    {file = "tensorflow_text-2.3.0-cp36-cp36m-macosx_10_9_x86_64.whl", hash = "sha256:7c940343c98ede59d829be61dcb4f0f2f136b87c93c72ce0149a427b56aca9a5"},
    {file = "tensorflow_text-2.3.0-cp36-cp36m-manylinux1_x86_64.whl", hash = "sha256:7bd146f0e4ce413da861d384d02a8843795a02feb84a143477e2904252eba093"},
    {file = "tensorflow_text-2.3.0-cp37-cp37m-macosx_10_9_x86_64.whl", hash = "sha256:96a7a71d6d7b53d8b13fe2509b06e5ca5a4664071a2f59e4383a2061c6ae6656"},
    {file = "tensorflow_text-2.3.0-cp37-cp37m-manylinux1_x86_64.whl", hash = "sha256:ec3dda6454d17fbc32df7eb191fc9abe723a08d26c491177f4b0af5b6229f074"},
    {file = "tensorflow_text-2.3.0-cp38-cp38-macosx_10_9_x86_64.whl", hash = "sha256:2832bd05d9a07d6c8ba49bfbfcba2bfc1463a03e12dc38358c7a58ff965a79c3"},
    {file = "tensorflow_text-2.3.0-cp38-cp38-manylinux1_x86_64.whl", hash = "sha256:3c627dc7d865f505a785e011995a1600cfaaa406121bb9d35d8e92efd245a1b2"},
]
termcolor = [
    {file = "termcolor-1.1.0.tar.gz", hash = "sha256:1d6d69ce66211143803fbc56652b41d73b4a400a2891d7bf7a1cdf4c02de613b"},
]
terminaltables = [
    {file = "terminaltables-3.1.0.tar.gz", hash = "sha256:f3eb0eb92e3833972ac36796293ca0906e998dc3be91fbe1f8615b331b853b81"},
]
thinc = [
    {file = "thinc-7.4.0-cp35-cp35m-manylinux1_x86_64.whl", hash = "sha256:9c40101f3148405cb291be2033758d011d348a5dea5d151811def8d1e466f25a"},
    {file = "thinc-7.4.0-cp35-cp35m-win_amd64.whl", hash = "sha256:ebb81b7ff8f852aae1b9c26dfb629344ab962e221ec87c83b2a7c4aec337477d"},
    {file = "thinc-7.4.0-cp36-cp36m-macosx_10_9_x86_64.whl", hash = "sha256:23b77994be3376cd8efa85adfa1bcf0ffcb4cfd279f48a3ab842570f419334ca"},
    {file = "thinc-7.4.0-cp36-cp36m-manylinux1_x86_64.whl", hash = "sha256:2aa4cab69067f9dbe4ed7a1d937a4467edcc5f50d43996fba8c645f08ab1f387"},
    {file = "thinc-7.4.0-cp36-cp36m-win_amd64.whl", hash = "sha256:0522cc8b7a74e1de0902b55e1f141f889a088565f72ea0042a9c0f7f3ce83879"},
    {file = "thinc-7.4.0-cp37-cp37m-macosx_10_9_x86_64.whl", hash = "sha256:d1ee60d44ee840b75c0c0a3ade70908f05f414a65f20082483a5a5bfe82e9497"},
    {file = "thinc-7.4.0-cp37-cp37m-manylinux1_x86_64.whl", hash = "sha256:1375c11ed4f7c7178a5749e17b2f3bb1644c98ecc8874e402aceaeec63df6297"},
    {file = "thinc-7.4.0-cp37-cp37m-win_amd64.whl", hash = "sha256:7bb69a8cace8d85a3f65d94176f381c5216df08d79a520b005653d0a23f523a8"},
    {file = "thinc-7.4.0-cp38-cp38-macosx_10_9_x86_64.whl", hash = "sha256:f3c5786238991925694aba81fa305c1f2290a960fe5428a26b6f82134b260ad1"},
    {file = "thinc-7.4.0-cp38-cp38-manylinux1_x86_64.whl", hash = "sha256:a7332e323b76d63e1cfd2e6bc08a5527c5a6a0eba39197c56af8fe6eef62ef69"},
    {file = "thinc-7.4.0-cp38-cp38-win_amd64.whl", hash = "sha256:5ac162b010f21f8fcc3fd10766025fad3ec670f6b2e0a72284912332d1ae292a"},
    {file = "thinc-7.4.0.tar.gz", hash = "sha256:523e9be1bfaa3ed1d03d406ce451b6b4793a9719d5b83d2ea6b3398b96bc58b8"},
]
threadpoolctl = [
    {file = "threadpoolctl-2.1.0-py3-none-any.whl", hash = "sha256:38b74ca20ff3bb42caca8b00055111d74159ee95c4370882bbff2b93d24da725"},
    {file = "threadpoolctl-2.1.0.tar.gz", hash = "sha256:ddc57c96a38beb63db45d6c159b5ab07b6bced12c45a1f07b2b92f272aebfa6b"},
]
thrift = [
    {file = "thrift-0.13.0.tar.gz", hash = "sha256:9af1c86bf73433afc6010ed376a6c6aca2b54099cc0d61895f640870a9ae7d89"},
]
tokenizers = [
    {file = "tokenizers-0.7.0-cp35-cp35m-macosx_10_10_x86_64.whl", hash = "sha256:c9edc043bc14462faf8b261b528661718e9c4f0b8424fb25be71cae26187432a"},
    {file = "tokenizers-0.7.0-cp35-cp35m-manylinux1_x86_64.whl", hash = "sha256:892dac477347c65d65eef5092e9aa0c02df17f1a6d2113380277505bc6ae1db4"},
    {file = "tokenizers-0.7.0-cp35-cp35m-win32.whl", hash = "sha256:aa7d429b4c2978e1b2265a9fdbf27fe723f3acb9d58cebd6756ef20584d2d5e5"},
    {file = "tokenizers-0.7.0-cp35-cp35m-win_amd64.whl", hash = "sha256:8f4203683b66369defa6fdd91ba07828715537ff31258dab171e4029bf54f7c9"},
    {file = "tokenizers-0.7.0-cp36-cp36m-macosx_10_10_x86_64.whl", hash = "sha256:e0faee1f08daaec0f9220967c8209b19e147e6eda55a22bea8fcc6f06aee95c7"},
    {file = "tokenizers-0.7.0-cp36-cp36m-manylinux1_x86_64.whl", hash = "sha256:17793599e4a0bb71730e366ecef47e4c0df2a79b4418d7557bf3af6cb995f8ba"},
    {file = "tokenizers-0.7.0-cp36-cp36m-win32.whl", hash = "sha256:fe3c994d2a993d32effcaf8600bf6ac29ef7de84519669f0efadb54f94d411a3"},
    {file = "tokenizers-0.7.0-cp36-cp36m-win_amd64.whl", hash = "sha256:83da606afe2a5e7941a25490d841924750d55d7667284d2d2ded2de520181790"},
    {file = "tokenizers-0.7.0-cp37-cp37m-macosx_10_10_x86_64.whl", hash = "sha256:1b28e8ec30eea03b0d9bf7fe80c6fd240b7e5b76e7ec9542af0a48ffc1853a16"},
    {file = "tokenizers-0.7.0-cp37-cp37m-manylinux1_x86_64.whl", hash = "sha256:695657cddabb9bb08444ba1bed822302039983c63d046e93760eb993739c3c10"},
    {file = "tokenizers-0.7.0-cp37-cp37m-win32.whl", hash = "sha256:a0abe20c50ca0760a895da33f1b55d452f21e55bddc418007d92d8665e86feb7"},
    {file = "tokenizers-0.7.0-cp37-cp37m-win_amd64.whl", hash = "sha256:b319d70f50c851ec4ae9a3d5c4eae1e3f74f8d720d61bc3d430915868a06a4a8"},
    {file = "tokenizers-0.7.0-cp38-cp38-macosx_10_10_x86_64.whl", hash = "sha256:f22ea3a79daf3705d9a8446821b3e202e8cc79467df7db75875d1fbb85d7c852"},
    {file = "tokenizers-0.7.0-cp38-cp38-manylinux1_x86_64.whl", hash = "sha256:2b101a752ee6147c4a5e08daa9c7d617259483fd4b0c70e7dfddfcadc8a73d2f"},
    {file = "tokenizers-0.7.0-cp38-cp38-win32.whl", hash = "sha256:03ad125d12e69a343763dbb160f43d953513cb32c5e11674c09431133ebcfd8b"},
    {file = "tokenizers-0.7.0-cp38-cp38-win_amd64.whl", hash = "sha256:40520c333c1d602d0f99602bfeecd8f734188fc4360268ec7eb4d8b8570c6e95"},
    {file = "tokenizers-0.7.0.tar.gz", hash = "sha256:a3cb9be31e3be381ab3f9e9ea7f96d4ba83588c40c44fe63b535b7341cdf74fe"},
]
toml = [
    {file = "toml-0.10.2-py2.py3-none-any.whl", hash = "sha256:806143ae5bfb6a3c6e736a764057db0e6a0e05e338b5630894a5f779cabb4f9b"},
    {file = "toml-0.10.2.tar.gz", hash = "sha256:b3bda1d108d5dd99f4a20d24d9c348e91c4db7ab1b749200bded2f839ccbe68f"},
]
towncrier = [
    {file = "towncrier-19.2.0-py2.py3-none-any.whl", hash = "sha256:de19da8b8cb44f18ea7ed3a3823087d2af8fcf497151bb9fd1e1b092ff56ed8d"},
    {file = "towncrier-19.2.0.tar.gz", hash = "sha256:48251a1ae66d2cf7e6fa5552016386831b3e12bb3b2d08eb70374508c17a8196"},
]
tqdm = [
    {file = "tqdm-4.50.2-py2.py3-none-any.whl", hash = "sha256:43ca183da3367578ebf2f1c2e3111d51ea161ed1dc4e6345b86e27c2a93beff7"},
    {file = "tqdm-4.50.2.tar.gz", hash = "sha256:69dfa6714dee976e2425a9aab84b622675b7b1742873041e3db8a8e86132a4af"},
]
transformers = [
    {file = "transformers-2.11.0-py3-none-any.whl", hash = "sha256:b3e5198266f2a4b14841c70427cad46b89f473e6b0d0d3ab7461bf775f31631d"},
    {file = "transformers-2.11.0.tar.gz", hash = "sha256:8de20f03a94ebf16d98610a7df0acc6ba68c80bd44605cf5ad4300c642a7b57a"},
]
twilio = [
    {file = "twilio-6.45.4.tar.gz", hash = "sha256:ccab1e0831486e5e3833e2aab5a677453ef2a88aed3d988b6831b876ebb0374d"},
]
typed-ast = [
    {file = "typed_ast-1.4.1-cp35-cp35m-manylinux1_i686.whl", hash = "sha256:73d785a950fc82dd2a25897d525d003f6378d1cb23ab305578394694202a58c3"},
    {file = "typed_ast-1.4.1-cp35-cp35m-manylinux1_x86_64.whl", hash = "sha256:aaee9905aee35ba5905cfb3c62f3e83b3bec7b39413f0a7f19be4e547ea01ebb"},
    {file = "typed_ast-1.4.1-cp35-cp35m-win32.whl", hash = "sha256:0c2c07682d61a629b68433afb159376e24e5b2fd4641d35424e462169c0a7919"},
    {file = "typed_ast-1.4.1-cp35-cp35m-win_amd64.whl", hash = "sha256:4083861b0aa07990b619bd7ddc365eb7fa4b817e99cf5f8d9cf21a42780f6e01"},
    {file = "typed_ast-1.4.1-cp36-cp36m-macosx_10_9_x86_64.whl", hash = "sha256:269151951236b0f9a6f04015a9004084a5ab0d5f19b57de779f908621e7d8b75"},
    {file = "typed_ast-1.4.1-cp36-cp36m-manylinux1_i686.whl", hash = "sha256:24995c843eb0ad11a4527b026b4dde3da70e1f2d8806c99b7b4a7cf491612652"},
    {file = "typed_ast-1.4.1-cp36-cp36m-manylinux1_x86_64.whl", hash = "sha256:fe460b922ec15dd205595c9b5b99e2f056fd98ae8f9f56b888e7a17dc2b757e7"},
    {file = "typed_ast-1.4.1-cp36-cp36m-win32.whl", hash = "sha256:4e3e5da80ccbebfff202a67bf900d081906c358ccc3d5e3c8aea42fdfdfd51c1"},
    {file = "typed_ast-1.4.1-cp36-cp36m-win_amd64.whl", hash = "sha256:249862707802d40f7f29f6e1aad8d84b5aa9e44552d2cc17384b209f091276aa"},
    {file = "typed_ast-1.4.1-cp37-cp37m-macosx_10_9_x86_64.whl", hash = "sha256:8ce678dbaf790dbdb3eba24056d5364fb45944f33553dd5869b7580cdbb83614"},
    {file = "typed_ast-1.4.1-cp37-cp37m-manylinux1_i686.whl", hash = "sha256:c9e348e02e4d2b4a8b2eedb48210430658df6951fa484e59de33ff773fbd4b41"},
    {file = "typed_ast-1.4.1-cp37-cp37m-manylinux1_x86_64.whl", hash = "sha256:bcd3b13b56ea479b3650b82cabd6b5343a625b0ced5429e4ccad28a8973f301b"},
    {file = "typed_ast-1.4.1-cp37-cp37m-win32.whl", hash = "sha256:d5d33e9e7af3b34a40dc05f498939f0ebf187f07c385fd58d591c533ad8562fe"},
    {file = "typed_ast-1.4.1-cp37-cp37m-win_amd64.whl", hash = "sha256:0666aa36131496aed8f7be0410ff974562ab7eeac11ef351def9ea6fa28f6355"},
    {file = "typed_ast-1.4.1-cp38-cp38-macosx_10_15_x86_64.whl", hash = "sha256:d205b1b46085271b4e15f670058ce182bd1199e56b317bf2ec004b6a44f911f6"},
    {file = "typed_ast-1.4.1-cp38-cp38-manylinux1_i686.whl", hash = "sha256:6daac9731f172c2a22ade6ed0c00197ee7cc1221aa84cfdf9c31defeb059a907"},
    {file = "typed_ast-1.4.1-cp38-cp38-manylinux1_x86_64.whl", hash = "sha256:498b0f36cc7054c1fead3d7fc59d2150f4d5c6c56ba7fb150c013fbc683a8d2d"},
    {file = "typed_ast-1.4.1-cp38-cp38-win32.whl", hash = "sha256:715ff2f2df46121071622063fc7543d9b1fd19ebfc4f5c8895af64a77a8c852c"},
    {file = "typed_ast-1.4.1-cp38-cp38-win_amd64.whl", hash = "sha256:fc0fea399acb12edbf8a628ba8d2312f583bdbdb3335635db062fa98cf71fca4"},
    {file = "typed_ast-1.4.1-cp39-cp39-macosx_10_15_x86_64.whl", hash = "sha256:d43943ef777f9a1c42bf4e552ba23ac77a6351de620aa9acf64ad54933ad4d34"},
    {file = "typed_ast-1.4.1.tar.gz", hash = "sha256:8c8aaad94455178e3187ab22c8b01a3837f8ee50e09cf31f1ba129eb293ec30b"},
]
typeguard = [
    {file = "typeguard-2.10.0-py3-none-any.whl", hash = "sha256:a75c6d86ac9d1faf85c5ae952de473e5d26824dda6d4394ff6bc676849cfb939"},
    {file = "typeguard-2.10.0.tar.gz", hash = "sha256:d830132dcd544d3f8a2a842ea739eaa0d7c099fcebb9dcdf3802f4c9929d8191"},
]
typing-extensions = [
    {file = "typing_extensions-3.7.4.3-py2-none-any.whl", hash = "sha256:dafc7639cde7f1b6e1acc0f457842a83e722ccca8eef5270af2d74792619a89f"},
    {file = "typing_extensions-3.7.4.3-py3-none-any.whl", hash = "sha256:7cb407020f00f7bfc3cb3e7881628838e69d8f3fcab2f64742a5e76b2f841918"},
    {file = "typing_extensions-3.7.4.3.tar.gz", hash = "sha256:99d4073b617d30288f569d3f13d2bd7548c3a7e4c8de87db09a9d29bb3a4a60c"},
]
tzlocal = [
    {file = "tzlocal-2.1-py2.py3-none-any.whl", hash = "sha256:e2cb6c6b5b604af38597403e9852872d7f534962ae2954c7f35efcb1ccacf4a4"},
    {file = "tzlocal-2.1.tar.gz", hash = "sha256:643c97c5294aedc737780a49d9df30889321cbe1204eac2c2ec6134035a92e44"},
]
ujson = [
    {file = "ujson-3.2.0-cp35-cp35m-macosx_10_14_x86_64.whl", hash = "sha256:437e051a3e292ddbd5b4682f9b6c3e2ea4cd059d0d75bc9f8314349d63cbb015"},
    {file = "ujson-3.2.0-cp35-cp35m-manylinux1_i686.whl", hash = "sha256:a27ea44406100a97fb0fcc0b18dcdaf324824e722a00856a2992fafc65779351"},
    {file = "ujson-3.2.0-cp35-cp35m-manylinux1_x86_64.whl", hash = "sha256:6f7c24dabb0ff0ff43744d18211af6035ef37197f530c13edf704e627da7251d"},
    {file = "ujson-3.2.0-cp35-cp35m-manylinux2014_aarch64.whl", hash = "sha256:5ae6f599ef7c01ef626697f9e15e9d4e2a186ab4c0593ddb529b86866b562efb"},
    {file = "ujson-3.2.0-cp35-cp35m-win_amd64.whl", hash = "sha256:59048958793e0b0489449a414e2fbe54644457be1dd882b99a4fe16158632af1"},
    {file = "ujson-3.2.0-cp36-cp36m-macosx_10_14_x86_64.whl", hash = "sha256:a476525862a394018a7a3438c86596815b84518b2744184444fc6f8b0e3e4aee"},
    {file = "ujson-3.2.0-cp36-cp36m-manylinux1_i686.whl", hash = "sha256:2050c7f1ce72055f1b6fba29e4694ccf4509917d3be3ed6f3543ef3ff00eec4a"},
    {file = "ujson-3.2.0-cp36-cp36m-manylinux1_x86_64.whl", hash = "sha256:fda324ca055e671eae46e8fc32b46fab20eb251d3e6e22beb67f71f1d240b0b4"},
    {file = "ujson-3.2.0-cp36-cp36m-manylinux2014_aarch64.whl", hash = "sha256:0bdc62a1543d697e9c649ac0ac41e0d076a7b886d6b45f9f21971e25b90a2b27"},
    {file = "ujson-3.2.0-cp36-cp36m-win_amd64.whl", hash = "sha256:d0ad63fc88d4e4cb7630f59aacd742256804a4cee447e9589e55957107a469b7"},
    {file = "ujson-3.2.0-cp37-cp37m-macosx_10_14_x86_64.whl", hash = "sha256:66d47eabb4f0e12b5784b1a49c59bc6f32e91e18e02f2a43c5e91e2f6ad9cc60"},
    {file = "ujson-3.2.0-cp37-cp37m-manylinux1_i686.whl", hash = "sha256:253edfe274538bb1060ab8877d51fc75e416047d5fab5340454a48b971f30612"},
    {file = "ujson-3.2.0-cp37-cp37m-manylinux1_x86_64.whl", hash = "sha256:6ee651c0210a67e3a72367de53ccac83b623913214e7c75015caadfad2b7e0dc"},
    {file = "ujson-3.2.0-cp37-cp37m-manylinux2014_aarch64.whl", hash = "sha256:0784f35f2ace41ed55c435ee11f9d9877cf3e6ff03c8850f87504cb93e9a9469"},
    {file = "ujson-3.2.0-cp37-cp37m-win_amd64.whl", hash = "sha256:812748c8de041f1ef5e9b37f33121c0c7390055fa5f12215b3d06a63b1c055a2"},
    {file = "ujson-3.2.0-cp38-cp38-macosx_10_14_x86_64.whl", hash = "sha256:17460d88dd4b9630e449e5d29b97301e6dbbbedbf46a6f95f3b2cb7e1333e6ea"},
    {file = "ujson-3.2.0-cp38-cp38-manylinux1_i686.whl", hash = "sha256:2d50cb3d87d4aabe6dbeb6ef79025bf9fdf350c4355c24819dc5c5cc38bad3dc"},
    {file = "ujson-3.2.0-cp38-cp38-manylinux1_x86_64.whl", hash = "sha256:7060105de892cada2f01bd072d33b2421b4eefd32536207c1c9f2ade18656139"},
    {file = "ujson-3.2.0-cp38-cp38-manylinux2014_aarch64.whl", hash = "sha256:7b6496b3e2bc396628f114fd96ec41655b10c84adececc0ef8cf1c2329dae36c"},
    {file = "ujson-3.2.0-cp38-cp38-win_amd64.whl", hash = "sha256:782bdf016da793a3bf138e50ed973428e59006b8d73a9e1911bc6207c6b79fff"},
    {file = "ujson-3.2.0.tar.gz", hash = "sha256:abb1996ba1c1d2faf5b1e38efa97da7f64e5373a31f705b96fe0587f5f778db4"},
]
uritemplate = [
    {file = "uritemplate-3.0.1-py2.py3-none-any.whl", hash = "sha256:07620c3f3f8eed1f12600845892b0e036a2420acf513c53f7de0abd911a5894f"},
    {file = "uritemplate-3.0.1.tar.gz", hash = "sha256:5af8ad10cec94f215e3f48112de2022e1d5a37ed427fbd88652fa908f2ab7cae"},
]
urllib3 = [
    {file = "urllib3-1.26.2-py2.py3-none-any.whl", hash = "sha256:d8ff90d979214d7b4f8ce956e80f4028fc6860e4431f731ea4a8c08f23f99473"},
    {file = "urllib3-1.26.2.tar.gz", hash = "sha256:19188f96923873c92ccb987120ec4acaa12f0461fa9ce5d3d0772bc965a39e08"},
]
uvloop = [
    {file = "uvloop-0.14.0-cp35-cp35m-macosx_10_11_x86_64.whl", hash = "sha256:08b109f0213af392150e2fe6f81d33261bb5ce968a288eb698aad4f46eb711bd"},
    {file = "uvloop-0.14.0-cp35-cp35m-manylinux2010_x86_64.whl", hash = "sha256:4544dcf77d74f3a84f03dd6278174575c44c67d7165d4c42c71db3fdc3860726"},
    {file = "uvloop-0.14.0-cp36-cp36m-macosx_10_11_x86_64.whl", hash = "sha256:b4f591aa4b3fa7f32fb51e2ee9fea1b495eb75b0b3c8d0ca52514ad675ae63f7"},
    {file = "uvloop-0.14.0-cp36-cp36m-manylinux2010_x86_64.whl", hash = "sha256:f07909cd9fc08c52d294b1570bba92186181ca01fe3dc9ffba68955273dd7362"},
    {file = "uvloop-0.14.0-cp37-cp37m-macosx_10_11_x86_64.whl", hash = "sha256:afd5513c0ae414ec71d24f6f123614a80f3d27ca655a4fcf6cabe50994cc1891"},
    {file = "uvloop-0.14.0-cp37-cp37m-manylinux2010_x86_64.whl", hash = "sha256:e7514d7a48c063226b7d06617cbb12a14278d4323a065a8d46a7962686ce2e95"},
    {file = "uvloop-0.14.0-cp38-cp38-macosx_10_11_x86_64.whl", hash = "sha256:bcac356d62edd330080aed082e78d4b580ff260a677508718f88016333e2c9c5"},
    {file = "uvloop-0.14.0-cp38-cp38-manylinux2010_x86_64.whl", hash = "sha256:4315d2ec3ca393dd5bc0b0089d23101276778c304d42faff5dc4579cb6caef09"},
    {file = "uvloop-0.14.0.tar.gz", hash = "sha256:123ac9c0c7dd71464f58f1b4ee0bbd81285d96cdda8bc3519281b8973e3a461e"},
]
wasabi = [
    {file = "wasabi-0.8.0-py3-none-any.whl", hash = "sha256:98bc9c492c6aa8628303a02961a5cfa7b0c7fa6d2b397abdeb0adc4b39397c49"},
    {file = "wasabi-0.8.0.tar.gz", hash = "sha256:75fec6db6193c8615d7f398ae4aa2c4ad294e6e3e81c6a6dbbbd3864ee2223c3"},
]
watchdog = [
    {file = "watchdog-1.0.2-cp36-cp36m-macosx_10_9_x86_64.whl", hash = "sha256:e2a531e71be7b5cc3499ae2d1494d51b6a26684bcc7c3146f63c810c00e8a3cc"},
    {file = "watchdog-1.0.2-cp37-cp37m-macosx_10_9_x86_64.whl", hash = "sha256:e7c73edef48f4ceeebb987317a67e0080e5c9228601ff67b3c4062fa020403c7"},
    {file = "watchdog-1.0.2-cp38-cp38-macosx_10_9_x86_64.whl", hash = "sha256:85e6574395aa6c1e14e0f030d9d7f35c2340a6cf95d5671354ce876ac3ffdd4d"},
    {file = "watchdog-1.0.2-cp39-cp39-macosx_10_9_x86_64.whl", hash = "sha256:27d9b4666938d5d40afdcdf2c751781e9ce36320788b70208d0f87f7401caf93"},
    {file = "watchdog-1.0.2-pp36-pypy36_pp73-macosx_10_9_x86_64.whl", hash = "sha256:2f1ade0d0802503fda4340374d333408831cff23da66d7e711e279ba50fe6c4a"},
    {file = "watchdog-1.0.2-pp37-pypy37_pp73-macosx_10_9_x86_64.whl", hash = "sha256:f1d0e878fd69129d0d68b87cee5d9543f20d8018e82998efb79f7e412d42154a"},
    {file = "watchdog-1.0.2-py3-none-manylinux2014_aarch64.whl", hash = "sha256:d948ad9ab9aba705f9836625b32e965b9ae607284811cd98334423f659ea537a"},
    {file = "watchdog-1.0.2-py3-none-manylinux2014_armv7l.whl", hash = "sha256:101532b8db506559e52a9b5d75a308729b3f68264d930670e6155c976d0e52a0"},
    {file = "watchdog-1.0.2-py3-none-manylinux2014_i686.whl", hash = "sha256:b1d723852ce90a14abf0ec0ca9e80689d9509ee4c9ee27163118d87b564a12ac"},
    {file = "watchdog-1.0.2-py3-none-manylinux2014_ppc64.whl", hash = "sha256:68744de2003a5ea2dfbb104f9a74192cf381334a9e2c0ed2bbe1581828d50b61"},
    {file = "watchdog-1.0.2-py3-none-manylinux2014_ppc64le.whl", hash = "sha256:602dbd9498592eacc42e0632c19781c3df1728ef9cbab555fab6778effc29eeb"},
    {file = "watchdog-1.0.2-py3-none-manylinux2014_s390x.whl", hash = "sha256:016b01495b9c55b5d4126ed8ae75d93ea0d99377084107c33162df52887cee18"},
    {file = "watchdog-1.0.2-py3-none-manylinux2014_x86_64.whl", hash = "sha256:5f1f3b65142175366ba94c64d8d4c8f4015825e0beaacee1c301823266b47b9b"},
    {file = "watchdog-1.0.2-py3-none-win32.whl", hash = "sha256:57f05e55aa603c3b053eed7e679f0a83873c540255b88d58c6223c7493833bac"},
    {file = "watchdog-1.0.2-py3-none-win_amd64.whl", hash = "sha256:f84146f7864339c8addf2c2b9903271df21d18d2c721e9a77f779493234a82b5"},
    {file = "watchdog-1.0.2-py3-none-win_ia64.whl", hash = "sha256:ee21aeebe6b3e51e4ba64564c94cee8dbe7438b9cb60f0bb350c4fa70d1b52c2"},
    {file = "watchdog-1.0.2.tar.gz", hash = "sha256:376cbc2a35c0392b0fe7ff16fbc1b303fd99d4dd9911ab5581ee9d69adc88982"},
]
wcwidth = [
    {file = "wcwidth-0.2.5-py2.py3-none-any.whl", hash = "sha256:beb4802a9cebb9144e99086eff703a642a13d6a0052920003a230f3294bbe784"},
    {file = "wcwidth-0.2.5.tar.gz", hash = "sha256:c4d647b99872929fdb7bdcaa4fbe7f01413ed3d98077df798530e5b04f116c83"},
]
webexteamssdk = [
    {file = "webexteamssdk-1.6-py3-none-any.whl", hash = "sha256:e4958dca3903c659fe1e0f79e38740cb2ec1ae2589599807b179c3efb356c3a2"},
    {file = "webexteamssdk-1.6.tar.gz", hash = "sha256:980f268d89187d1a157dfbadcb626fce849080a31550e549cfe838f0203b3a3d"},
]
websocket-client = [
    {file = "websocket_client-0.57.0-py2.py3-none-any.whl", hash = "sha256:0fc45c961324d79c781bab301359d5a1b00b13ad1b10415a4780229ef71a5549"},
    {file = "websocket_client-0.57.0.tar.gz", hash = "sha256:d735b91d6d1692a6a181f2a8c9e0238e5f6373356f561bb9dc4c7af36f452010"},
]
websockets = [
    {file = "websockets-8.0.2-cp36-cp36m-macosx_10_6_intel.whl", hash = "sha256:e906128532a14b9d264a43eb48f9b3080d53a9bda819ab45bf56b8039dc606ac"},
    {file = "websockets-8.0.2-cp36-cp36m-manylinux1_i686.whl", hash = "sha256:83e63aa73331b9ca21af61df8f115fb5fbcba3f281bee650a4ad16a40cd1ef15"},
    {file = "websockets-8.0.2-cp36-cp36m-manylinux1_x86_64.whl", hash = "sha256:e9102043a81cdc8b7c8032ff4bce39f6229e4ac39cb2010946c912eeb84e2cb6"},
    {file = "websockets-8.0.2-cp36-cp36m-win32.whl", hash = "sha256:8d7a20a2f97f1e98c765651d9fb9437201a9ccc2c70e94b0270f1c5ef29667a3"},
    {file = "websockets-8.0.2-cp36-cp36m-win_amd64.whl", hash = "sha256:c82e286555f839846ef4f0fdd6910769a577952e1e26aa8ee7a6f45f040e3c2b"},
    {file = "websockets-8.0.2-cp37-cp37m-macosx_10_6_intel.whl", hash = "sha256:73ce69217e4655783ec72ce11c151053fcbd5b837cc39de7999e19605182e28a"},
    {file = "websockets-8.0.2-cp37-cp37m-manylinux1_i686.whl", hash = "sha256:8c77f7d182a6ea2a9d09c2612059f3ad859a90243e899617137ee3f6b7f2b584"},
    {file = "websockets-8.0.2-cp37-cp37m-manylinux1_x86_64.whl", hash = "sha256:a7affaeffbc5d55681934c16bb6b8fc82bb75b175e7fd4dcca798c938bde8dda"},
    {file = "websockets-8.0.2-cp37-cp37m-win32.whl", hash = "sha256:f5cb2683367e32da6a256b60929a3af9c29c212b5091cf5bace9358d03011bf5"},
    {file = "websockets-8.0.2-cp37-cp37m-win_amd64.whl", hash = "sha256:049e694abe33f8a1d99969fee7bfc0ae6761f7fd5f297c58ea933b27dd6805f2"},
    {file = "websockets-8.0.2.tar.gz", hash = "sha256:882a7266fa867a2ebb2c0baaa0f9159cabf131cf18c1b4270d79ad42f9208dc5"},
]
werkzeug = [
    {file = "Werkzeug-1.0.1-py2.py3-none-any.whl", hash = "sha256:2de2a5db0baeae7b2d2664949077c2ac63fbd16d98da0ff71837f7d1dea3fd43"},
    {file = "Werkzeug-1.0.1.tar.gz", hash = "sha256:6c80b1e5ad3665290ea39320b91e1be1e0d5f60652b964a3070216de83d2e47c"},
]
wrapt = [
    {file = "wrapt-1.12.1.tar.gz", hash = "sha256:b62ffa81fb85f4332a4f609cab4ac40709470da05643a082ec1eb88e6d9b97d7"},
]
xmltodict = [
    {file = "xmltodict-0.12.0-py2.py3-none-any.whl", hash = "sha256:8bbcb45cc982f48b2ca8fe7e7827c5d792f217ecf1792626f808bf41c3b86051"},
    {file = "xmltodict-0.12.0.tar.gz", hash = "sha256:50d8c638ed7ecb88d90561beedbf720c9b4e851a9fa6c47ebd64e99d166d8a21"},
]
yarl = [
    {file = "yarl-1.5.1-cp35-cp35m-macosx_10_14_x86_64.whl", hash = "sha256:db6db0f45d2c63ddb1a9d18d1b9b22f308e52c83638c26b422d520a815c4b3fb"},
    {file = "yarl-1.5.1-cp35-cp35m-manylinux1_x86_64.whl", hash = "sha256:17668ec6722b1b7a3a05cc0167659f6c95b436d25a36c2d52db0eca7d3f72593"},
    {file = "yarl-1.5.1-cp35-cp35m-win32.whl", hash = "sha256:040b237f58ff7d800e6e0fd89c8439b841f777dd99b4a9cca04d6935564b9409"},
    {file = "yarl-1.5.1-cp35-cp35m-win_amd64.whl", hash = "sha256:f18d68f2be6bf0e89f1521af2b1bb46e66ab0018faafa81d70f358153170a317"},
    {file = "yarl-1.5.1-cp36-cp36m-macosx_10_14_x86_64.whl", hash = "sha256:c52ce2883dc193824989a9b97a76ca86ecd1fa7955b14f87bf367a61b6232511"},
    {file = "yarl-1.5.1-cp36-cp36m-manylinux1_x86_64.whl", hash = "sha256:ce584af5de8830d8701b8979b18fcf450cef9a382b1a3c8ef189bedc408faf1e"},
    {file = "yarl-1.5.1-cp36-cp36m-win32.whl", hash = "sha256:df89642981b94e7db5596818499c4b2219028f2a528c9c37cc1de45bf2fd3a3f"},
    {file = "yarl-1.5.1-cp36-cp36m-win_amd64.whl", hash = "sha256:3a584b28086bc93c888a6c2aa5c92ed1ae20932f078c46509a66dce9ea5533f2"},
    {file = "yarl-1.5.1-cp37-cp37m-macosx_10_14_x86_64.whl", hash = "sha256:da456eeec17fa8aa4594d9a9f27c0b1060b6a75f2419fe0c00609587b2695f4a"},
    {file = "yarl-1.5.1-cp37-cp37m-manylinux1_x86_64.whl", hash = "sha256:bc2f976c0e918659f723401c4f834deb8a8e7798a71be4382e024bcc3f7e23a8"},
    {file = "yarl-1.5.1-cp37-cp37m-win32.whl", hash = "sha256:4439be27e4eee76c7632c2427ca5e73703151b22cae23e64adb243a9c2f565d8"},
    {file = "yarl-1.5.1-cp37-cp37m-win_amd64.whl", hash = "sha256:48e918b05850fffb070a496d2b5f97fc31d15d94ca33d3d08a4f86e26d4e7c5d"},
    {file = "yarl-1.5.1-cp38-cp38-macosx_10_14_x86_64.whl", hash = "sha256:9b930776c0ae0c691776f4d2891ebc5362af86f152dd0da463a6614074cb1b02"},
    {file = "yarl-1.5.1-cp38-cp38-manylinux1_x86_64.whl", hash = "sha256:b3b9ad80f8b68519cc3372a6ca85ae02cc5a8807723ac366b53c0f089db19e4a"},
    {file = "yarl-1.5.1-cp38-cp38-win32.whl", hash = "sha256:f379b7f83f23fe12823085cd6b906edc49df969eb99757f58ff382349a3303c6"},
    {file = "yarl-1.5.1-cp38-cp38-win_amd64.whl", hash = "sha256:9102b59e8337f9874638fcfc9ac3734a0cfadb100e47d55c20d0dc6087fb4692"},
    {file = "yarl-1.5.1.tar.gz", hash = "sha256:c22c75b5f394f3d47105045ea551e08a3e804dc7e01b37800ca35b58f856c3d6"},
]
zipp = [
    {file = "zipp-3.4.0-py3-none-any.whl", hash = "sha256:102c24ef8f171fd729d46599845e95c7ab894a4cf45f5de11a44cc7444fb1108"},
    {file = "zipp-3.4.0.tar.gz", hash = "sha256:ed5eee1974372595f9e416cc7bbeeb12335201d8081ca8a0743c954d4446e5cb"},
]<|MERGE_RESOLUTION|>--- conflicted
+++ resolved
@@ -280,32 +280,20 @@
 
 [[package]]
 name = "boto3"
-<<<<<<< HEAD
-version = "1.16.38"
-=======
 version = "1.16.39"
->>>>>>> 4d9a8d14
 description = "The AWS SDK for Python"
 category = "main"
 optional = false
 python-versions = "*"
 
 [package.dependencies]
-<<<<<<< HEAD
-botocore = ">=1.19.38,<1.20.0"
-=======
 botocore = ">=1.19.39,<1.20.0"
->>>>>>> 4d9a8d14
 jmespath = ">=0.7.1,<1.0.0"
 s3transfer = ">=0.3.0,<0.4.0"
 
 [[package]]
 name = "botocore"
-<<<<<<< HEAD
-version = "1.19.38"
-=======
 version = "1.19.39"
->>>>>>> 4d9a8d14
 description = "Low-level, data-driven core of boto 3."
 category = "main"
 optional = false
@@ -2449,27 +2437,6 @@
 client = ["requests (>=2.21.0)", "websocket-client (>=0.54.0)"]
 
 [[package]]
-<<<<<<< HEAD
-name = "python-telegram-bot"
-version = "12.8"
-description = "We have made you a wrapper you can't refuse"
-category = "main"
-optional = false
-python-versions = "*"
-
-[package.dependencies]
-certifi = "*"
-cryptography = "*"
-decorator = ">=4.4.0"
-tornado = ">=5.1"
-
-[package.extras]
-json = ["ujson"]
-socks = ["pysocks"]
-
-[[package]]
-=======
->>>>>>> 4d9a8d14
 name = "pytz"
 version = "2020.4"
 description = "World timezone definitions, modern and historical"
@@ -3169,17 +3136,6 @@
 python-versions = ">=2.6, !=3.0.*, !=3.1.*, !=3.2.*"
 
 [[package]]
-<<<<<<< HEAD
-name = "tornado"
-version = "6.1"
-description = "Tornado is a Python web framework and asynchronous networking library, originally developed at FriendFeed."
-category = "main"
-optional = false
-python-versions = ">= 3.5"
-
-[[package]]
-=======
->>>>>>> 4d9a8d14
 name = "towncrier"
 version = "19.2.0"
 description = "Building newsfiles for your project."
@@ -3450,11 +3406,7 @@
 [metadata]
 lock-version = "1.1"
 python-versions = ">=3.6,<3.9"
-<<<<<<< HEAD
-content-hash = "c22649e573d08656b337f0db78d2e88b4a414cb827ad6c500a6ea6075edb3e91"
-=======
 content-hash = "aa9dee0e4fae2bb3ca8d7f9038a689ca004fe5cc305aac625c0534b33766b888"
->>>>>>> 4d9a8d14
 
 [metadata.files]
 absl-py = [
@@ -3571,21 +3523,12 @@
     {file = "boto-2.49.0.tar.gz", hash = "sha256:ea0d3b40a2d852767be77ca343b58a9e3a4b00d9db440efb8da74b4e58025e5a"},
 ]
 boto3 = [
-<<<<<<< HEAD
-    {file = "boto3-1.16.38-py2.py3-none-any.whl", hash = "sha256:18d7ba5d623d4794f439201ab900c9c14a50019bc52d9113b0a2bb2e1ef9af2c"},
-    {file = "boto3-1.16.38.tar.gz", hash = "sha256:1ddfd307d409e7bc792bd12923078f59c2f56fbba4065c320b3f768481bbbbf7"},
-]
-botocore = [
-    {file = "botocore-1.19.38-py2.py3-none-any.whl", hash = "sha256:38ccc132c5b9d1e7a4dd37af78061fd2dd0e4fd611f527b409a4e9a679a85cdb"},
-    {file = "botocore-1.19.38.tar.gz", hash = "sha256:1f1ecb1b0c6ffc8fcdd5eeb40f33e986dfe9724dc66c83017014a0506af6378a"},
-=======
     {file = "boto3-1.16.39-py2.py3-none-any.whl", hash = "sha256:c7556b0861d982b71043fbc0df024644320c817ad796391c442d0c2f15a77223"},
     {file = "boto3-1.16.39.tar.gz", hash = "sha256:a05614300fd404c7952a55ae92e106b9400ae65886425aaab3104527be833848"},
 ]
 botocore = [
     {file = "botocore-1.19.39-py2.py3-none-any.whl", hash = "sha256:449e4196160ff58ee27d2a626a7ce4cfff2640fe1806d7a279e73a30ad286347"},
     {file = "botocore-1.19.39.tar.gz", hash = "sha256:e0d0386098a072abd7b6c087e6149d997377c969a823ebe01b3f5bfabe9bfac0"},
->>>>>>> 4d9a8d14
 ]
 cachetools = [
     {file = "cachetools-4.2.0-py3-none-any.whl", hash = "sha256:c6b07a6ded8c78bf36730b3dc452dfff7d95f2a12a2fed856b1a0cb13ca78c61"},
