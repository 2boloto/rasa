--- conflicted
+++ resolved
@@ -340,8 +340,8 @@
     return X.shape[0] == 0
 
 
-<<<<<<< HEAD
 def zip_folder(folder):
+    """Create an archive from a folder."""
     import tempfile
     import shutil
 
@@ -350,7 +350,8 @@
 
     # WARN: not thread save!
     return shutil.make_archive(zipped_path.name, str("zip"), folder)
-=======
+
+
 def cap_length(s, char_limit=20, append_ellipsis=True):
     """Makes sure the string doesn't exceed the passed char limit.
 
@@ -362,5 +363,4 @@
         else:
             return s[:char_limit]
     else:
-        return s
->>>>>>> 06065670
+        return s