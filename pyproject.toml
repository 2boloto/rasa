[build-system]
requires = [ "poetry>=1.0.5",]
build-backend = "poetry.masonry.api"

[tool.black]
line-length = 88
target-version = [ "py36", "py37", "py38" ]
exclude = "((.eggs | .git | .pytype | .pytest_cache | build | dist))"

[tool.poetry]
name = "rasa"
<<<<<<< HEAD
version = "1.10.4"
=======
version = "1.11.0a3"
>>>>>>> 4830308f
description = "Open source machine learning framework to automate text- and voice-based conversations: NLU, dialogue management, connect to Slack, Facebook, and more - Create chatbots and voice assistants"
authors = [ "Rasa Technologies GmbH <hi@rasa.com>",]
maintainers = [ "Tom Bocklisch <tom@rasa.com>",]
homepage = "https://rasa.com"
repository = "https://github.com/rasahq/rasa"
documentation = "https://rasa.com/docs"
classifiers = [ "Development Status :: 4 - Beta", "Intended Audience :: Developers", "License :: OSI Approved :: Apache Software License", "Programming Language :: Python", "Programming Language :: Python :: 3.6", "Programming Language :: Python :: 3.7", "Programming Language :: Python :: 3.8", "Topic :: Software Development :: Libraries",]
keywords = [ "nlp", "machine-learning", "machine-learning-library", "bot", "bots", "botkit", "rasa conversational-agents", "conversational-ai", "chatbot", "chatbot-framework", "bot-framework",]
include = [ "LICENSE.txt", "README.md", "rasa/core/schemas/*", "rasa/core/training/visualization.html", "rasa/nlu/schemas/*", "rasa/cli/default_config.yml",]
readme = "README.md"
license = "Apache-2.0"
[[tool.poetry.source]]
name = "rasa-pypi"
url = "https://pypi.rasa.com/simple/"

[tool.towncrier]
package = "rasa"
package_dir = "rasa"
filename = "CHANGELOG.rst"
directory = "./changelog"
underlines = "^-_"
title_format = "[{version}] - {project_date}"
template = "./changelog/_template.jinja2"
[[tool.towncrier.type]]
directory = "removal"
name = "Deprecations and Removals"
showcontent = true

[[tool.towncrier.type]]
directory = "feature"
name = "Features"
showcontent = true

[[tool.towncrier.type]]
directory = "improvement"
name = "Improvements"
showcontent = true

[[tool.towncrier.type]]
directory = "bugfix"
name = "Bugfixes"
showcontent = true

[[tool.towncrier.type]]
directory = "doc"
name = "Improved Documentation"
showcontent = true

[[tool.towncrier.type]]
directory = "misc"
name = "Miscellaneous internal changes"
showcontent = false

[tool.poetry.dependencies]
python = ">=3.6,<3.9"
boto3 = "^1.12"
requests = "^2.23"
matplotlib = ">=3.1,<3.3"
attrs = "~19.3"
jsonpickle = ">=1.3,<1.5"
redis = "^3.4"
numpy = "^1.16"
scipy = "^1.4.1"
absl-py = "^0.9"
apscheduler = "~3.6"
tqdm = ">=4.31,<4.47"
networkx = "~2.4.0"
fbmessenger = "~6.0.0"
pykwalify = "~1.7.0"
coloredlogs = ">=10,<15"
"ruamel.yaml" = "^0.16"
scikit-learn = ">=0.22,<0.24"
slackclient = "^2.0.0"
python-telegram-bot = ">=11.1,<13.0"
twilio = ">=6.26,<6.43"
webexteamssdk = ">=1.1.1,<1.4.0"
mattermostwrapper = "~2.2"
rocketchat_API = ">=0.6.31,<1.5.0"
colorhash = "~1.0.2"
pika = "~1.1.0"
jsonschema = "~3.2"
packaging = ">=20.0,<21.0"
pytz = ">=2019.1,<2021.0"
rasa-sdk = "^1.10.0"
colorclass = "~2.2"
terminaltables = "~3.1.0"
sanic = "^19.12.2"
sanic-cors = "^0.10.0b1"
sanic-jwt = ">=1.3.2,<1.5.0"
cloudpickle = ">=1.2,<1.5"
multidict = "^4.6"
aiohttp = "~3.6"
questionary = "~1.5.1"
prompt-toolkit = "^2.0"
python-socketio = ">=4.4,<4.7"
python-engineio = ">=3.11,<3.14"
pydot = "~1.4"
async_generator = "~1.10"
SQLAlchemy = "~1.3.3"
sklearn-crfsuite = "~0.3"
psycopg2-binary = "~2.8.2"
PyJWT = "~1.7"
python-dateutil = "~2.8"
tensorflow = "~2.2"
tensorflow_hub = "~0.8"
tensorflow-addons = "~0.10"
tensorflow-estimator = "~2.2"
tensorflow-probability = "~0.10"
setuptools = ">=41.0.0"
kafka-python = ">=1.4,<3.0"
ujson = ">=1.35,<4.0"
oauth2client = "4.1.3"
<<<<<<< HEAD
regex = "~2020.6"
=======
joblib = "^0.15.1"
>>>>>>> 4830308f

[tool.poetry.dev-dependencies]
pytest-cov = "^2.8.1"
pytest-localserver = "^0.5.0"
pytest-sanic = "^1.6.1"
pytest-asyncio = "^0.10.0"
pytest-xdist = "^1.32.0"
pytest = "^5.3.4"
freezegun = "^0.3.14"
responses = "^0.10.15"
nbsphinx = "~0.7"
aioresponses = "^0.6.2"
moto = "==1.3.14"
fakeredis = "^1.4.0"
mongomock = "^3.18.0"
black = "^19.10b0"
flake8 = "^3.8.3"
pytype = "^2020.6.1"
google-cloud-storage = "^1.29.0"
azure-storage-blob = "<12.4.0"
coveralls = "^2.0.0"
towncrier = "^19.2.0"
toml = "^0.10.0"
sphinx = "^3.1.0"
sphinx-autobuild = "~0.7.1"
sphinxcontrib-programoutput = "==0.16"
pygments = "^2.6.1"
sphinxcontrib-httpdomain = "==1.7.0"
sphinxcontrib-websupport = "^1.1.0"
sphinxcontrib-trio = "==1.1.2"
sphinx-tabs = "~1.1.13"
sphinx-autodoc-typehints = "==1.10.3"
rasabaster = "^0.7.23"
pep440-version-utils = "^0.3.0"

[tool.poetry.extras]
spacy = [ "spacy",]
convert = [ "tensorflow-text",]
transformers = [ "transformers",]
full = [ "spacy", "tensorflow-text", "transformers", "jieba",]
gh-release-notes = [ "pypandoc", "github3.py",]

[tool.poetry.scripts]
rasa = "rasa.__main__:main"

[tool.poetry.dependencies.spacy]
version = ">=2.1,<2.3"
optional = true

[tool.poetry.dependencies.tensorflow-text]
version = "~2.2"
optional = true

[tool.poetry.dependencies.pypandoc]
version = ">=1.4,<1.6"
optional = true

[tool.poetry.dependencies."github3.py"]
version = "~1.3.0"
optional = true

[tool.poetry.dependencies.transformers]
version = ">=2.4,<2.12"
optional = true

[tool.poetry.dependencies.jieba]
version = ">=0.39, <0.43"
optional = true

[tool.poetry.dependencies.pymongo]
version = ">=3.8,<3.11"
extras = [ "tls", "srv",]

[tool.poetry.dev-dependencies.sphinxcontrib-versioning]
git = "https://github.com/RasaHQ/sphinxcontrib-versioning.git"

[tool.poetry.dev-dependencies.sphinx_rtd_theme]
git = "https://github.com/RasaHQ/sphinx_rtd_theme.git"<|MERGE_RESOLUTION|>--- conflicted
+++ resolved
@@ -9,11 +9,7 @@
 
 [tool.poetry]
 name = "rasa"
-<<<<<<< HEAD
-version = "1.10.4"
-=======
 version = "1.11.0a3"
->>>>>>> 4830308f
 description = "Open source machine learning framework to automate text- and voice-based conversations: NLU, dialogue management, connect to Slack, Facebook, and more - Create chatbots and voice assistants"
 authors = [ "Rasa Technologies GmbH <hi@rasa.com>",]
 maintainers = [ "Tom Bocklisch <tom@rasa.com>",]
@@ -126,11 +122,8 @@
 kafka-python = ">=1.4,<3.0"
 ujson = ">=1.35,<4.0"
 oauth2client = "4.1.3"
-<<<<<<< HEAD
 regex = "~2020.6"
-=======
 joblib = "^0.15.1"
->>>>>>> 4830308f
 
 [tool.poetry.dev-dependencies]
 pytest-cov = "^2.8.1"
