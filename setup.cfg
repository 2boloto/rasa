--- conflicted
+++ resolved
@@ -3,10 +3,6 @@
 pep8maxlinelength = 120
 pep8ignore =
     docs/conf.py ALL
-<<<<<<< HEAD
-
-=======
->>>>>>> 5a5e31b7
 
 [metadata]
 description-file = README.md